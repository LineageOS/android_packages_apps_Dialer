--- conflicted
+++ resolved
@@ -104,13 +104,8 @@
     <View
        android:layout_width="@dimen/dialpad_center_margin"
        android:layout_height="match_parent"
-<<<<<<< HEAD
        android:background="@color/dialpad_switch_bg"/>
-    <RelativeLayout
-=======
-       android:background="#66000000"/>
     <TableLayout
->>>>>>> db352bcb
         android:id="@+id/dialButtonContainer"
         android:layout_width="0dp"
         android:layout_height="match_parent"
