--- conflicted
+++ resolved
@@ -22,9 +22,6 @@
         <item name="android:actionBarStyle">@style/DialtactsActionBarStyle</item>
         <!-- Style for the tabs (for the tabs) -->
         <item name="android:actionBarTabStyle">@style/DialtactsActionBarTabStyle</item>
-<<<<<<< HEAD
-        <item name="android:listViewStyle">@style/ListViewStyle</item>
-=======
         <!-- Style for the tab bar (for the divider between tabs) -->
         <item name="android:actionBarTabBarStyle">@style/DialtactsActionBarTabBarStyle</item>
         <!-- Style for the tab bar text (for text on tabs) -->
@@ -33,7 +30,7 @@
         <item name="android:actionOverflowButtonStyle">@style/DialtactsActionBarOverflow</item>
         <!-- The "Up" icon in the action bar. -->
         <item name="android:homeAsUpIndicator">@drawable/ic_back_arrow</item>
->>>>>>> 97794b6c
+        <item name="android:listViewStyle">@style/ListViewStyle</item>
         <item name="android:windowContentOverlay">@null</item>
     </style>
 
@@ -106,7 +103,7 @@
     </style>
 
     <style name="DialpadTheme" parent="DialtactsTheme">
-        <item name="android:textColorPrimary">@color/dialpad_text_color</item>
+        <item name="android:textColorPrimary">@color/dialpad_primary_text_color</item>
     </style>
 
     <style name="DialtactsThemeWithActionBarOverlay" parent="DialtactsTheme">
@@ -117,15 +114,12 @@
         <item name="android:windowBackground">@color/background_dialer_list_items</item>
         <item name="android:gravity">top</item>
         <item name="android:listViewStyle">@style/ListViewStyle</item>
-<<<<<<< HEAD
-    </style>
-
-    <style name="CallDetailActivityTheme" parent="@style/CallDetailActivityTheme1">
-=======
         <item name="android:actionBarStyle">@style/DialtactsActionBarStyle</item>
         <item name="android:actionOverflowButtonStyle">@style/DialtactsActionBarOverflow</item>
         <item name="android:homeAsUpIndicator">@drawable/ic_back_arrow</item>
->>>>>>> 97794b6c
+    </style>
+
+    <style name="CallDetailActivityTheme" parent="@style/CallDetailActivityTheme1">
         <!-- CallLog -->
         <item name="call_log_primary_text_color">@color/call_log_primary_text_color</item>
         <item name="call_log_primary_background_color">@color/call_log_primary_background_color</item>
