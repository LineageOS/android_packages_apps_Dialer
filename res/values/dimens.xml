--- conflicted
+++ resolved
@@ -86,10 +86,6 @@
     <dimen name="dismiss_button_padding_start">20dip</dimen>
     <dimen name="dismiss_button_padding_end">28dip</dimen>
 
-<<<<<<< HEAD
-    <!-- Size of the pie chart in the call stats detail activity -->
-    <dimen name="call_stats_details_chart_size">140dip</dimen>
-=======
     <!-- Padding above the favorites menu. -->
     <dimen name="favorites_menu_padding_top">6dp</dimen>
     <!-- Padding below the favorites menu.. -->
@@ -134,5 +130,7 @@
     <dimen name="tab_divider_padding">12dp</dimen>
     <!-- Size of text in tabs. -->
     <dimen name="tab_text_size">12sp</dimen>
->>>>>>> 97794b6c
+
+    <!-- Size of the pie chart in the call stats detail activity -->
+    <dimen name="call_stats_details_chart_size">140dip</dimen>
 </resources>