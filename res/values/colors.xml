<!--
  ~ Copyright (C) 2012 The Android Open Source Project
  ~
  ~ Licensed under the Apache License, Version 2.0 (the "License");
  ~ you may not use this file except in compliance with the License.
  ~ You may obtain a copy of the License at
  ~
  ~      http://www.apache.org/licenses/LICENSE-2.0
  ~
  ~ Unless required by applicable law or agreed to in writing, software
  ~ distributed under the License is distributed on an "AS IS" BASIS,
  ~ WITHOUT WARRANTIES OR CONDITIONS OF ANY KIND, either express or implied.
  ~ See the License for the specific language governing permissions and
  ~ limitations under the License
-->

<resources>

    <!-- Secondary text color in the Phone app -->
    <color name="dialtacts_primary_text_color">#000000</color>
    <color name="dialtacts_secondary_text_color">#888888</color>
<<<<<<< HEAD
    <color name="dialpad_text_color">#404040</color>
=======

    <!-- Background color of dialpad -->
    <color name="background_dialpad">#ffffff</color>
    <!-- Pressed color of dialpad buttons -->
    <color name="background_dialpad_pressed">#ececec</color>
    <!-- Primary color of dialpad text, including the call button -->
    <color name="dialpad_primary_text_color">#3B77E7</color>
    <!-- Secondary color of dialpad text (used for the letters corresponding to each digit -->
    <color name="dialpad_secondary_text_color">#8b8b8b</color>
    <!-- Color of dialpad digits -->
    <color name="dialpad_digits_text_color">#000000</color>
    <!-- Color for dialpad separator lines -->
    <color name="dialpad_separator_line_color">#dadada</color>
>>>>>>> 97794b6c

    <!-- Color of the text describing an unconsumed missed call. -->
    <color name="call_log_missed_call_highlight_color">#FF0000</color>

    <!-- Color of the text describing an unconsumed voicemail. -->
    <color name="call_log_voicemail_highlight_color">#33b5e5</color>

    <!--
         Colour of voicemail progress bar to the right of position indicator.
         Same as the background color of the dialer
    -->
    <color name="voicemail_playback_seek_bar_yet_to_play">#cecece</color>

    <!-- Colour of voicemail progress bar to the left of position indicator. -->
    <color name="voicemail_playback_seek_bar_already_played">#39c9ff</color>

    <!-- Standard color for selected items. -->
    <color name="item_selected">#660099cc</color>

    <!-- Background color of new dialer activity -->
    <color name="background_dialer_light">#eeeeee</color>

    <!-- Background color of dialer list items (contacts, call log entries) -->
    <color name="background_dialer_list_items">#eeeeee</color>

<<<<<<< HEAD
    <!-- Background color where keypad digits are displayed -->
    <color name="background_digits_dialpad">#f2ffffff</color>

    <!-- Background color of new dialpad -->
    <color name="background_dialpad">#faeeeeee</color>

    <!-- Primary color of dialpad text, including the call button -->
    <color name="dialpad_primary_text_color">#404040</color>

    <!-- Secondary color of dialpad text (used for the letters corresponding to each digit -->
    <color name="dialpad_secondary_text_color">#888888</color>

    <!-- Call button color separated from dialpad_primary_text_color, for better theme support -->
    <color name="dialpad_call_button_color">#404040</color>
=======
    <!-- Background color of action bars.  Ensure this stays in sync with packages/Telephony
         actionbar_background_color. -->
    <color name="actionbar_background_color">#3B77E7</color>
>>>>>>> 97794b6c

    <!-- Underline color of action bars.  Ensure this stays in sync with packages/Telephony
         actionbar_underline. -->
    <color name="actionbar_underline">#3265C1</color>

    <!-- Color of the 1dp divider that separates favorites -->
    <color name="favorite_contacts_separator_color">#d0d0d0</color>

    <!-- Background color of the search box -->
    <color name="searchbox_background_color">#ffffff</color>
    <!-- Text color of the search box text as entered by user  -->
    <color name="searchbox_text_color">#000000</color>
    <!-- Text color of the search box hint text  -->
    <color name="searchbox_hint_text_color">#d3d3d3</color>

    <!-- Color of the contact name in favorite tiles -->
    <color name="contact_tile_name_color">#ffffff</color>

    <!-- Undo dialogue color -->
    <color name="undo_dialogue_text_color">#4d4d4d</color>

    <!-- Text color for no favorites message -->
    <color name="nofavorite_text_color">#777777</color>

<<<<<<< HEAD
    <!-- Colors for incoming and outgoing calls in the call statistics -->
    <color name="call_stats_incoming">#33b5e5</color>
    <color name="call_stats_outgoing">#99cc00</color>
    <color name="call_stats_missed">#eb1313</color>
    <color name="call_stats_bar_background">#88888888</color>

    <!-- New Colors for Theme Chooser to be compatible -->
    <color name="call_detail_photo_bg">#7f000000</color>
    <color name="call_log_divider">#55ffffff</color>
    <color name="call_log_primary_text_color">#000000</color>
    <color name="call_log_primary_background_color">#000000</color>
    <color name="call_log_secondary_text_color">#888888</color>
    <color name="call_log_secondary_background_color">#333333</color>
    <color name="call_log_header_color">#33b5e5</color>
    <color name="call_log_voicemail_status_background_color">#262626</color>
    <color name="call_log_voicemail_status_text_color">#888888</color>
    <color name="call_log_voicemail_status_action_text_color">#33b5e5</color>
    <color name="dialtacts_frame_color">#33999999</color>
=======
    <!-- Text color for the "Remove" text in its regular state -->
    <color name="remove_text_color">#555555</color>

    <!-- Text color for the "Remove" text when a contact is dragged on top of the remove view -->
    <color name="remove_highlighted_text_color">#FF3F3B</color>

    <!-- Text color for the "speed dial" label in the favorites menu. -->
    <color name="speed_dial_text_color">#555555</color>

    <!-- Background color for the "All Contacts" button in the favorites menu. -->
    <color name="all_contacts_button_color">#999999</color>

    <!-- Background color for the "All Contacts" button in the favorites menu when pressed. -->
    <color name="all_contacts_button_pressed_color">#808080</color>

    <!-- Background color for the favorites menu. -->
    <color name="favorites_menu_background_color">#eeeeee</color>

    <!-- Text color for the "All Contacts" button above the favorite callers -->
    <color name="all_contacts_button_text_color">#ffffff</color>

    <!-- Background gradient start color for tabs in an unpressed state. -->
    <color name="tab_background_gradient_start_color">#d3d3d3</color>

    <!-- Background gradient end color for tabs in an unpressed state. -->
    <color name="tab_background_gradient_end_color">#ebebeb</color>

    <!-- Background gradient start color for tabs in a pressed state. -->
    <color name="tab_background_gradient_start_pressed_color">#c4c4c4</color>

    <!-- Background gradient end color for tabs in a pressed state. -->
    <color name="tab_background_gradient_end_pressed_color">#dedede</color>

    <!-- Color of the underline for a tab which is selected. -->
    <color name="tab_underline_selected_color">#3265c1</color>

    <!-- Color of the underline for a tab which is not selected. -->
    <color name="tab_underline_color">#c8c8c8</color>

    <!-- Color of the selection indicator for a tab which is selected. -->
    <color name="tab_selected_color">#3b77e7</color>

    <!-- Color of tab text. -->
    <color name="tab_text_color">#505050</color>

    <!-- Color of the bottom border below the contacts grid on the main dialer screen. -->
    <color name="contacts_grid_bottom_border_color">#16000000</color>

    <!-- Color of action bar text. Ensure this stays in sync with packages/Telephony
         phone_settings_actionbar_text_color-->
    <color name="actionbar_text_color">#FFFFFF</color>
>>>>>>> 97794b6c
</resources><|MERGE_RESOLUTION|>--- conflicted
+++ resolved
@@ -19,9 +19,6 @@
     <!-- Secondary text color in the Phone app -->
     <color name="dialtacts_primary_text_color">#000000</color>
     <color name="dialtacts_secondary_text_color">#888888</color>
-<<<<<<< HEAD
-    <color name="dialpad_text_color">#404040</color>
-=======
 
     <!-- Background color of dialpad -->
     <color name="background_dialpad">#ffffff</color>
@@ -35,7 +32,6 @@
     <color name="dialpad_digits_text_color">#000000</color>
     <!-- Color for dialpad separator lines -->
     <color name="dialpad_separator_line_color">#dadada</color>
->>>>>>> 97794b6c
 
     <!-- Color of the text describing an unconsumed missed call. -->
     <color name="call_log_missed_call_highlight_color">#FF0000</color>
@@ -61,26 +57,15 @@
     <!-- Background color of dialer list items (contacts, call log entries) -->
     <color name="background_dialer_list_items">#eeeeee</color>
 
-<<<<<<< HEAD
     <!-- Background color where keypad digits are displayed -->
     <color name="background_digits_dialpad">#f2ffffff</color>
 
-    <!-- Background color of new dialpad -->
-    <color name="background_dialpad">#faeeeeee</color>
-
-    <!-- Primary color of dialpad text, including the call button -->
-    <color name="dialpad_primary_text_color">#404040</color>
-
-    <!-- Secondary color of dialpad text (used for the letters corresponding to each digit -->
-    <color name="dialpad_secondary_text_color">#888888</color>
-
     <!-- Call button color separated from dialpad_primary_text_color, for better theme support -->
     <color name="dialpad_call_button_color">#404040</color>
-=======
+
     <!-- Background color of action bars.  Ensure this stays in sync with packages/Telephony
          actionbar_background_color. -->
     <color name="actionbar_background_color">#3B77E7</color>
->>>>>>> 97794b6c
 
     <!-- Underline color of action bars.  Ensure this stays in sync with packages/Telephony
          actionbar_underline. -->
@@ -105,26 +90,6 @@
     <!-- Text color for no favorites message -->
     <color name="nofavorite_text_color">#777777</color>
 
-<<<<<<< HEAD
-    <!-- Colors for incoming and outgoing calls in the call statistics -->
-    <color name="call_stats_incoming">#33b5e5</color>
-    <color name="call_stats_outgoing">#99cc00</color>
-    <color name="call_stats_missed">#eb1313</color>
-    <color name="call_stats_bar_background">#88888888</color>
-
-    <!-- New Colors for Theme Chooser to be compatible -->
-    <color name="call_detail_photo_bg">#7f000000</color>
-    <color name="call_log_divider">#55ffffff</color>
-    <color name="call_log_primary_text_color">#000000</color>
-    <color name="call_log_primary_background_color">#000000</color>
-    <color name="call_log_secondary_text_color">#888888</color>
-    <color name="call_log_secondary_background_color">#333333</color>
-    <color name="call_log_header_color">#33b5e5</color>
-    <color name="call_log_voicemail_status_background_color">#262626</color>
-    <color name="call_log_voicemail_status_text_color">#888888</color>
-    <color name="call_log_voicemail_status_action_text_color">#33b5e5</color>
-    <color name="dialtacts_frame_color">#33999999</color>
-=======
     <!-- Text color for the "Remove" text in its regular state -->
     <color name="remove_text_color">#555555</color>
 
@@ -176,5 +141,23 @@
     <!-- Color of action bar text. Ensure this stays in sync with packages/Telephony
          phone_settings_actionbar_text_color-->
     <color name="actionbar_text_color">#FFFFFF</color>
->>>>>>> 97794b6c
+
+    <!-- Colors for incoming and outgoing calls in the call statistics -->
+    <color name="call_stats_incoming">#33b5e5</color>
+    <color name="call_stats_outgoing">#99cc00</color>
+    <color name="call_stats_missed">#eb1313</color>
+    <color name="call_stats_bar_background">#88888888</color>
+
+    <!-- New Colors for Theme Chooser to be compatible -->
+    <color name="call_detail_photo_bg">#7f000000</color>
+    <color name="call_log_divider">#55ffffff</color>
+    <color name="call_log_primary_text_color">#000000</color>
+    <color name="call_log_primary_background_color">#000000</color>
+    <color name="call_log_secondary_text_color">#888888</color>
+    <color name="call_log_secondary_background_color">#333333</color>
+    <color name="call_log_header_color">#33b5e5</color>
+    <color name="call_log_voicemail_status_background_color">#262626</color>
+    <color name="call_log_voicemail_status_text_color">#888888</color>
+    <color name="call_log_voicemail_status_action_text_color">#33b5e5</color>
+    <color name="dialtacts_frame_color">#33999999</color>
 </resources>