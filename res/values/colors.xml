<!--
  ~ Copyright (C) 2012 The Android Open Source Project
  ~
  ~ Licensed under the Apache License, Version 2.0 (the "License");
  ~ you may not use this file except in compliance with the License.
  ~ You may obtain a copy of the License at
  ~
  ~      http://www.apache.org/licenses/LICENSE-2.0
  ~
  ~ Unless required by applicable law or agreed to in writing, software
  ~ distributed under the License is distributed on an "AS IS" BASIS,
  ~ WITHOUT WARRANTIES OR CONDITIONS OF ANY KIND, either express or implied.
  ~ See the License for the specific language governing permissions and
  ~ limitations under the License
-->

<resources>
    <!--  Primary text color in the Dialer -->
    <color name="dialtacts_primary_text_color">#000000</color>
    <!-- Secondary text color in the Dialer -->
    <color name="dialtacts_secondary_text_color">#888888</color>

    <!-- Color of the text describing an unconsumed missed call. -->
    <color name="call_log_missed_call_highlight_color">#FF0000</color>

    <!-- Color of the text describing an unconsumed voicemail. -->
    <color name="call_log_voicemail_highlight_color">#33b5e5</color>

    <!--
         Colour of voicemail progress bar to the right of position indicator.
         Same as the background color of the dialer
    -->
    <color name="voicemail_playback_seek_bar_yet_to_play">#cecece</color>

    <!-- Colour of voicemail progress bar to the left of position indicator. -->
    <color name="voicemail_playback_seek_bar_already_played">#39c9ff</color>

    <!-- Standard color for selected items. -->
    <color name="item_selected">#660099cc</color>

    <!-- Background color of new dialer activity -->
    <color name="background_dialer_light">#ffffff</color>

    <!-- Background color of dialer list items (contacts, call log entries) -->
    <color name="background_dialer_list_items">#ffffff</color>

<<<<<<< HEAD
=======
    <!-- Background color of action bars. Ensure this stays in sync with packages/Telephony
         actionbar_background_color. -->
    <color name="actionbar_background_color">#00afcc</color>

    <!-- Dark variant of the action bar color. -->
    <color name="actionbar_background_color_dark">#008aa1</color>

>>>>>>> 298d4394
    <!-- Color of the 1dp divider that separates favorites -->
    <color name="favorite_contacts_separator_color">#d0d0d0</color>

    <!-- Background color of the search box -->
    <color name="searchbox_background_color">#ffffff</color>
    <!-- Text color of the search box text as entered by user  -->
    <color name="searchbox_text_color">#000000</color>
    <!-- Text color of the search box hint text  -->
    <color name="searchbox_hint_text_color">#d3d3d3</color>

    <!-- Color of the contact name in favorite tiles -->
    <color name="contact_tile_name_color">#ffffff</color>

    <!-- Undo dialogue color -->
    <color name="undo_dialogue_text_color">#4d4d4d</color>

    <!-- Text color for no favorites message -->
    <color name="nofavorite_text_color">#777777</color>

    <!-- Text color for the "Remove" text in its regular state -->
    <color name="remove_text_color">#555555</color>

    <!-- Text color for the "Remove" text when a contact is dragged on top of the remove view -->
    <color name="remove_highlighted_text_color">#FF3F3B</color>

    <!-- Text color for the "speed dial" label in the favorites menu. -->
    <color name="speed_dial_text_color">#555555</color>

    <!-- Background color for the "All Contacts" button in the favorites menu. -->
    <color name="all_contacts_button_color">#999999</color>

    <!-- Background color for the "All Contacts" button in the favorites menu when pressed. -->
    <color name="all_contacts_button_pressed_color">#808080</color>

    <!-- Background color for the favorites menu. -->
    <color name="favorites_menu_background_color">#eeeeee</color>

    <!-- Text color for the "All Contacts" button above the favorite callers -->
    <color name="all_contacts_button_text_color">#ffffff</color>

    <!-- Color of the bottom border below the contacts grid on the main dialer screen. -->
    <color name="contacts_grid_bottom_border_color">#16000000</color>

    <!-- Color of action bar text. Ensure this stays in sync with packages/Telephony
         phone_settings_actionbar_text_color-->
    <color name="actionbar_text_color">#FFFFFF</color>
</resources><|MERGE_RESOLUTION|>--- conflicted
+++ resolved
@@ -44,16 +44,9 @@
     <!-- Background color of dialer list items (contacts, call log entries) -->
     <color name="background_dialer_list_items">#ffffff</color>
 
-<<<<<<< HEAD
-=======
-    <!-- Background color of action bars. Ensure this stays in sync with packages/Telephony
-         actionbar_background_color. -->
-    <color name="actionbar_background_color">#00afcc</color>
-
     <!-- Dark variant of the action bar color. -->
     <color name="actionbar_background_color_dark">#008aa1</color>
 
->>>>>>> 298d4394
     <!-- Color of the 1dp divider that separates favorites -->
     <color name="favorite_contacts_separator_color">#d0d0d0</color>
 
