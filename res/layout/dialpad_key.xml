--- conflicted
+++ resolved
@@ -17,48 +17,6 @@
 <!-- A layout representing a single key in the dialpad -->
 <com.android.dialer.dialpad.DialpadKeyButton
     xmlns:android="http://schemas.android.com/apk/res/android"
-<<<<<<< HEAD
-    style="@style/DialtactsDialpadButtonStyle"
-    android:clickable="true"
-    android:focusable="true"
-    android:paddingLeft="11dp" >
-    <LinearLayout
-        android:layout_width="wrap_content"
-        android:layout_height="wrap_content"
-        android:layout_gravity="center" >
-      <TextView
-          android:id="@+id/dialpad_key_number"
-          android:layout_width="wrap_content"
-          android:layout_height="wrap_content"
-          android:textColor="@color/dialpad_primary_text_color"
-          android:textSize="@dimen/dialpad_key_numbers_size"
-          android:fontFamily="sans-serif-light"
-          />
-      <LinearLayout
-          android:layout_width="match_parent"
-          android:layout_height="wrap_content"
-          android:orientation="vertical"
-          android:paddingLeft="11dp"
-          android:paddingTop="8dp"
-          android:layout_gravity="center">
-        <TextView
-            android:id="@+id/dialpad_key2_letters"
-            android:layout_width="@dimen/dialpad_key_letters_width"
-            android:layout_height="wrap_content"
-            android:textColor="@color/dialpad_secondary_text_color"
-            android:textSize="@dimen/dialpad_key_letters_size"
-            android:fontFamily="sans-serif"
-            />
-        <TextView
-            android:id="@+id/dialpad_key_letters"
-            android:layout_width="@dimen/dialpad_key_letters_width"
-            android:layout_height="wrap_content"
-            android:textColor="@color/dialpad_secondary_text_color"
-            android:textSize="@dimen/dialpad_key_letters_size"
-            android:fontFamily="sans-serif"
-            />
-      </LinearLayout>
-=======
     style="@style/DialpadKeyButtonStyle">
 
     <LinearLayout style="@style/DialpadKeyInternalLayoutStyle">
@@ -70,9 +28,18 @@
             android:id="@+id/dialpad_key_number"
             style="@style/DialpadKeyNumberStyle" />
 
-        <TextView
-            android:id="@+id/dialpad_key_letters"
-            style="@style/DialpadKeyLettersStyle" />
->>>>>>> 97794b6c
+
+        <LinearLayout
+            android:layout_width="match_parent"
+            android:layout_height="wrap_content"
+            android:orientation="vertical"
+            android:layout_gravity="center">
+          <TextView
+              android:id="@+id/dialpad_key_letters"
+              style="@style/DialpadKeyLettersStyle" />
+          <TextView
+              android:id="@+id/dialpad_key2_letters"
+              style="@style/DialpadKeyLettersStyle" />
+        </LinearLayout>
     </LinearLayout>
 </com.android.dialer.dialpad.DialpadKeyButton>