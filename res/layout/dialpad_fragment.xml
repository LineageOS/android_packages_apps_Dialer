<?xml version="1.0" encoding="utf-8"?>
<!-- Copyright (C) 2011 The Android Open Source Project

     Licensed under the Apache License, Version 2.0 (the "License");
     you may not use this file except in compliance with the License.
     You may obtain a copy of the License at

          http://www.apache.org/licenses/LICENSE-2.0

     Unless required by applicable law or agreed to in writing, software
     distributed under the License is distributed on an "AS IS" BASIS,
     WITHOUT WARRANTIES OR CONDITIONS OF ANY KIND, either express or implied.
     See the License for the specific language governing permissions and
     limitations under the License.
-->
<view class="com.android.dialer.dialpad.DialpadFragment$DialpadSlidingLinearLayout"
    xmlns:android="http://schemas.android.com/apk/res/android"
    android:layout_width="match_parent"
    android:layout_height="match_parent"
    android:orientation="vertical" >
    <!-- spacer view -->
    <View
        android:id="@+id/spacer"
        android:layout_width="match_parent"
        android:layout_height="0dp"
        android:layout_weight="1" />
    <view class="com.android.dialer.dialpad.DialpadFragment$HoverIgnoringLinearLayout"
        android:id="@+id/top"
        android:layout_width="match_parent"
        android:layout_height="0dp"
        android:layout_weight="2"
        android:orientation="vertical"
        android:paddingStart="@dimen/dialpad_horizontal_margin"
        android:paddingEnd="@dimen/dialpad_horizontal_margin"
        android:layoutDirection="ltr"
        android:background="@color/background_dialpad" >

        <!-- Text field and possibly soft menu button above the keypad where
             the digits are displayed. -->
        <LinearLayout
            android:id="@+id/digits_container"
            android:layout_width="match_parent"
            android:layout_height="0px"
            android:layout_weight="@integer/dialpad_layout_weight_digits"
            android:gravity="center"
            android:background="@color/background_digits_dialpad" >

            <com.android.dialer.dialpad.DigitsEditText
                android:id="@+id/digits"
                android:layout_width="0dip"
                android:layout_weight="1"
                android:layout_height="match_parent"
                android:paddingLeft="10dp"
                android:gravity="center"
                android:scrollHorizontally="true"
                android:singleLine="true"
                android:textAppearance="@style/DialtactsDigitsTextAppearance"
                android:textColor="@color/dialpad_text_color"
                android:textCursorDrawable="@null"
                android:fontFamily="sans-serif-light"
                android:nextFocusRight="@+id/overflow_menu"
                android:background="@android:color/transparent" />

            <ImageButton
                android:id="@+id/deleteButton"
                android:layout_width="56dip"
                android:layout_height="match_parent"
                android:layout_gravity="center_vertical"
                android:gravity="center"
                android:state_enabled="false"
                android:background="?android:attr/selectableItemBackground"
                android:contentDescription="@string/description_delete_button"
                android:src="@drawable/ic_dial_action_delete" />

           <!-- recipients replaces digits and deleteButton when
            dial conference controls are made visible. -->
            <EditText
                android:id="@+id/recipients"
                android:layout_width="0dip"
                android:layout_height="match_parent"
                android:layout_gravity="center"
                android:layout_marginLeft="8dip"
                android:layout_weight="1"
                android:autoText="true"
                android:background="@android:color/transparent"
                android:hint="@string/to_hint"
                android:maxLength="2000"
                android:maxLines="3"
                android:minHeight="48dip"
<<<<<<< HEAD
                android:textColor="?android:attr/textColorPrimary"
=======
                android:textColor="@color/dialpad_text_color"
>>>>>>> 475e223a
                android:textSize="16sp" />
        </LinearLayout>

        <!-- Keypad section -->
        <include layout="@layout/dialpad" />

        <View style="@style/DialpadHorizontalSeparator"/>

        <!-- dialpadStub values are copied from dialpad.xml.  dialpadStub replaces dialpad when
         dial conference controls are made visible. -->
        <View
            android:id="@+id/dialpadStub"
            android:layout_width="match_parent"
            android:layout_height="0px"
            android:layout_gravity="center_horizontal"
            android:layout_marginTop="@dimen/dialpad_vertical_margin"
            android:layout_weight="@integer/dialpad_layout_weight_dialpad"
            android:background="@drawable/dialpad_background"
            android:paddingBottom="10dip"
            android:paddingLeft="5dip"
            android:paddingRight="5dip" />

<<<<<<< HEAD
        <LinearLayout
=======
        <View
            android:layout_width="match_parent"
            android:layout_height="@dimen/dialpad_vertical_margin"
            android:background="#66000000" />

        <TableLayout
>>>>>>> 475e223a
            android:id="@+id/dialButtonContainer"
            android:layout_width="match_parent"
            android:layout_height="@dimen/fake_action_bar_height"
            android:layout_gravity="center_horizontal"
            android:background="@color/dialpad_call_button_color"
            android:layoutDirection="locale">
        <TableRow
            android:layout_height="match_parent"
            android:layout_weight="1">
            <ImageButton
                android:id="@+id/call_history_on_dialpad_button"
                android:layout_height="match_parent"
                android:layout_width="@dimen/fake_menu_button_min_width"
                android:layout_gravity="bottom|start"
                android:background="@drawable/btn_call"
                android:contentDescription="@string/action_menu_call_history_description"
                android:src="@drawable/ic_menu_history_lt"/>
            <ImageButton
                android:id="@+id/dialButton"
                android:layout_width="0dp"
                android:layout_weight="1"
                android:layout_height="match_parent"
                android:layout_gravity="center"
                android:state_enabled="false"
                android:background="@drawable/btn_call"
                android:contentDescription="@string/description_dial_button"
                android:src="@drawable/ic_dial_action_call" />
            <ImageButton
                android:id="@+id/overflow_menu_on_dialpad"
                android:layout_height="match_parent"
                android:layout_width="@dimen/fake_menu_button_min_width"
                android:layout_gravity="bottom|end"
                android:background="@drawable/btn_call"
                android:src="@drawable/ic_menu_overflow_lt"
                android:contentDescription="@string/action_menu_overflow_description" />
            <!-- src for image for the button will be changed dynamically in the code.
            See DialpadFragment.-->
            <ImageButton
                android:id="@+id/dialConferenceButton"
                android:layout_width="0dip"
                android:layout_height="match_parent"
                android:layout_weight="1"
                android:layout_gravity="center"
                android:state_enabled="false"
                android:background="@drawable/btn_call"
                android:contentDescription="@string/description_dial_button"
                android:src="@drawable/ic_add_group_holo_dark" />
<<<<<<< HEAD
        </LinearLayout>
=======
            </TableRow>
        </TableLayout>
>>>>>>> 475e223a

        <!-- "Dialpad chooser" UI, shown only when the user brings up the
             Dialer while a call is already in progress.
             When this UI is visible, the other Dialer elements
             (the textfield/button and the dialpad) are hidden. -->
        <ListView android:id="@+id/dialpadChooser"
            android:layout_width="match_parent"
            android:layout_height="1dip"
            android:layout_weight="1"
        />

    </view>
</view><|MERGE_RESOLUTION|>--- conflicted
+++ resolved
@@ -87,11 +87,7 @@
                 android:maxLength="2000"
                 android:maxLines="3"
                 android:minHeight="48dip"
-<<<<<<< HEAD
-                android:textColor="?android:attr/textColorPrimary"
-=======
                 android:textColor="@color/dialpad_text_color"
->>>>>>> 475e223a
                 android:textSize="16sp" />
         </LinearLayout>
 
@@ -114,16 +110,12 @@
             android:paddingLeft="5dip"
             android:paddingRight="5dip" />
 
-<<<<<<< HEAD
-        <LinearLayout
-=======
         <View
             android:layout_width="match_parent"
             android:layout_height="@dimen/dialpad_vertical_margin"
             android:background="#66000000" />
 
         <TableLayout
->>>>>>> 475e223a
             android:id="@+id/dialButtonContainer"
             android:layout_width="match_parent"
             android:layout_height="@dimen/fake_action_bar_height"
@@ -171,12 +163,8 @@
                 android:background="@drawable/btn_call"
                 android:contentDescription="@string/description_dial_button"
                 android:src="@drawable/ic_add_group_holo_dark" />
-<<<<<<< HEAD
-        </LinearLayout>
-=======
             </TableRow>
         </TableLayout>
->>>>>>> 475e223a
 
         <!-- "Dialpad chooser" UI, shown only when the user brings up the
              Dialer while a call is already in progress.
