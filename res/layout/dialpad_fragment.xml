<?xml version="1.0" encoding="utf-8"?>
<!-- Copyright (C) 2011 The Android Open Source Project

     Licensed under the Apache License, Version 2.0 (the "License");
     you may not use this file except in compliance with the License.
     You may obtain a copy of the License at

          http://www.apache.org/licenses/LICENSE-2.0

     Unless required by applicable law or agreed to in writing, software
     distributed under the License is distributed on an "AS IS" BASIS,
     WITHOUT WARRANTIES OR CONDITIONS OF ANY KIND, either express or implied.
     See the License for the specific language governing permissions and
     limitations under the License.
-->
<view class="com.android.dialer.dialpad.DialpadFragment$DialpadSlidingLinearLayout"
    xmlns:android="http://schemas.android.com/apk/res/android"
    android:layout_width="match_parent"
    android:layout_height="wrap_content"
    android:orientation="vertical" >
    <!-- spacer view -->
    <View
        android:id="@+id/spacer"
        android:layout_width="match_parent"
        android:layout_height="0dp"
        android:layout_weight="1"
        android:background="#00000000" />
    <!-- Dialpad shadow -->
    <View
        android:layout_width="match_parent"
        android:layout_height="3dp"
        android:background="@drawable/shadow_fade_up" />
    <view class="com.android.dialer.dialpad.DialpadFragment$HoverIgnoringLinearLayout"
        android:id="@+id/top"
        android:animateLayoutChanges="true"
        android:layout_height="wrap_content"
        android:layout_width="match_parent"
        android:layout_gravity="bottom"
        android:orientation="vertical"
        android:layoutDirection="ltr"
        android:background="@color/background_dialpad">

<<<<<<< HEAD
        <!-- Text field and possibly soft menu button above the keypad where
             the digits are displayed. -->
        <LinearLayout
            android:id="@+id/digits_container"
            android:layout_width="match_parent"
            android:layout_height="0px"
            android:layout_weight="@integer/dialpad_layout_weight_digits"
            android:gravity="center"
            android:background="@color/background_digits_dialpad" >
=======
        <Space
            android:layout_width="match_parent"
            android:layout_height="2dp"
            android:background="@color/dialpad_separator_line_color" />

        <Space
            android:layout_width="match_parent"
            android:layout_height="10dp" />
>>>>>>> 97794b6c

        <include layout="@layout/dialpad_digits"/>

<<<<<<< HEAD
            <ImageButton
                android:id="@+id/deleteButton"
                android:layout_width="56dip"
                android:layout_height="match_parent"
                android:layout_gravity="center_vertical"
                android:gravity="center"
                android:state_enabled="false"
                android:background="?android:attr/selectableItemBackground"
                android:contentDescription="@string/description_delete_button"
                android:src="@drawable/ic_dial_action_delete" />

           <!-- recipients replaces digits and deleteButton when
            dial conference controls are made visible. -->
            <EditText
                android:id="@+id/recipients"
                android:layout_width="0dip"
                android:layout_height="match_parent"
                android:layout_gravity="center"
                android:layout_marginLeft="8dip"
                android:layout_weight="1"
                android:autoText="true"
                android:background="@android:color/transparent"
                android:hint="@string/to_hint"
                android:maxLength="2000"
                android:maxLines="3"
                android:minHeight="48dip"
                android:textColor="?android:attr/textColorPrimary"
                android:textSize="16sp" />
        </LinearLayout>
=======
        <Space
            android:layout_width="match_parent"
            android:layout_height="8dp" />
>>>>>>> 97794b6c

        <include layout="@layout/dialpad" />

        <Space
            android:layout_width="match_parent"
            android:layout_height="8dp" />

<<<<<<< HEAD
        <!-- dialpadStub values are copied from dialpad.xml.  dialpadStub replaces dialpad when
         dial conference controls are made visible. -->
        <View
            android:id="@+id/dialpadStub"
            android:layout_width="match_parent"
            android:layout_height="0px"
            android:layout_gravity="center_horizontal"
            android:layout_marginTop="@dimen/dialpad_vertical_margin"
            android:layout_weight="@integer/dialpad_layout_weight_dialpad"
            android:background="@drawable/dialpad_background"
            android:paddingBottom="10dip"
            android:paddingLeft="5dip"
            android:paddingRight="5dip" />

        <LinearLayout
            android:id="@+id/dialButtonContainer"
            android:layout_width="match_parent"
            android:layout_height="@dimen/fake_action_bar_height"
            android:layout_gravity="center_horizontal"
            android:background="@color/dialpad_call_button_color"
            android:layoutDirection="locale">
            <ImageButton
                android:id="@+id/call_history_on_dialpad_button"
                android:layout_height="match_parent"
                android:layout_width="@dimen/fake_menu_button_min_width"
                android:layout_gravity="bottom|start"
                android:background="@drawable/btn_call"
                android:contentDescription="@string/action_menu_call_history_description"
                android:src="@drawable/ic_menu_history_lt"/>
            <ImageButton
                android:id="@+id/dialButton"
                android:layout_width="0dp"
                android:layout_weight="1"
                android:layout_height="match_parent"
                android:layout_gravity="center"
                android:state_enabled="false"
                android:background="@drawable/btn_call"
                android:contentDescription="@string/description_dial_button"
                android:src="@drawable/ic_dial_action_call" />
            <ImageButton
                android:id="@+id/overflow_menu_on_dialpad"
                android:layout_height="match_parent"
                android:layout_width="@dimen/fake_menu_button_min_width"
                android:layout_gravity="bottom|end"
                android:background="@drawable/btn_call"
                android:src="@drawable/ic_menu_overflow_lt"
                android:contentDescription="@string/action_menu_overflow_description" />
            <!-- src for image for the button will be changed dynamically in the code.
            See DialpadFragment.-->
            <ImageButton
                android:id="@+id/dialConferenceButton"
                android:layout_width="0dip"
                android:layout_height="match_parent"
                android:layout_weight="1"
                android:layout_gravity="center"
                android:state_enabled="false"
                android:background="@drawable/btn_call"
                android:contentDescription="@string/description_dial_button"
                android:src="@drawable/ic_add_group_holo_dark" />
        </LinearLayout>
=======
        <Space
            android:layout_width="match_parent"
            android:layout_height="2dp"
            android:background="@color/dialpad_separator_line_color" />
>>>>>>> 97794b6c

        <!-- "Dialpad chooser" UI, shown only when the user brings up the
             Dialer while a call is already in progress.
             When this UI is visible, the other Dialer elements
             (the textfield/button and the dialpad) are hidden. -->
        <ListView android:id="@+id/dialpadChooser"
            android:layout_width="match_parent"
            android:layout_height="wrap_content"
            android:layout_weight="1"
            android:visibility="gone" />

    </view>
</view><|MERGE_RESOLUTION|>--- conflicted
+++ resolved
@@ -40,17 +40,6 @@
         android:layoutDirection="ltr"
         android:background="@color/background_dialpad">
 
-<<<<<<< HEAD
-        <!-- Text field and possibly soft menu button above the keypad where
-             the digits are displayed. -->
-        <LinearLayout
-            android:id="@+id/digits_container"
-            android:layout_width="match_parent"
-            android:layout_height="0px"
-            android:layout_weight="@integer/dialpad_layout_weight_digits"
-            android:gravity="center"
-            android:background="@color/background_digits_dialpad" >
-=======
         <Space
             android:layout_width="match_parent"
             android:layout_height="2dp"
@@ -59,45 +48,12 @@
         <Space
             android:layout_width="match_parent"
             android:layout_height="10dp" />
->>>>>>> 97794b6c
 
         <include layout="@layout/dialpad_digits"/>
 
-<<<<<<< HEAD
-            <ImageButton
-                android:id="@+id/deleteButton"
-                android:layout_width="56dip"
-                android:layout_height="match_parent"
-                android:layout_gravity="center_vertical"
-                android:gravity="center"
-                android:state_enabled="false"
-                android:background="?android:attr/selectableItemBackground"
-                android:contentDescription="@string/description_delete_button"
-                android:src="@drawable/ic_dial_action_delete" />
-
-           <!-- recipients replaces digits and deleteButton when
-            dial conference controls are made visible. -->
-            <EditText
-                android:id="@+id/recipients"
-                android:layout_width="0dip"
-                android:layout_height="match_parent"
-                android:layout_gravity="center"
-                android:layout_marginLeft="8dip"
-                android:layout_weight="1"
-                android:autoText="true"
-                android:background="@android:color/transparent"
-                android:hint="@string/to_hint"
-                android:maxLength="2000"
-                android:maxLines="3"
-                android:minHeight="48dip"
-                android:textColor="?android:attr/textColorPrimary"
-                android:textSize="16sp" />
-        </LinearLayout>
-=======
         <Space
             android:layout_width="match_parent"
             android:layout_height="8dp" />
->>>>>>> 97794b6c
 
         <include layout="@layout/dialpad" />
 
@@ -105,73 +61,10 @@
             android:layout_width="match_parent"
             android:layout_height="8dp" />
 
-<<<<<<< HEAD
-        <!-- dialpadStub values are copied from dialpad.xml.  dialpadStub replaces dialpad when
-         dial conference controls are made visible. -->
-        <View
-            android:id="@+id/dialpadStub"
-            android:layout_width="match_parent"
-            android:layout_height="0px"
-            android:layout_gravity="center_horizontal"
-            android:layout_marginTop="@dimen/dialpad_vertical_margin"
-            android:layout_weight="@integer/dialpad_layout_weight_dialpad"
-            android:background="@drawable/dialpad_background"
-            android:paddingBottom="10dip"
-            android:paddingLeft="5dip"
-            android:paddingRight="5dip" />
-
-        <LinearLayout
-            android:id="@+id/dialButtonContainer"
-            android:layout_width="match_parent"
-            android:layout_height="@dimen/fake_action_bar_height"
-            android:layout_gravity="center_horizontal"
-            android:background="@color/dialpad_call_button_color"
-            android:layoutDirection="locale">
-            <ImageButton
-                android:id="@+id/call_history_on_dialpad_button"
-                android:layout_height="match_parent"
-                android:layout_width="@dimen/fake_menu_button_min_width"
-                android:layout_gravity="bottom|start"
-                android:background="@drawable/btn_call"
-                android:contentDescription="@string/action_menu_call_history_description"
-                android:src="@drawable/ic_menu_history_lt"/>
-            <ImageButton
-                android:id="@+id/dialButton"
-                android:layout_width="0dp"
-                android:layout_weight="1"
-                android:layout_height="match_parent"
-                android:layout_gravity="center"
-                android:state_enabled="false"
-                android:background="@drawable/btn_call"
-                android:contentDescription="@string/description_dial_button"
-                android:src="@drawable/ic_dial_action_call" />
-            <ImageButton
-                android:id="@+id/overflow_menu_on_dialpad"
-                android:layout_height="match_parent"
-                android:layout_width="@dimen/fake_menu_button_min_width"
-                android:layout_gravity="bottom|end"
-                android:background="@drawable/btn_call"
-                android:src="@drawable/ic_menu_overflow_lt"
-                android:contentDescription="@string/action_menu_overflow_description" />
-            <!-- src for image for the button will be changed dynamically in the code.
-            See DialpadFragment.-->
-            <ImageButton
-                android:id="@+id/dialConferenceButton"
-                android:layout_width="0dip"
-                android:layout_height="match_parent"
-                android:layout_weight="1"
-                android:layout_gravity="center"
-                android:state_enabled="false"
-                android:background="@drawable/btn_call"
-                android:contentDescription="@string/description_dial_button"
-                android:src="@drawable/ic_add_group_holo_dark" />
-        </LinearLayout>
-=======
         <Space
             android:layout_width="match_parent"
             android:layout_height="2dp"
             android:background="@color/dialpad_separator_line_color" />
->>>>>>> 97794b6c
 
         <!-- "Dialpad chooser" UI, shown only when the user brings up the
              Dialer while a call is already in progress.
