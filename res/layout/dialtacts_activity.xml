--- conflicted
+++ resolved
@@ -148,54 +148,6 @@
                 android:layout_alignParentBottom="true"
                 android:visibility="gone"/>
         </LinearLayout>
-<<<<<<< HEAD
-        <FrameLayout
-            android:layout_height="0dp"
-            android:layout_weight="1"
-            android:layout_width="match_parent"
-            android:id="@+id/dialtacts_frame"
-            android:clipChildren="false">
-        </FrameLayout>
-        <View
-            android:layout_height="2dp"
-            android:layout_width="match_parent"
-            android:background="@color/dialtacts_frame_color"
-        />
-        <FrameLayout
-            android:layout_height="@dimen/fake_action_bar_height"
-            android:layout_width="match_parent"
-            android:id="@+id/fake_action_bar"
-            android:background="@color/actionbar_background_color">
-            <ImageButton
-                android:id="@+id/call_history_button"
-                android:layout_width="@dimen/fake_menu_button_min_width"
-                android:layout_height="match_parent"
-                android:layout_gravity="bottom|start"
-                android:background="?android:attr/selectableItemBackground"
-                android:contentDescription="@string/action_menu_call_history_description"
-                android:src="@drawable/ic_menu_history_dk"/>
-            <ImageButton
-                android:id="@+id/dialpad_button"
-                android:layout_width="@dimen/fake_menu_button_min_width"
-                android:layout_height="match_parent"
-                android:layout_gravity="bottom|center"
-                android:background="?android:attr/selectableItemBackground"
-                android:contentDescription="@string/action_menu_dialpad_button"
-                android:src="@drawable/ic_menu_dialpad_dk"/>
-            <ImageButton
-                 android:id="@+id/overflow_menu"
-                 android:layout_width="@dimen/fake_menu_button_min_width"
-                 android:layout_height="match_parent"
-                 android:layout_gravity="bottom|end"
-                 android:src="@drawable/ic_menu_overflow_dk"
-                 android:contentDescription="@string/action_menu_overflow_description"
-                 android:background="?android:attr/selectableItemBackground"/>
-        </FrameLayout>
-        <View
-            android:id="@+id/dialtacts_bottom_padding"
-            android:layout_width="match_parent"
-            android:layout_height="?android:attr/actionBarSize"
-=======
     </FrameLayout>
 
     <!-- Fake action bar -->
@@ -228,7 +180,6 @@
             android:background="@drawable/btn_call"
             android:contentDescription="@string/description_dial_button"
             android:src="@drawable/ic_dial_action_call"
->>>>>>> 97794b6c
             android:visibility="gone" />
         <ImageButton
             android:id="@+id/overflow_menu"
