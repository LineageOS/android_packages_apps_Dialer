<?xml version="1.0" encoding="utf-8"?>
<!-- Copyright (C) 2006 The Android Open Source Project

     Licensed under the Apache License, Version 2.0 (the "License");
     you may not use this file except in compliance with the License.
     You may obtain a copy of the License at

          http://www.apache.org/licenses/LICENSE-2.0

     Unless required by applicable law or agreed to in writing, software
     distributed under the License is distributed on an "AS IS" BASIS,
     WITHOUT WARRANTIES OR CONDITIONS OF ANY KIND, either express or implied.
     See the License for the specific language governing permissions and
     limitations under the License.
-->

<manifest xmlns:android="http://schemas.android.com/apk/res/android"
<<<<<<< HEAD
    android:sharedUserId="com.android.dialer"
    package="com.android.dialer">
=======
    package="com.android.dialer"
    coreApp="true">
>>>>>>> 97794b6c

    <uses-permission android:name="android.permission.CALL_PRIVILEGED" />
    <uses-permission android:name="android.permission.READ_CONTACTS" />
    <uses-permission android:name="android.permission.WRITE_CONTACTS" />
    <uses-permission android:name="android.permission.READ_CALL_LOG" />
    <uses-permission android:name="android.permission.WRITE_CALL_LOG" />
    <uses-permission android:name="android.permission.READ_PROFILE" />
    <uses-permission android:name="android.permission.MANAGE_ACCOUNTS" />
    <uses-permission android:name="android.permission.GET_ACCOUNTS" />
    <uses-permission android:name="android.permission.ACCESS_FINE_LOCATION" />
    <uses-permission android:name="android.permission.ACCESS_COARSE_LOCATION" />
    <uses-permission android:name="android.permission.INTERNET" />
    <uses-permission android:name="android.permission.PROCESS_OUTGOING_CALLS"/>
    <uses-permission android:name="android.permission.NFC" />
    <uses-permission android:name="android.permission.READ_PHONE_STATE" />
    <uses-permission android:name="android.permission.MODIFY_AUDIO_SETTINGS" />
    <uses-permission android:name="android.permission.MODIFY_PHONE_STATE" />
    <uses-permission android:name="android.permission.WAKE_LOCK" />
    <uses-permission android:name="android.permission.WRITE_EXTERNAL_STORAGE" />
    <uses-permission android:name="android.permission.WRITE_SETTINGS" />
    <uses-permission android:name="android.permission.USE_CREDENTIALS" />
    <uses-permission android:name="android.permission.VIBRATE" />
    <uses-permission android:name="android.permission.READ_SYNC_SETTINGS" />
    <uses-permission android:name="com.android.voicemail.permission.ADD_VOICEMAIL" />
    <uses-permission android:name="com.android.voicemail.permission.READ_WRITE_ALL_VOICEMAIL" />
    <uses-permission android:name="android.permission.ALLOW_ANY_CODEC_FOR_PLAYBACK" />
    <uses-permission android:name="com.android.launcher.permission.INSTALL_SHORTCUT"/>
    <uses-permission android:name="android.permission.READ_PHONE_BLACKLIST" />
    <uses-permission android:name="android.permission.CHANGE_PHONE_BLACKLIST" />
    <!-- allow broadcasting secret code intents that reboot the phone -->
    <uses-permission android:name="android.permission.REBOOT" />
    <uses-permission android:name="android.permission.RECEIVE_BOOT_COMPLETED" />
    <!-- This tells the activity manager to not delay any of our activity
     start requests, even if they happen immediately after the user
     presses home. -->
    <uses-permission android:name="android.permission.STOP_APP_SWITCHES" />
    <uses-permission android:name="android.permission.CAMERA" />
    <uses-permission android:name="com.qti.permission.DIAG" />

    <application
        android:name="DialerApplication"
        android:label="@string/applicationLabel"
        android:icon="@mipmap/ic_launcher_phone"
        android:hardwareAccelerated="true"
        android:supportsRtl="true"
        android:backupAgent='com.android.dialer.DialerBackupAgent'>

        <meta-data android:name="com.google.android.backup.api_key"
            android:value="AEdPqrEAAAAIBXgtCEKQ6W0PXVnW-ZVia2KmlV2AxsTw3GjAeQ" />

        <!-- The entrance point for Phone UI.
             stateAlwaysHidden is set to suppress keyboard show up on
             dialpad screen. -->
        <activity android:name=".DialtactsActivity"
            android:label="@string/launcherDialer"
            android:theme="@style/DialtactsThemeHiddenActionBar"
            android:launchMode="singleTask"
            android:clearTaskOnLaunch="true"
            android:icon="@mipmap/ic_launcher_phone"
            android:screenOrientation="nosensor"
            android:enabled="@*android:bool/config_voice_capable"
            android:windowSoftInputMode="stateAlwaysHidden|adjustNothing">
            <intent-filter>
                <action android:name="android.intent.action.DIAL" />
                <category android:name="android.intent.category.DEFAULT" />
                <category android:name="android.intent.category.BROWSABLE" />
                <data android:mimeType="vnd.android.cursor.item/phone" />
                <data android:mimeType="vnd.android.cursor.item/person" />
            </intent-filter>
            <intent-filter>
                <action android:name="android.intent.action.DIAL" />
                <category android:name="android.intent.category.DEFAULT" />
                <category android:name="android.intent.category.BROWSABLE" />
                <data android:scheme="voicemail" />
            </intent-filter>
            <intent-filter>
                <action android:name="android.intent.action.DIAL" />
                <category android:name="android.intent.category.DEFAULT" />
            </intent-filter>
            <intent-filter>
                <action android:name="android.intent.action.MAIN" />
                <category android:name="android.intent.category.DEFAULT" />
                <category android:name="android.intent.category.LAUNCHER" />
                <category android:name="android.intent.category.BROWSABLE" />
            </intent-filter>
            <intent-filter>
                <action android:name="android.intent.action.VIEW" />
                <action android:name="android.intent.action.DIAL" />
                <category android:name="android.intent.category.DEFAULT" />
                <category android:name="android.intent.category.BROWSABLE" />
                <data android:scheme="tel" />
            </intent-filter>
            <intent-filter>
                <action android:name="android.intent.action.CALL_BUTTON" />
                <category android:name="android.intent.category.DEFAULT" />
                <category android:name="android.intent.category.BROWSABLE" />
            </intent-filter>
            <!-- This was never intended to be public, but is here for backward
                 compatibility.  Use Intent.ACTION_DIAL instead. -->
            <intent-filter>
                <action android:name="com.android.phone.action.TOUCH_DIALER" />
                <category android:name="android.intent.category.DEFAULT" />
                <category android:name="android.intent.category.TAB" />
            </intent-filter>
            <intent-filter android:label="@string/recentCallsIconLabel">
                <action android:name="com.android.phone.action.RECENT_CALLS" />
                <category android:name="android.intent.category.DEFAULT" />
                <category android:name="android.intent.category.TAB" />
            </intent-filter>
        </activity>

        <activity android:name="CallLogSearchActivity"
             android:label="@string/recentCallsIconLabel" >
             <intent-filter>
                 <action android:name="android.intent.action.SEARCH" />
             </intent-filter>

             <meta-data
                 android:name="android.app.searchable"
                 android:resource="@xml/calllog_searchable" />
        </activity>

        <activity android:name="com.android.dialer.calllog.CallLogActivity"
            android:label="@string/call_log_activity_title"
            android:theme="@style/DialtactsThemeWithActionBarOverlay"
            android:screenOrientation="nosensor"
            android:icon="@mipmap/ic_launcher_phone">
            <intent-filter>
                <action android:name="android.intent.action.VIEW" />
                <category android:name="android.intent.category.DEFAULT" />
                <category android:name="android.intent.category.BROWSABLE" />
                <data android:mimeType="vnd.android.cursor.dir/calls" />
            </intent-filter>
        </activity>

        <activity android:name="com.android.dialer.list.AllContactsActivity"
            android:label="@string/show_all_contacts_title"
            android:theme="@style/DialtactsThemeWithActionBarOverlay"
            android:screenOrientation="nosensor">
        </activity>

        <activity android:name="com.android.dialer.CallDetailActivity"
                  android:label="@string/callDetailTitle"
                  android:theme="@style/CallDetailActivityTheme"
                  android:screenOrientation="nosensor"
                  android:icon="@mipmap/ic_launcher_phone"
                  android:parentActivityName="com.android.dialer.calllog.CallLogActivity"
            >
            <intent-filter>
                <action android:name="android.intent.action.VIEW"/>
                <category android:name="android.intent.category.DEFAULT"/>
                <data android:mimeType="vnd.android.cursor.item/calls"/>
            </intent-filter>
        </activity>

        <activity android:name=".callstats.CallStatsDetailActivity"
            android:label="@string/callStatsDetailTitle"
            android:theme="@style/CallDetailActivityTheme"
            android:screenOrientation="nosensor"
            android:icon="@mipmap/ic_launcher_phone" >
            <intent-filter>
                <action android:name="android.intent.action.VIEW" />
                <category android:name="android.intent.category.DEFAULT" />
            </intent-filter>
        </activity>

        <activity android:name="com.android.contacts.common.test.FragmentTestActivity">
            <intent-filter>
                <category android:name="android.intent.category.TEST"/>
            </intent-filter>
        </activity>

        <provider android:name=".calllog.CallLogSearchProvider"
            android:authorities="com.android.dialer.calllog.calllogsearchprovider"
            android:exported="true" >
            <path-permission
                android:pathPrefix="/search_suggest_query"
                android:readPermission="android.permission.GLOBAL_SEARCH" />
            <path-permission
                android:pathPrefix="/search_suggest_shortcut"
                android:readPermission="android.permission.GLOBAL_SEARCH" />
        </provider>

        <!-- Backwards compatibility: "Phone" from Gingerbread and earlier -->
        <activity-alias android:name="DialtactsActivity"
            android:targetActivity=".DialtactsActivity"
            android:exported="true"
        />

        <!-- Backwards compatibility: "Call log" from Gingerbread and earlier -->
        <activity-alias android:name="RecentCallsListActivity"
            android:targetActivity=".DialtactsActivity"
            android:exported="true"
        />

        <!-- Backwards compatibility: "Call log" from ICS -->
        <activity-alias android:name=".activities.CallLogActivity"
            android:targetActivity=".DialtactsActivity"
            android:exported="true"
        />

        <!-- Used to filter contacts list by account -->
        <activity
            android:name="com.android.contacts.common.list.AccountFilterActivity"
            android:label="@string/activity_title_contacts_filter"
            android:theme="@style/ContactListFilterTheme"/>

        <!-- Used to select display and sync groups -->
        <activity
            android:name="com.android.contacts.common.list.CustomContactListFilterActivity"
            android:label="@string/custom_list_filter"
            android:theme="@style/ContactListFilterTheme"/>

        <!-- vCard related -->
        <activity android:name="com.android.contacts.common.vcard.ImportVCardActivity"
                  android:configChanges="orientation|screenSize|keyboardHidden"
                  android:theme="@style/BackgroundOnlyTheme">
            <intent-filter>
                <action android:name="android.intent.action.VIEW"/>
                <data android:mimeType="text/directory"/>
                <data android:mimeType="text/vcard"/>
                <data android:mimeType="text/x-vcard"/>
                <category android:name="android.intent.category.DEFAULT"/>
            </intent-filter>
        </activity>

        <activity android:name="com.android.contacts.common.vcard.NfcImportVCardActivity"
                  android:configChanges="orientation|screenSize|keyboardHidden"
                  android:theme="@style/BackgroundOnlyTheme">
            <intent-filter>
                <action android:name="android.nfc.action.NDEF_DISCOVERED"/>
                <data android:mimeType="text/vcard"/>
                <data android:mimeType="text/x-vcard"/>
                <category android:name="android.intent.category.DEFAULT"/>
            </intent-filter>
        </activity>

        <activity android:name="com.android.contacts.common.vcard.CancelActivity"
                  android:theme="@style/BackgroundOnlyTheme"/>

        <activity android:name="com.android.contacts.common.vcard.SelectAccountActivity"
                  android:theme="@style/BackgroundOnlyTheme"/>

        <activity android:name="com.android.contacts.common.vcard.ExportVCardActivity"
                  android:theme="@style/BackgroundOnlyTheme"/>

        <service
            android:name="com.android.contacts.common.vcard.VCardService"
            android:exported="false"/>
        <!-- end vCard related -->

        <receiver android:name=".calllog.CallLogReceiver"
            android:enabled="@*android:bool/config_voice_capable">
            <intent-filter>
                <action android:name="android.intent.action.NEW_VOICEMAIL" />
                <data
                    android:scheme="content"
                    android:host="com.android.voicemail"
                    android:mimeType="vnd.android.cursor.item/voicemail"
                />
            </intent-filter>
            <intent-filter android:priority="100">
                 <action android:name="android.intent.action.BOOT_COMPLETED"/>
            </intent-filter>
        </receiver>

        <receiver android:name=".interactions.UndemoteOutgoingCallReceiver">
            <intent-filter>
                <action android:name="android.intent.action.NEW_OUTGOING_CALL" />
            </intent-filter>
        </receiver>

        <service
            android:name=".calllog.CallLogNotificationsService"
            android:exported="false"
        />

        <!-- Service to update a contact -->
        <service
            android:name=".contact.ContactUpdateService"
            android:exported="false" />

        <!-- Main in-call UI activity.  This is never launched directly
             from outside the phone app; instead, it's either launched by
             the OutgoingCallBroadcaster (for outgoing calls), or as the
             fullScreenIntent of a notification (for incoming calls.) -->
        <activity android:name="com.android.incallui.InCallActivity"
                  android:theme="@style/Theme.InCallScreen"
                  android:label="@string/phoneAppLabel"
                  android:excludeFromRecents="true"
                  android:launchMode="singleInstance"
                  android:screenOrientation="nosensor"
                  android:configChanges="keyboardHidden"
                  android:exported="false"
                  android:process="com.android.incallui">
        </activity>

        <activity android:name="com.android.incallui.MSimInCallActivity"
                  android:theme="@style/Theme.InCallScreen"
                  android:label="@string/phoneAppLabel"
                  android:excludeFromRecents="true"
                  android:launchMode="singleInstance"
                  android:screenOrientation="nosensor"
                  android:configChanges="keyboardHidden"
                  android:exported="false"
                  android:process="com.android.incallui">
        </activity>

        <service android:name="com.android.incallui.CallHandlerService"
                 android:process="com.android.incallui"
                 android:permission="android.permission.BIND_CALL_SERVICE">
            <intent-filter>
                <action android:name="com.android.services.telephony.common.ICallHandlerService" />
            </intent-filter>
        </service>

        <!-- BroadcastReceiver for receiving Intents from Notification mechanism. -->
        <receiver android:name="com.android.incallui.InCallApp$NotificationBroadcastReceiver"
                  android:exported="false"
                  android:process="com.android.incallui">
            <intent-filter>
                <action android:name="com.android.incallui.ACTION_HANG_UP_ONGOING_CALL" />
            </intent-filter>
        </receiver>

        <provider android:name="com.android.dialer.lookup.LookupProvider"
                  android:authorities="com.android.dialer.provider"
                  android:exported="false"
                  android:multiprocess="false" />

    </application>
</manifest><|MERGE_RESOLUTION|>--- conflicted
+++ resolved
@@ -15,13 +15,9 @@
 -->
 
 <manifest xmlns:android="http://schemas.android.com/apk/res/android"
-<<<<<<< HEAD
     android:sharedUserId="com.android.dialer"
-    package="com.android.dialer">
-=======
     package="com.android.dialer"
-    coreApp="true">
->>>>>>> 97794b6c
+    coreApp="true" >
 
     <uses-permission android:name="android.permission.CALL_PRIVILEGED" />
     <uses-permission android:name="android.permission.READ_CONTACTS" />
