--- conflicted
+++ resolved
@@ -55,10 +55,7 @@
     <uses-permission android:name="android.permission.STOP_APP_SWITCHES" />
     <uses-permission android:name="android.permission.CAMERA" />
     <uses-permission android:name="com.qti.permission.DIAG" />
-<<<<<<< HEAD
-=======
     <uses-permission android:name="com.qti.permission.IMS" />
->>>>>>> 475e223a
 
     <application
         android:name="DialerApplication"
