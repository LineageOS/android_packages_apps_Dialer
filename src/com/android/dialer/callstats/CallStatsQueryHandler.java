/*
 * Copyright (C) 2011 The Android Open Source Project
 * Copyright (C) 2013 Android Open Kang Project
 *
 * Licensed under the Apache License, Version 2.0 (the "License");
 * you may not use this file except in compliance with the License.
 * You may obtain a copy of the License at
 *
 *      http://www.apache.org/licenses/LICENSE-2.0
 *
 * Unless required by applicable law or agreed to in writing, software
 * distributed under the License is distributed on an "AS IS" BASIS,
 * WITHOUT WARRANTIES OR CONDITIONS OF ANY KIND, either express or implied.
 * See the License for the specific language governing permissions and
 * limitations under the License.
 */

package com.android.dialer.callstats;

import android.content.AsyncQueryHandler;
import android.content.ContentResolver;
import android.database.Cursor;
import android.database.sqlite.SQLiteDatabaseCorruptException;
import android.database.sqlite.SQLiteDiskIOException;
import android.database.sqlite.SQLiteFullException;
import android.net.Uri;
import android.os.Handler;
import android.os.Looper;
import android.os.Message;
import android.provider.CallLog.Calls;
import android.telephony.SubscriptionManager;
import android.util.Log;

import com.android.contacts.common.CallUtil;
import com.android.contacts.common.util.UriUtils;
import com.android.dialer.calllog.ContactInfo;
import com.google.common.collect.Lists;

import java.lang.ref.WeakReference;
import java.util.ArrayList;
import java.util.HashMap;
import java.util.List;
import java.util.Map;

/**
 * Class to handle call-log queries, optionally with a date-range filter
 */
public class CallStatsQueryHandler extends AsyncQueryHandler {
    private static final String[] EMPTY_STRING_ARRAY = new String[0];

    private static final int EVENT_PROCESS_DATA = 10;

    private static final int QUERY_CALLS_TOKEN = 100;

    /**
     * To specify all slots.
     */
    public static final int CALL_SUB_ALL = -1;

    private static final String TAG = "CallStatsQueryHandler";

    private final WeakReference<Listener> mListener;
    private Handler mWorkerThreadHandler;

    /**
     * Simple handler that wraps background calls to catch
     * {@link SQLiteException}, such as when the disk is full.
     */
    protected class CatchingWorkerHandler extends AsyncQueryHandler.WorkerHandler {
        public CatchingWorkerHandler(Looper looper) {
            super(looper);
        }

        @Override
        public void handleMessage(Message msg) {
            if (msg.arg1 == EVENT_PROCESS_DATA) {
                Cursor cursor = (Cursor) msg.obj;
                Message reply = CallStatsQueryHandler.this.obtainMessage(msg.what);
                reply.obj = processData(cursor);
                reply.arg1 = msg.arg1;
                reply.sendToTarget();
                return;
            }

            try {
                // Perform same query while catching any exceptions
                super.handleMessage(msg);
            } catch (SQLiteDiskIOException e) {
                Log.w(TAG, "Exception on background worker thread", e);
            } catch (SQLiteFullException e) {
                Log.w(TAG, "Exception on background worker thread", e);
            } catch (SQLiteDatabaseCorruptException e) {
                Log.w(TAG, "Exception on background worker thread", e);
            }
        }
    }

    @Override
    protected Handler createHandler(Looper looper) {
        // Provide our special handler that catches exceptions
        mWorkerThreadHandler = new CatchingWorkerHandler(looper);
        return mWorkerThreadHandler;
    }

    public CallStatsQueryHandler(ContentResolver contentResolver, Listener listener) {
        super(contentResolver);
        mListener = new WeakReference<Listener>(listener);
    }

    public void fetchCalls(long from, long to, int slotId) {
        cancelOperation(QUERY_CALLS_TOKEN);

        StringBuilder selection = new StringBuilder();
        List<String> selectionArgs = Lists.newArrayList();

        if (from != -1) {
            selection.append(String.format("(%s > ?)", Calls.DATE));
            selectionArgs.add(String.valueOf(from));
        }
        if (to != -1) {
            if (selection.length() > 0) {
                selection.append(" AND ");
            }
            selection.append(String.format("(%s < ?)", Calls.DATE));
            selectionArgs.add(String.valueOf(to));
        }
        if (slotId > CALL_SUB_ALL) {
<<<<<<< HEAD
            long[] subId = SubscriptionManager.getSubId(slotId);
=======
            int[] subId = SubscriptionManager.getSubId(slotId);
>>>>>>> 1bebee89
            if (subId != null && subId.length >= 1) {
                if (selection.length() > 0) {
                    selection.append(" AND ");
                }
                selection.append(String.format("(%s = ?)", Calls.PHONE_ACCOUNT_ID));
<<<<<<< HEAD
                selectionArgs.add(Long.toString(subId[0]));
=======
                selectionArgs.add(Integer.toString(subId[0]));
>>>>>>> 1bebee89
            }
        }

        startQuery(QUERY_CALLS_TOKEN, null, Calls.CONTENT_URI, CallStatsQuery._PROJECTION,
                selection.toString(), selectionArgs.toArray(EMPTY_STRING_ARRAY),
                Calls.NUMBER + " ASC");
    }

    @Override
    protected synchronized void onQueryComplete(int token, Object cookie, Cursor cursor) {
        if (token == QUERY_CALLS_TOKEN) {
            Message msg = mWorkerThreadHandler.obtainMessage(token);
            msg.arg1 = EVENT_PROCESS_DATA;
            msg.obj = cursor;

            mWorkerThreadHandler.sendMessage(msg);
        }
    }

    @Override
    public void handleMessage(Message msg) {
        if (msg.arg1 == EVENT_PROCESS_DATA) {
            final Map<ContactInfo, CallStatsDetails> calls =
                    (Map<ContactInfo, CallStatsDetails>) msg.obj;
            final Listener listener = mListener.get();
            if (listener != null) {
                listener.onCallsFetched(calls);
            }
        } else {
            super.handleMessage(msg);
        }
    }

    private Map<ContactInfo, CallStatsDetails> processData(Cursor cursor) {
        final Map<ContactInfo, CallStatsDetails> result = new HashMap<ContactInfo, CallStatsDetails>();
        final ArrayList<ContactInfo> infos = new ArrayList<ContactInfo>();
        final ArrayList<CallStatsDetails> calls = new ArrayList<CallStatsDetails>();
        CallStatsDetails pending = null;

        cursor.moveToFirst();

        while (!cursor.isAfterLast()) {
            final String number = cursor.getString(CallStatsQuery.NUMBER);
            final long duration = cursor.getLong(CallStatsQuery.DURATION);
            final int callType = cursor.getInt(CallStatsQuery.CALL_TYPE);

            if (pending == null || !CallUtil.phoneNumbersEqual(pending.number.toString(), number)) {
                final long date = cursor.getLong(CallStatsQuery.DATE);
                final int numberPresentation = cursor.getInt(CallStatsQuery.NUMBER_PRESENTATION);
                final int accountId = cursor.getInt(CallStatsQuery.PHONE_ACCOUNT_ID);
                final String countryIso = cursor.getString(CallStatsQuery.COUNTRY_ISO);
                final String geocode = cursor.getString(CallStatsQuery.GEOCODED_LOCATION);
                final ContactInfo info = getContactInfoFromCallStats(cursor);

                pending = new CallStatsDetails(number, accountId, numberPresentation,
                        info, countryIso, geocode, date);
                infos.add(info);
                calls.add(pending);
            }

            pending.addTimeOrMissed(callType, duration);
            cursor.moveToNext();
        }

        cursor.close();
        mergeItemsByNumber(calls, infos);

        for (int i = 0; i < calls.size(); i++) {
            result.put(infos.get(i), calls.get(i));
        }

        return result;
    }

    private void mergeItemsByNumber(List<CallStatsDetails> calls, List<ContactInfo> infos) {
        // temporarily store items marked for removal
        final ArrayList<CallStatsDetails> callsToRemove = new ArrayList<CallStatsDetails>();
        final ArrayList<ContactInfo> infosToRemove = new ArrayList<ContactInfo>();

        for (int i = 0; i < calls.size(); i++) {
            final CallStatsDetails outerItem = calls.get(i);
            final String currentFormattedNumber = outerItem.number.toString();

            for (int j = calls.size() - 1; j > i; j--) {
                final CallStatsDetails innerItem = calls.get(j);
                final String innerNumber = innerItem.number.toString();

                if (CallUtil.phoneNumbersEqual(currentFormattedNumber, innerNumber)) {
                    outerItem.mergeWith(innerItem);
                    //make sure we're not counting twice in case we're dealing with
                    //multiple different formats
                    innerItem.reset();
                    callsToRemove.add(innerItem);
                    infosToRemove.add(infos.get(j));
                }
            }
        }

        for (CallStatsDetails call : callsToRemove) {
            calls.remove(call);
        }
        for (ContactInfo info : infosToRemove) {
            infos.remove(info);
        }
    }

    private ContactInfo getContactInfoFromCallStats(Cursor c) {
        ContactInfo info = new ContactInfo();
        info.lookupUri = UriUtils.parseUriOrNull(c.getString(CallStatsQuery.CACHED_LOOKUP_URI));
        info.name = c.getString(CallStatsQuery.CACHED_NAME);
        info.type = c.getInt(CallStatsQuery.CACHED_NUMBER_TYPE);
        info.label = c.getString(CallStatsQuery.CACHED_NUMBER_LABEL);

        final String matchedNumber = c.getString(CallStatsQuery.CACHED_MATCHED_NUMBER);
        info.number = matchedNumber == null ? c.getString(CallStatsQuery.NUMBER) : matchedNumber;
        info.normalizedNumber = c.getString(CallStatsQuery.CACHED_NORMALIZED_NUMBER);
        info.formattedNumber = c.getString(CallStatsQuery.CACHED_FORMATTED_NUMBER);

        info.photoId = c.getLong(CallStatsQuery.CACHED_PHOTO_ID);
        info.photoUri = null; // We do not cache the photo URI.

        return info;
    }

    public interface Listener {
        void onCallsFetched(Map<ContactInfo, CallStatsDetails> calls);
    }
}<|MERGE_RESOLUTION|>--- conflicted
+++ resolved
@@ -125,21 +125,13 @@
             selectionArgs.add(String.valueOf(to));
         }
         if (slotId > CALL_SUB_ALL) {
-<<<<<<< HEAD
-            long[] subId = SubscriptionManager.getSubId(slotId);
-=======
             int[] subId = SubscriptionManager.getSubId(slotId);
->>>>>>> 1bebee89
             if (subId != null && subId.length >= 1) {
                 if (selection.length() > 0) {
                     selection.append(" AND ");
                 }
                 selection.append(String.format("(%s = ?)", Calls.PHONE_ACCOUNT_ID));
-<<<<<<< HEAD
-                selectionArgs.add(Long.toString(subId[0]));
-=======
                 selectionArgs.add(Integer.toString(subId[0]));
->>>>>>> 1bebee89
             }
         }
 
