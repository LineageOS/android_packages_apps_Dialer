/*
 * Copyright (C) 2011 The Android Open Source Project
 *
 * Licensed under the Apache License, Version 2.0 (the "License");
 * you may not use this file except in compliance with the License.
 * You may obtain a copy of the License at
 *
 *      http://www.apache.org/licenses/LICENSE-2.0
 *
 * Unless required by applicable law or agreed to in writing, software
 * distributed under the License is distributed on an "AS IS" BASIS,
 * WITHOUT WARRANTIES OR CONDITIONS OF ANY KIND, either express or implied.
 * See the License for the specific language governing permissions and
 * limitations under the License.
 */

package com.android.dialer;

import android.content.res.Resources;
import android.provider.CallLog;
import android.provider.CallLog.Calls;
import android.provider.ContactsContract.CommonDataKinds.Phone;
<<<<<<< HEAD
import android.graphics.Typeface;
import android.text.SpannableString;
import android.text.Spanned;
=======
>>>>>>> f9ab85e6
import android.telephony.SubscriptionManager;
import android.text.TextUtils;
import android.text.format.DateUtils;
import android.text.style.StyleSpan;
import android.view.View;
import android.widget.TextView;

import com.android.contacts.common.CallUtil;
import com.android.contacts.common.testing.NeededForTesting;
import com.android.contacts.common.util.PhoneNumberHelper;
import com.android.dialer.calllog.CallTypeHelper;
import com.android.dialer.calllog.ContactInfo;
import com.android.dialer.calllog.PhoneNumberDisplayHelper;
import com.android.dialer.calllog.PhoneNumberUtilsWrapper;
import com.android.dialer.util.DialerUtils;
import com.google.common.collect.Lists;

import java.util.ArrayList;

/**
 * Helper class to fill in the views in {@link PhoneCallDetailsViews}.
 */
public class PhoneCallDetailsHelper {
    /** The maximum number of icons will be shown to represent the call types in a group. */
    private static final int MAX_CALL_TYPE_ICONS = 3;

    private final Resources mResources;
    /** The injected current time in milliseconds since the epoch. Used only by tests. */
    private Long mCurrentTimeMillisForTest;
    // Helper classes.
    private final PhoneNumberDisplayHelper mPhoneNumberHelper;
    private final PhoneNumberUtilsWrapper mPhoneNumberUtilsWrapper;

    /**
     * List of items to be concatenated together for accessibility descriptions
     */
    private ArrayList<CharSequence> mDescriptionItems = Lists.newArrayList();

    /**
     * Creates a new instance of the helper.
     * <p>
     * Generally you should have a single instance of this helper in any context.
     *
     * @param resources used to look up strings
     */
    public PhoneCallDetailsHelper(Resources resources, CallTypeHelper callTypeHelper,
            PhoneNumberUtilsWrapper phoneUtils) {
        mResources = resources;
        mPhoneNumberUtilsWrapper = phoneUtils;
        mPhoneNumberHelper = new PhoneNumberDisplayHelper(mPhoneNumberUtilsWrapper, resources);
    }

    /** Fills the call details views with content. */
    public void setPhoneCallDetails(PhoneCallDetailsViews views,
            PhoneCallDetails details) {
        setPhoneCallDetails(views, details, null);
    }

    public void setPhoneCallDetails(PhoneCallDetailsViews views,
            PhoneCallDetails details, String filter) {
        // Display up to a given number of icons.
        views.callTypeIcons.clear();
        int count = details.callTypes.length;
        boolean isVoicemail = false;
        for (int index = 0; index < count && index < MAX_CALL_TYPE_ICONS; ++index) {
            views.callTypeIcons.add(details.callTypes[index]);
            if (index == 0) {
                isVoicemail = details.callTypes[index] == Calls.VOICEMAIL_TYPE;
            }
        }

        // Show the video icon if the call had video enabled.
        views.callTypeIcons.setShowVideo(
                (details.features & Calls.FEATURES_VIDEO) == Calls.FEATURES_VIDEO);
        views.callTypeIcons.requestLayout();
        views.callTypeIcons.setVisibility(View.VISIBLE);

        // Show the total call count only if there are more than the maximum number of icons.
        final Integer callCount;
        if (count > MAX_CALL_TYPE_ICONS) {
            callCount = count;
        } else {
            callCount = null;
        }

        CharSequence callLocationAndDate = getCallLocationAndDate(details);

        // Set the call count, location and date.
        setCallCountAndDate(views, callCount, callLocationAndDate);

        // set the account icon if it exists
        if (details.accountIcon != null) {
            views.callAccountIcon.setVisibility(View.VISIBLE);
            views.callAccountIcon.setImageDrawable(details.accountIcon);
        } else {
            views.callAccountIcon.setVisibility(View.GONE);
        }

<<<<<<< HEAD
        CharSequence nameText;
        CharSequence displayNumber =
                mPhoneNumberHelper.getDisplayNumber(details.accountId, details.number,
                details.numberPresentation, details.formattedNumber);
        String phoneNum = (String) details.number;
        if (!TextUtils.isEmpty(filter) && phoneNum.contains(filter)) {
            int start, end;
            start = phoneNum.indexOf(filter);
            end = start + filter.length();
            SpannableString result = new SpannableString(phoneNum);
            result.setSpan(new StyleSpan(Typeface.BOLD), start, end,
                    Spanned.SPAN_INCLUSIVE_EXCLUSIVE);
            displayNumber = result;
        }
=======
        final CharSequence nameText;
        final CharSequence displayNumber =
            mPhoneNumberHelper.getDisplayNumber(details.accountId, details.number,
                    details.numberPresentation, details.formattedNumber);
>>>>>>> f9ab85e6
        if (TextUtils.isEmpty(details.name)) {
            nameText = displayNumber;
            // We have a real phone number as "nameView" so make it always LTR
            views.nameView.setTextDirection(View.TEXT_DIRECTION_LTR);
        } else {
            nameText = details.name;
            if (!TextUtils.isEmpty(filter) && nameText.toString().contains(filter)) {
                int start,end;
                start = nameText.toString().indexOf(filter);
                end = start + filter.length();
                SpannableString style = new SpannableString(nameText);
                style.setSpan(new StyleSpan(Typeface.BOLD), start, end,
                        Spanned.SPAN_INCLUSIVE_EXCLUSIVE);
                nameText = style;
            }
        }

        views.nameView.setText(nameText);

        if (isVoicemail && !TextUtils.isEmpty(details.transcription)) {
            views.voicemailTranscriptionView.setText(details.transcription);
            views.voicemailTranscriptionView.setVisibility(View.VISIBLE);
        } else {
            views.voicemailTranscriptionView.setText(null);
            views.voicemailTranscriptionView.setVisibility(View.GONE);
        }
    }

    /**
     * Builds a string containing the call location and date.
     *
     * @param details The call details.
     * @return The call location and date string.
     */
    private CharSequence getCallLocationAndDate(PhoneCallDetails details) {
        mDescriptionItems.clear();

        // Get type of call (ie mobile, home, etc) if known, or the caller's location.
        CharSequence callTypeOrLocation = getCallTypeOrLocation(details);

        // Only add the call type or location if its not empty.  It will be empty for unknown
        // callers.
        if (!TextUtils.isEmpty(callTypeOrLocation)) {
            mDescriptionItems.add(callTypeOrLocation);
        }
        // The date of this call, relative to the current time.
        mDescriptionItems.add(getCallDate(details));

        // Create a comma separated list from the call type or location, and call date.
        return DialerUtils.join(mResources, mDescriptionItems);
    }

    /**
     * For a call, if there is an associated contact for the caller, return the known call type
     * (e.g. mobile, home, work).  If there is no associated contact, attempt to use the caller's
     * location if known.
     * @param details Call details to use.
     * @return Type of call (mobile/home) if known, or the location of the caller (if known).
     */
    public CharSequence getCallTypeOrLocation(PhoneCallDetails details) {
        CharSequence numberFormattedLabel = null;
        // Only show a label if the number is shown and it is not a SIP address.
        if (!TextUtils.isEmpty(details.number)
                && !PhoneNumberHelper.isUriNumber(details.number.toString())
                && !mPhoneNumberUtilsWrapper.isVoicemailNumber(details.accountId, details.number)) {

            if (details.numberLabel == ContactInfo.GEOCODE_AS_LABEL) {
                numberFormattedLabel = details.geocode;
            } else {
                numberFormattedLabel = Phone.getTypeLabel(mResources, details.numberType,
                        details.numberLabel);
            }
        }

        if (!TextUtils.isEmpty(details.name) && TextUtils.isEmpty(numberFormattedLabel)) {
            numberFormattedLabel = mPhoneNumberHelper.getDisplayNumber(details.accountId,
                    details.number, details.numberPresentation, details.formattedNumber);
        }
        return numberFormattedLabel;
    }

    /**
     * Get the call date/time of the call, relative to the current time.
     * e.g. 3 minutes ago
     * @param details Call details to use.
     * @return String representing when the call occurred.
     */
    public CharSequence getCallDate(PhoneCallDetails details) {
        return DateUtils.getRelativeTimeSpanString(details.date,
                getCurrentTimeMillis(),
                DateUtils.MINUTE_IN_MILLIS,
                DateUtils.FORMAT_ABBREV_RELATIVE);
    }

    /** Sets the text of the header view for the details page of a phone call. */
    @NeededForTesting
    public void setCallDetailsHeader(TextView nameView, PhoneCallDetails details) {
        final CharSequence nameText;
        final CharSequence displayNumber =
            mPhoneNumberHelper.getDisplayNumber(details.accountId, details.number,
                        details.numberPresentation,
                        mResources.getString(R.string.recentCalls_addToContact));
        if (TextUtils.isEmpty(details.name)) {
            nameText = displayNumber;
        } else {
            nameText = details.name;
        }

        nameView.setText(nameText);
    }

    @NeededForTesting
    public void setCurrentTimeForTest(long currentTimeMillis) {
        mCurrentTimeMillisForTest = currentTimeMillis;
    }

    /**
     * Returns the current time in milliseconds since the epoch.
     * <p>
     * It can be injected in tests using {@link #setCurrentTimeForTest(long)}.
     */
    private long getCurrentTimeMillis() {
        if (mCurrentTimeMillisForTest == null) {
            return System.currentTimeMillis();
        } else {
            return mCurrentTimeMillisForTest;
        }
    }

    /** Sets the call count and date. */
    private void setCallCountAndDate(PhoneCallDetailsViews views, Integer callCount,
            CharSequence dateText) {
        // Combine the count (if present) and the date.
        final CharSequence text;
        if (callCount != null) {
            text = mResources.getString(
                    R.string.call_log_item_count_and_date, callCount.intValue(), dateText);
        } else {
            text = dateText;
        }

        views.callLocationAndDate.setText(text);
    }
}<|MERGE_RESOLUTION|>--- conflicted
+++ resolved
@@ -20,12 +20,9 @@
 import android.provider.CallLog;
 import android.provider.CallLog.Calls;
 import android.provider.ContactsContract.CommonDataKinds.Phone;
-<<<<<<< HEAD
 import android.graphics.Typeface;
 import android.text.SpannableString;
 import android.text.Spanned;
-=======
->>>>>>> f9ab85e6
 import android.telephony.SubscriptionManager;
 import android.text.TextUtils;
 import android.text.format.DateUtils;
@@ -124,11 +121,10 @@
             views.callAccountIcon.setVisibility(View.GONE);
         }
 
-<<<<<<< HEAD
         CharSequence nameText;
         CharSequence displayNumber =
-                mPhoneNumberHelper.getDisplayNumber(details.accountId, details.number,
-                details.numberPresentation, details.formattedNumber);
+            mPhoneNumberHelper.getDisplayNumber(details.accountId, details.number,
+                    details.numberPresentation, details.formattedNumber);
         String phoneNum = (String) details.number;
         if (!TextUtils.isEmpty(filter) && phoneNum.contains(filter)) {
             int start, end;
@@ -139,12 +135,6 @@
                     Spanned.SPAN_INCLUSIVE_EXCLUSIVE);
             displayNumber = result;
         }
-=======
-        final CharSequence nameText;
-        final CharSequence displayNumber =
-            mPhoneNumberHelper.getDisplayNumber(details.accountId, details.number,
-                    details.numberPresentation, details.formattedNumber);
->>>>>>> f9ab85e6
         if (TextUtils.isEmpty(details.name)) {
             nameText = displayNumber;
             // We have a real phone number as "nameView" so make it always LTR
