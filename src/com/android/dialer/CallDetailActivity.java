/*
 * Copyright (C) 2009 The Android Open Source Project
 *
 * Licensed under the Apache License, Version 2.0 (the "License");
 * you may not use this file except in compliance with the License.
 * You may obtain a copy of the License at
 *
 *      http://www.apache.org/licenses/LICENSE-2.0
 *
 * Unless required by applicable law or agreed to in writing, software
 * distributed under the License is distributed on an "AS IS" BASIS,
 * WITHOUT WARRANTIES OR CONDITIONS OF ANY KIND, either express or implied.
 * See the License for the specific language governing permissions and
 * limitations under the License.
 */

package com.android.dialer;

import android.content.ComponentName;
import android.content.ContentResolver;
import android.content.ContentUris;
import android.content.ContentValues;
import android.content.Context;
import android.content.Intent;
import android.content.pm.ApplicationInfo;
import android.content.pm.PackageManager;
import android.content.pm.PackageManager.NameNotFoundException;
import android.content.res.Resources;
import android.database.Cursor;
import android.net.Uri;
import android.os.AsyncTask;
import android.os.Bundle;
import android.provider.CallLog;
import android.provider.CallLog.Calls;
import android.provider.ContactsContract.CommonDataKinds.Phone;
import android.provider.ContactsContract.Contacts;
import android.provider.ContactsContract.RawContacts;
import android.provider.VoicemailContract.Voicemails;
import android.telecom.PhoneAccount;
import android.telecom.PhoneAccountHandle;
import android.telephony.SubscriptionManager;
import android.telephony.TelephonyManager;
import android.text.TextUtils;
import android.util.Log;
import android.view.KeyEvent;
import android.view.LayoutInflater;
import android.view.Menu;
import android.view.MenuItem;
import android.view.View;
import android.widget.LinearLayout;
import android.widget.ListView;
import android.widget.TextView;
import android.widget.Toast;
import android.app.AlertDialog;
import android.app.Dialog;
import android.content.DialogInterface.OnClickListener;
import android.content.DialogInterface;

import com.android.contacts.common.CallUtil;
import com.android.contacts.common.GeoUtil;
import com.android.contacts.common.MoreContactUtils;
import com.android.dialer.calllog.CallDetailHistoryAdapter;
import com.android.dialer.calllog.CallTypeHelper;
import com.android.dialer.calllog.ContactInfo;
import com.android.dialer.calllog.ContactInfoHelper;
import com.android.contacts.common.ContactPhotoManager;
import com.android.dialer.calllog.PhoneAccountUtils;
import com.android.dialer.calllog.PhoneNumberDisplayHelper;
import com.android.dialer.calllog.PhoneNumberUtilsWrapper;
import com.android.dialer.util.AsyncTaskExecutor;
import com.android.dialer.util.AsyncTaskExecutors;
import com.android.dialer.util.DialerUtils;
import com.android.dialer.voicemail.VoicemailPlaybackFragment;
import com.android.dialer.voicemail.VoicemailStatusHelper;
import com.android.dialer.voicemail.VoicemailStatusHelper.StatusMessage;
import com.android.dialer.voicemail.VoicemailStatusHelperImpl;
import com.android.dialerbind.analytics.AnalyticsActivity;
import com.android.internal.telephony.PhoneConstants;
import com.android.internal.telephony.util.BlacklistUtils;

import java.util.List;

/**
 * Displays the details of a specific call log entry.
 * <p>
 * This activity can be either started with the URI of a single call log entry, or with the
 * {@link #EXTRA_CALL_LOG_IDS} extra to specify a group of call log entries.
 */
public class CallDetailActivity extends AnalyticsActivity implements ProximitySensorAware {
    private static final String TAG = "CallDetail";

    private static final int LOADER_ID = 0;
    private static final String BUNDLE_CONTACT_URI_EXTRA = "contact_uri_extra";

    //add firewall menu
    private static final Uri WHITELIST_CONTENT_URI = Uri
<<<<<<< HEAD
                             .parse("content://com.android.firewall/whitelistitems");
    private static final Uri BLACKLIST_CONTENT_URI = Uri
                             .parse("content://com.android.firewall/blacklistitems");
=======
            .parse("content://com.android.firewall/whitelistitems");
    private static final Uri BLACKLIST_CONTENT_URI = Uri
            .parse("content://com.android.firewall/blacklistitems");
>>>>>>> 1bebee89
    /** The time to wait before enabling the blank the screen due to the proximity sensor. */
    private static final long PROXIMITY_BLANK_DELAY_MILLIS = 100;
    /** The time to wait before disabling the blank the screen due to the proximity sensor. */
    private static final long PROXIMITY_UNBLANK_DELAY_MILLIS = 500;

    /** The enumeration of {@link AsyncTask} objects used in this class. */
    public enum Tasks {
        MARK_VOICEMAIL_READ,
        DELETE_VOICEMAIL_AND_FINISH,
        REMOVE_FROM_CALL_LOG_AND_FINISH,
        UPDATE_PHONE_CALL_DETAILS,
    }

    /** A long array extra containing ids of call log entries to display. */
    public static final String EXTRA_CALL_LOG_IDS = "EXTRA_CALL_LOG_IDS";
    /** If we are started with a voicemail, we'll find the uri to play with this extra. */
    public static final String EXTRA_VOICEMAIL_URI = "EXTRA_VOICEMAIL_URI";
    /** If we should immediately start playback of the voicemail, this extra will be set to true. */
    public static final String EXTRA_VOICEMAIL_START_PLAYBACK = "EXTRA_VOICEMAIL_START_PLAYBACK";
    /** If the activity was triggered from a notification. */
    public static final String EXTRA_FROM_NOTIFICATION = "EXTRA_FROM_NOTIFICATION";

    public static final String VOICEMAIL_FRAGMENT_TAG = "voicemail_fragment";

    private CallDetailHeader mCallDetailHeader;
    private CallTypeHelper mCallTypeHelper;
    private PhoneNumberDisplayHelper mPhoneNumberHelper;
    private AsyncTaskExecutor mAsyncTaskExecutor;
    private ContactInfoHelper mContactInfoHelper;

    private String mNumber = null;
    private String mDefaultCountryIso;

    /* package */ LayoutInflater mInflater;
    /* package */ Resources mResources;
    /** Helper to make async queries to content resolver. */
    private CallDetailActivityQueryHandler mAsyncQueryHandler;
    /** Helper to get voicemail status messages. */
    private VoicemailStatusHelper mVoicemailStatusHelper;
    // Views related to voicemail status message.
    private View mStatusMessageView;
    private TextView mStatusMessageText;
    private TextView mStatusMessageAction;
    private TextView mVoicemailTranscription;
    private LinearLayout mVoicemailHeader;

    private Uri mVoicemailUri;

    /** Whether we should show "edit number before call" in the options menu. */
    private boolean mHasEditNumberBeforeCallOption;
    /** Whether we should show "trash" in the options menu. */
    private boolean mHasTrashOption;
    /** Whether we should show "remove from call log" in the options menu. */
    private boolean mHasRemoveFromCallLogOption;

    /** Add for black/white list. */
    private boolean mHasInstallFireWallOption = false;
    private static final String NUMBER_KEY = "number";
    private static final String MODE_KEY = "mode";
    private static final String FIREWALL_APK_NAME = "com.android.firewall";
    private static final String FIREWALL_BLACK_WHITE_LIST = "com.android.firewall.FirewallListPage";

    private ProximitySensorManager mProximitySensorManager;
    private final ProximitySensorListener mProximitySensorListener = new ProximitySensorListener();

    /** Listener to changes in the proximity sensor state. */
    private class ProximitySensorListener implements ProximitySensorManager.Listener {
        /** Used to show a blank view and hide the action bar. */
        private final Runnable mBlankRunnable = new Runnable() {
            @Override
            public void run() {
                View blankView = findViewById(R.id.blank);
                blankView.setVisibility(View.VISIBLE);
                getActionBar().hide();
            }
        };
        /** Used to remove the blank view and show the action bar. */
        private final Runnable mUnblankRunnable = new Runnable() {
            @Override
            public void run() {
                View blankView = findViewById(R.id.blank);
                blankView.setVisibility(View.GONE);
                getActionBar().show();
            }
        };

        @Override
        public synchronized void onNear() {
            clearPendingRequests();
            postDelayed(mBlankRunnable, PROXIMITY_BLANK_DELAY_MILLIS);
        }

        @Override
        public synchronized void onFar() {
            clearPendingRequests();
            postDelayed(mUnblankRunnable, PROXIMITY_UNBLANK_DELAY_MILLIS);
        }

        /** Removed any delayed requests that may be pending. */
        public synchronized void clearPendingRequests() {
            View blankView = findViewById(R.id.blank);
            blankView.removeCallbacks(mBlankRunnable);
            blankView.removeCallbacks(mUnblankRunnable);
        }

        /** Post a {@link Runnable} with a delay on the main thread. */
        private synchronized void postDelayed(Runnable runnable, long delayMillis) {
            // Post these instead of executing immediately so that:
            // - They are guaranteed to be executed on the main thread.
            // - If the sensor values changes rapidly for some time, the UI will not be
            //   updated immediately.
            View blankView = findViewById(R.id.blank);
            blankView.postDelayed(runnable, delayMillis);
        }
    }

    static final String[] CALL_LOG_PROJECTION = new String[] {
        CallLog.Calls.DATE,
        CallLog.Calls.DURATION,
        CallLog.Calls.NUMBER,
        CallLog.Calls.TYPE,
        CallLog.Calls.COUNTRY_ISO,
        CallLog.Calls.GEOCODED_LOCATION,
        CallLog.Calls.NUMBER_PRESENTATION,
        CallLog.Calls.PHONE_ACCOUNT_COMPONENT_NAME,
        CallLog.Calls.PHONE_ACCOUNT_ID,
        CallLog.Calls.FEATURES,
        CallLog.Calls.DATA_USAGE,
        CallLog.Calls.TRANSCRIPTION,
        CallLog.Calls.DURATION_TYPE
    };

    static final int DATE_COLUMN_INDEX = 0;
    static final int DURATION_COLUMN_INDEX = 1;
    static final int NUMBER_COLUMN_INDEX = 2;
    static final int CALL_TYPE_COLUMN_INDEX = 3;
    static final int COUNTRY_ISO_COLUMN_INDEX = 4;
    static final int GEOCODED_LOCATION_COLUMN_INDEX = 5;
    static final int NUMBER_PRESENTATION_COLUMN_INDEX = 6;
    static final int ACCOUNT_COMPONENT_NAME = 7;
    static final int ACCOUNT_ID = 8;
    static final int FEATURES = 9;
    static final int DATA_USAGE = 10;
    static final int TRANSCRIPTION_COLUMN_INDEX = 11;
    static final int DURATION_TYPE_COLUMN_INDEX = 12;

    @Override
    protected void onCreate(Bundle icicle) {
        super.onCreate(icicle);

        setContentView(R.layout.call_detail);

        mAsyncTaskExecutor = AsyncTaskExecutors.createThreadPoolExecutor();
        mInflater = (LayoutInflater) getSystemService(LAYOUT_INFLATER_SERVICE);
        mResources = getResources();

        mCallTypeHelper = new CallTypeHelper(getResources());
        mPhoneNumberHelper = new PhoneNumberDisplayHelper(mResources);
        mCallDetailHeader = new CallDetailHeader(this, mPhoneNumberHelper);
        mVoicemailStatusHelper = new VoicemailStatusHelperImpl();
        mAsyncQueryHandler = new CallDetailActivityQueryHandler(this);

        mVoicemailUri = getIntent().getParcelableExtra(EXTRA_VOICEMAIL_URI);

        mDefaultCountryIso = GeoUtil.getCurrentCountryIso(this);
        mProximitySensorManager = new ProximitySensorManager(this, mProximitySensorListener);
        mContactInfoHelper = new ContactInfoHelper(this, GeoUtil.getCurrentCountryIso(this));
        getActionBar().setDisplayHomeAsUpEnabled(true);

        optionallyHandleVoicemail();
        if (getIntent().getBooleanExtra(EXTRA_FROM_NOTIFICATION, false)) {
            closeSystemDialogs();
        }
    }

    @Override
    public void onResume() {
        super.onResume();
        updateData(getCallLogEntryUris());

        mHasInstallFireWallOption = isFireWallInstalled();
    }

    private boolean isFireWallInstalled() {
        boolean installed = false;
        try {
            ApplicationInfo info = getPackageManager().getApplicationInfo(
                    FIREWALL_APK_NAME, PackageManager.GET_PROVIDERS);
            installed = (info != null);
        } catch (NameNotFoundException e) {
        }
        Log.d(TAG, "Is Firewall installed ? " + installed);
        return installed;
    }

    /**
     * Handle voicemail playback or hide voicemail ui.
     * <p>
     * If the Intent used to start this Activity contains the suitable extras, then start voicemail
     * playback.  If it doesn't, then don't inflate the voicemail ui.
     */
    private void optionallyHandleVoicemail() {

        if (hasVoicemail()) {
            LayoutInflater inflater =
                    (LayoutInflater) getSystemService(Context.LAYOUT_INFLATER_SERVICE);
            mVoicemailHeader =
                    (LinearLayout) inflater.inflate(R.layout.call_details_voicemail_header, null);
            View voicemailContainer = mVoicemailHeader.findViewById(R.id.voicemail_container);
            mStatusMessageView = mVoicemailHeader.findViewById(R.id.voicemail_status);
            mStatusMessageText =
                    (TextView) mVoicemailHeader.findViewById(R.id.voicemail_status_message);
            mStatusMessageAction =
                    (TextView) mVoicemailHeader.findViewById(R.id.voicemail_status_action);
            mVoicemailTranscription = (
                    TextView) mVoicemailHeader.findViewById(R.id.voicemail_transcription);
            ListView historyList = (ListView) findViewById(R.id.history);
            historyList.addHeaderView(mVoicemailHeader);
            // Has voicemail: add the voicemail fragment.  Add suitable arguments to set the uri
            // to play and optionally start the playback.
            // Do a query to fetch the voicemail status messages.
            VoicemailPlaybackFragment playbackFragment;

            playbackFragment = (VoicemailPlaybackFragment) getFragmentManager().findFragmentByTag(
                    VOICEMAIL_FRAGMENT_TAG);

            if (playbackFragment == null) {
                playbackFragment = new VoicemailPlaybackFragment();
                Bundle fragmentArguments = new Bundle();
                fragmentArguments.putParcelable(EXTRA_VOICEMAIL_URI, mVoicemailUri);
                if (getIntent().getBooleanExtra(EXTRA_VOICEMAIL_START_PLAYBACK, false)) {
                    fragmentArguments.putBoolean(EXTRA_VOICEMAIL_START_PLAYBACK, true);
                }
                playbackFragment.setArguments(fragmentArguments);
                getFragmentManager().beginTransaction()
                        .add(R.id.voicemail_container, playbackFragment, VOICEMAIL_FRAGMENT_TAG)
                                .commitAllowingStateLoss();
            }

            voicemailContainer.setVisibility(View.VISIBLE);
            mAsyncQueryHandler.startVoicemailStatusQuery(mVoicemailUri);
            markVoicemailAsRead(mVoicemailUri);
        }
    }

    private boolean hasVoicemail() {
        return mVoicemailUri != null;
    }

    private void markVoicemailAsRead(final Uri voicemailUri) {
        mAsyncTaskExecutor.submit(Tasks.MARK_VOICEMAIL_READ, new AsyncTask<Void, Void, Void>() {
            @Override
            public Void doInBackground(Void... params) {
                ContentValues values = new ContentValues();
                values.put(Voicemails.IS_READ, true);
                getContentResolver().update(voicemailUri, values,
                        Voicemails.IS_READ + " = 0", null);
                return null;
            }
        });
    }

    /**
     * Returns the list of URIs to show.
     * <p>
     * There are two ways the URIs can be provided to the activity: as the data on the intent, or as
     * a list of ids in the call log added as an extra on the URI.
     * <p>
     * If both are available, the data on the intent takes precedence.
     */
    private Uri[] getCallLogEntryUris() {
        final Uri uri = getIntent().getData();
        if (uri != null) {
            // If there is a data on the intent, it takes precedence over the extra.
            return new Uri[]{ uri };
        }
        final long[] ids = getIntent().getLongArrayExtra(EXTRA_CALL_LOG_IDS);
        final int numIds = ids == null ? 0 : ids.length;
        final Uri[] uris = new Uri[numIds];
        for (int index = 0; index < numIds; ++index) {
            uris[index] = ContentUris.withAppendedId(Calls.CONTENT_URI_WITH_VOICEMAIL, ids[index]);
        }
        return uris;
    }

    @Override
    public boolean onKeyDown(int keyCode, KeyEvent event) {
        if (mCallDetailHeader.handleKeyDown(keyCode, event)) {
            return true;
        }

        return super.onKeyDown(keyCode, event);
    }

    /**
     * Update user interface with details of given call.
     *
     * @param callUris URIs into {@link CallLog.Calls} of the calls to be displayed
     */
    private void updateData(final Uri... callUris) {
        class UpdateContactDetailsTask extends AsyncTask<Void, Void, PhoneCallDetails[]> {
            @Override
            public PhoneCallDetails[] doInBackground(Void... params) {
                // TODO: All phone calls correspond to the same person, so we can make a single
                // lookup.
                final int numCalls = callUris.length;
                PhoneCallDetails[] details = new PhoneCallDetails[numCalls];
                try {
                    for (int index = 0; index < numCalls; ++index) {
                        details[index] = getPhoneCallDetailsForUri(callUris[index]);
                    }
                    return details;
                } catch (IllegalArgumentException e) {
                    // Something went wrong reading in our primary data.
                    Log.w(TAG, "invalid URI starting call details", e);
                    return null;
                }
            }

            @Override
            public void onPostExecute(PhoneCallDetails[] details) {
                if (details == null) {
                    // Somewhere went wrong: we're going to bail out and show error to users.
                    Toast.makeText(CallDetailActivity.this, R.string.toast_call_detail_error,
                            Toast.LENGTH_SHORT).show();
                    finish();
                    return;
                }

                // We know that all calls are from the same number and the same contact, so pick the
                // first.
                PhoneCallDetails firstDetails = details[0];
                mNumber = firstDetails.number.toString();
                final int numberPresentation = firstDetails.numberPresentation;
                final Uri contactUri = firstDetails.contactUri;
                final Uri photoUri = firstDetails.photoUri;
                final int subId = firstDetails.accountId;

                // Set the details header, based on the first phone call.
                mCallDetailHeader.updateViews(firstDetails);

                // Cache the details about the phone number.
                final boolean canPlaceCallsTo =
                    PhoneNumberUtilsWrapper.canPlaceCallsTo(mNumber, numberPresentation);
                final PhoneNumberUtilsWrapper phoneUtils = new PhoneNumberUtilsWrapper();
                final boolean isVoicemailNumber = phoneUtils.isVoicemailNumber(subId, mNumber);
                final boolean isSipNumber = phoneUtils.isSipNumber(mNumber);

                mHasEditNumberBeforeCallOption =
                        canPlaceCallsTo && !isSipNumber && !isVoicemailNumber;
                mHasTrashOption = hasVoicemail();
                mHasRemoveFromCallLogOption = !hasVoicemail();
                invalidateOptionsMenu();

                if (hasVoicemail() && !TextUtils.isEmpty(firstDetails.transcription)) {
                    mVoicemailTranscription.setText(firstDetails.transcription);
                    mVoicemailTranscription.setVisibility(View.VISIBLE);
                }

                final boolean isBusiness = mContactInfoHelper.isBusiness(firstDetails.sourceType);

                final int contactType =
                        isVoicemailNumber? ContactPhotoManager.TYPE_VOICEMAIL :
                        isBusiness ? ContactPhotoManager.TYPE_BUSINESS :
                        ContactPhotoManager.TYPE_DEFAULT;

                ListView historyList = (ListView) findViewById(R.id.history);
                historyList.setAdapter(
                        new CallDetailHistoryAdapter(CallDetailActivity.this, mInflater,
                                mCallTypeHelper, details));
                mCallDetailHeader.loadContactPhotos(firstDetails, contactType);
                findViewById(R.id.call_detail).setVisibility(View.VISIBLE);
            }

            /**
             * Determines the location geocode text for a call, or the phone number type
             * (if available).
             *
             * @param details The call details.
             * @return The phone number type or location.
             */
            private CharSequence getNumberTypeOrLocation(PhoneCallDetails details) {
                if (!TextUtils.isEmpty(details.name)) {
                    return Phone.getTypeLabel(mResources, details.numberType,
                            details.numberLabel);
                } else {
                    return details.geocode;
                }
            }
        }
        mAsyncTaskExecutor.submit(Tasks.UPDATE_PHONE_CALL_DETAILS, new UpdateContactDetailsTask());
    }

    /** Return the phone call details for a given call log URI. */
    private PhoneCallDetails getPhoneCallDetailsForUri(Uri callUri) {
        ContentResolver resolver = getContentResolver();
        Cursor callCursor = resolver.query(callUri, CALL_LOG_PROJECTION, null, null, null);
        try {
            if (callCursor == null || !callCursor.moveToFirst()) {
                throw new IllegalArgumentException("Cannot find content: " + callUri);
            }

            // Read call log specifics.
            final String number = callCursor.getString(NUMBER_COLUMN_INDEX);
            final int numberPresentation = callCursor.getInt(
                    NUMBER_PRESENTATION_COLUMN_INDEX);
            final long date = callCursor.getLong(DATE_COLUMN_INDEX);
            final long duration = callCursor.getLong(DURATION_COLUMN_INDEX);
            final int callType = callCursor.getInt(CALL_TYPE_COLUMN_INDEX);
            String countryIso = callCursor.getString(COUNTRY_ISO_COLUMN_INDEX);
            final String geocode = callCursor.getString(GEOCODED_LOCATION_COLUMN_INDEX);
            final String transcription = callCursor.getString(TRANSCRIPTION_COLUMN_INDEX);
            final int durationType = callCursor.getInt(DURATION_TYPE_COLUMN_INDEX);

            final String accountLabel = PhoneAccountUtils.getAccountLabel(this,
                    PhoneAccountUtils.getAccount(
                    callCursor.getString(ACCOUNT_COMPONENT_NAME),
                    callCursor.getString(ACCOUNT_ID)));
            String accId = callCursor.getString(ACCOUNT_ID);
            int subId = SubscriptionManager.DEFAULT_SUBSCRIPTION_ID;
            if (accId!=null && !accId.equals("E") && !accId.toLowerCase().contains("sip")) {
                subId = Integer.parseInt(accId);
            }

            if (TextUtils.isEmpty(countryIso)) {
                countryIso = mDefaultCountryIso;
            }

            // Formatted phone number.
            final CharSequence formattedNumber;
            // Read contact specifics.
            final CharSequence nameText;
            final int numberType;
            final CharSequence numberLabel;
            final Uri photoUri;
            final Uri lookupUri;
            int sourceType;
            // If this is not a regular number, there is no point in looking it up in the contacts.
            ContactInfo info =
                    PhoneNumberUtilsWrapper.canPlaceCallsTo(number, numberPresentation)
                    && !new PhoneNumberUtilsWrapper().isVoicemailNumber(subId, number)
                            ? mContactInfoHelper.lookupNumber(number, countryIso)
                            : null;
            if (info == null) {
                formattedNumber = mPhoneNumberHelper.getDisplayNumber(subId, number,
                        numberPresentation, null);
                nameText = "";
                numberType = 0;
                numberLabel = "";
                photoUri = null;
                lookupUri = null;
                sourceType = 0;
            } else {
                formattedNumber = info.formattedNumber;
                nameText = info.name;
                numberType = info.type;
                numberLabel = info.label;
                photoUri = info.photoUri;
                lookupUri = info.lookupUri;
                sourceType = info.sourceType;
            }
            final int features = callCursor.getInt(FEATURES);
            Long dataUsage = null;
            if (!callCursor.isNull(DATA_USAGE)) {
                dataUsage = callCursor.getLong(DATA_USAGE);
            }
            return new PhoneCallDetails(number, numberPresentation,
                    formattedNumber, countryIso, geocode,
                    new int[]{ callType }, date, duration,
                    nameText, numberType, numberLabel, lookupUri, photoUri, sourceType,
                    accountLabel, null, features, dataUsage, transcription, durationType,
                    subId);
        } finally {
            if (callCursor != null) {
                callCursor.close();
            }
        }
    }

    protected void updateVoicemailStatusMessage(Cursor statusCursor) {
        if (statusCursor == null) {
            mStatusMessageView.setVisibility(View.GONE);
            return;
        }
        final StatusMessage message = getStatusMessage(statusCursor);
        if (message == null || !message.showInCallDetails()) {
            mStatusMessageView.setVisibility(View.GONE);
            return;
        }

        mStatusMessageView.setVisibility(View.VISIBLE);
        mStatusMessageText.setText(message.callDetailsMessageId);
        if (message.actionMessageId != -1) {
            mStatusMessageAction.setText(message.actionMessageId);
        }
        if (message.actionUri != null) {
            mStatusMessageAction.setClickable(true);
            mStatusMessageAction.setOnClickListener(new View.OnClickListener() {
                @Override
                public void onClick(View v) {
                    DialerUtils.startActivityWithErrorToast(CallDetailActivity.this,
                            new Intent(Intent.ACTION_VIEW, message.actionUri));
                }
            });
        } else {
            mStatusMessageAction.setClickable(false);
        }
    }

    private StatusMessage getStatusMessage(Cursor statusCursor) {
        List<StatusMessage> messages = mVoicemailStatusHelper.getStatusMessages(statusCursor);
        if (messages.size() == 0) {
            return null;
        }
        // There can only be a single status message per source package, so num of messages can
        // at most be 1.
        if (messages.size() > 1) {
            Log.w(TAG, String.format("Expected 1, found (%d) num of status messages." +
                    " Will use the first one.", messages.size()));
        }
        return messages.get(0);
    }

    @Override
    public boolean onCreateOptionsMenu(Menu menu) {
        getMenuInflater().inflate(R.menu.call_details_options, menu);
        return super.onCreateOptionsMenu(menu);
    }

    @Override
    public boolean onPrepareOptionsMenu(Menu menu) {
        // This action deletes all elements in the group from the call log.
        // We don't have this action for voicemails, because you can just use the trash button.
        menu.findItem(R.id.menu_remove_from_call_log).setVisible(mHasRemoveFromCallLogOption);
        menu.findItem(R.id.menu_edit_number_before_call).setVisible(mHasEditNumberBeforeCallOption);
        menu.findItem(R.id.menu_trash).setVisible(mHasTrashOption);

        menu.findItem(R.id.menu_video_call).setVisible(CallUtil.isCSVTEnabled());

        menu.findItem(R.id.menu_add_to_black_list).setVisible(mHasInstallFireWallOption);
        menu.findItem(R.id.menu_add_to_white_list).setVisible(mHasInstallFireWallOption);

        menu.findItem(R.id.menu_add_to_blacklist).setVisible(
                BlacklistUtils.isBlacklistEnabled(this));

        return super.onPrepareOptionsMenu(menu);
    }

    public void onMenuVideoCall(MenuItem menuItem) {
        if (CallUtil.isCSVTEnabled()) {
            startActivity(CallUtil.getCSVTCallIntent(mNumber));
        } else if (false) {
            //add support for ims video call;
        }
    }

    public void onMenuAddToBlackList(MenuItem menuItem) {
        Bundle blackBundle = new Bundle();
        new AlertDialog.Builder(this)
<<<<<<< HEAD
            .setMessage(getString(R.string.firewall_add_blacklist_wring))
            .setPositiveButton(android.R.string.ok, new OnClickListener() {
                @Override
                public void onClick(DialogInterface dialog, int which) {
                    if(addNumberToFirewall(true , mNumber)){
=======
            .setMessage(getString(R.string.firewall_add_blacklist_warning))
            .setPositiveButton(android.R.string.ok, new OnClickListener() {
                @Override
                public void onClick(DialogInterface dialog, int which) {
                    if (addNumberToFirewall(mNumber, true)) {
>>>>>>> 1bebee89
                        Toast.makeText(CallDetailActivity.this,
                            getString(R.string.firewall_save_success),
                                Toast.LENGTH_SHORT).show();
                    }
                }
            })
            .setNegativeButton(android.R.string.cancel, null)
            .create().show();

    }

    public void onMenuAddToWhiteList(MenuItem menuItem) {
<<<<<<< HEAD
        if(addNumberToFirewall(false , mNumber)){
=======
        if (addNumberToFirewall(mNumber, true)) {
>>>>>>> 1bebee89
             Toast.makeText(CallDetailActivity.this,
                getString(R.string.firewall_save_success),
                    Toast.LENGTH_SHORT).show();
        }

    }

<<<<<<< HEAD
    private boolean addNumberToFirewall(boolean isBlacklist,String number){
=======
    private boolean addNumberToFirewall(String number, boolean isBlacklist) {
>>>>>>> 1bebee89
        Log.d(TAG, "number: " + number);
         if (TextUtils.isEmpty(number)) {
            Toast.makeText(CallDetailActivity.this,
                getString(R.string.firewall_number_len_not_valid),
                    Toast.LENGTH_SHORT).show();
            return false;
        }
<<<<<<< HEAD
        boolean ret = true;
=======
>>>>>>> 1bebee89
        ContentValues values = new ContentValues();
        String queryNumber = number.replaceAll("[\\-\\/ ]", "");
        int len = queryNumber.length();
        if (len > 11){
            queryNumber = number.substring(len - 11, len);
        }
        Uri firewallUri = isBlacklist? BLACKLIST_CONTENT_URI: WHITELIST_CONTENT_URI;
<<<<<<< HEAD
        Cursor fiewallCursor = getContentResolver().query(firewallUri,
=======
        Cursor firewallCursor = getContentResolver().query(firewallUri,
>>>>>>> 1bebee89
                new String[] {
                        "_id", "number", "person_id", "name"
                },
                "number" + " LIKE '%" + queryNumber + "'",
                null,
                null);
<<<<<<< HEAD
        if (fiewallCursor != null){
            if (fiewallCursor.getCount() > 0) {
                fiewallCursor.close();
                fiewallCursor = null;
                 String Stoast = isBlacklist?getString(R.string.firewall_number_in_black)
                                     :getString(R.string.firewall_number_in_white);
                Toast.makeText(CallDetailActivity.this, Stoast,
                    Toast.LENGTH_SHORT).show();
                return false;
            }
            fiewallCursor.close();
            fiewallCursor = null;
=======
        if (firewallCursor != null){
            if (firewallCursor.getCount() > 0) {
                firewallCursor.close();
                firewallCursor = null;
                String toastString = isBlacklist? getString(R.string.firewall_number_in_black)
                        : getString(R.string.firewall_number_in_white);
                Toast.makeText(CallDetailActivity.this, toastString,
                    Toast.LENGTH_SHORT).show();
                return false;
            }
            firewallCursor.close();
            firewallCursor = null;
>>>>>>> 1bebee89
        }
        values.put("number", queryNumber);
        values.put("name", "");
        // add new
<<<<<<< HEAD
        Uri mUri = getContentResolver().insert(firewallUri, values);
        return ret;
=======
        getContentResolver().insert(firewallUri, values);
        return true;
>>>>>>> 1bebee89
    }

    public void onMenuRemoveFromCallLog(MenuItem menuItem) {
        final StringBuilder callIds = new StringBuilder();
        for (Uri callUri : getCallLogEntryUris()) {
            if (callIds.length() != 0) {
                callIds.append(",");
            }
            callIds.append(ContentUris.parseId(callUri));
        }
        mAsyncTaskExecutor.submit(Tasks.REMOVE_FROM_CALL_LOG_AND_FINISH,
                new AsyncTask<Void, Void, Void>() {
                    @Override
                    public Void doInBackground(Void... params) {
                        getContentResolver().delete(Calls.CONTENT_URI_WITH_VOICEMAIL,
                                Calls._ID + " IN (" + callIds + ")", null);
                        return null;
                    }

                    @Override
                    public void onPostExecute(Void result) {
                        finish();
                    }
                }
        );
    }

    public void onMenuEditNumberBeforeCall(MenuItem menuItem) {
        startActivity(new Intent(Intent.ACTION_DIAL, CallUtil.getCallUri(mNumber)));
    }

    public void onMenuAddToBlacklist(MenuItem menuItem) {
        mContactInfoHelper.addNumberToBlacklist(mNumber);
    }

    public void onMenuTrashVoicemail(MenuItem menuItem) {
        mAsyncTaskExecutor.submit(Tasks.DELETE_VOICEMAIL_AND_FINISH,
                new AsyncTask<Void, Void, Void>() {
                    @Override
                    public Void doInBackground(Void... params) {
                        getContentResolver().delete(mVoicemailUri, null, null);
                        return null;
                    }

                    @Override
                    public void onPostExecute(Void result) {
                        finish();
                    }
                }
        );
    }

    @Override
    protected void onPause() {
        // Immediately stop the proximity sensor.
        disableProximitySensor(false);
        mProximitySensorListener.clearPendingRequests();
        super.onPause();
    }

    @Override
    public void enableProximitySensor() {
        mProximitySensorManager.enable();
    }

    @Override
    public void disableProximitySensor(boolean waitForFarState) {
        mProximitySensorManager.disable(waitForFarState);
    }

    private void closeSystemDialogs() {
        sendBroadcast(new Intent(Intent.ACTION_CLOSE_SYSTEM_DIALOGS));
    }
}<|MERGE_RESOLUTION|>--- conflicted
+++ resolved
@@ -94,15 +94,9 @@
 
     //add firewall menu
     private static final Uri WHITELIST_CONTENT_URI = Uri
-<<<<<<< HEAD
-                             .parse("content://com.android.firewall/whitelistitems");
-    private static final Uri BLACKLIST_CONTENT_URI = Uri
-                             .parse("content://com.android.firewall/blacklistitems");
-=======
             .parse("content://com.android.firewall/whitelistitems");
     private static final Uri BLACKLIST_CONTENT_URI = Uri
             .parse("content://com.android.firewall/blacklistitems");
->>>>>>> 1bebee89
     /** The time to wait before enabling the blank the screen due to the proximity sensor. */
     private static final long PROXIMITY_BLANK_DELAY_MILLIS = 100;
     /** The time to wait before disabling the blank the screen due to the proximity sensor. */
@@ -662,19 +656,11 @@
     public void onMenuAddToBlackList(MenuItem menuItem) {
         Bundle blackBundle = new Bundle();
         new AlertDialog.Builder(this)
-<<<<<<< HEAD
-            .setMessage(getString(R.string.firewall_add_blacklist_wring))
-            .setPositiveButton(android.R.string.ok, new OnClickListener() {
-                @Override
-                public void onClick(DialogInterface dialog, int which) {
-                    if(addNumberToFirewall(true , mNumber)){
-=======
             .setMessage(getString(R.string.firewall_add_blacklist_warning))
             .setPositiveButton(android.R.string.ok, new OnClickListener() {
                 @Override
                 public void onClick(DialogInterface dialog, int which) {
                     if (addNumberToFirewall(mNumber, true)) {
->>>>>>> 1bebee89
                         Toast.makeText(CallDetailActivity.this,
                             getString(R.string.firewall_save_success),
                                 Toast.LENGTH_SHORT).show();
@@ -687,11 +673,7 @@
     }
 
     public void onMenuAddToWhiteList(MenuItem menuItem) {
-<<<<<<< HEAD
-        if(addNumberToFirewall(false , mNumber)){
-=======
         if (addNumberToFirewall(mNumber, true)) {
->>>>>>> 1bebee89
              Toast.makeText(CallDetailActivity.this,
                 getString(R.string.firewall_save_success),
                     Toast.LENGTH_SHORT).show();
@@ -699,11 +681,7 @@
 
     }
 
-<<<<<<< HEAD
-    private boolean addNumberToFirewall(boolean isBlacklist,String number){
-=======
     private boolean addNumberToFirewall(String number, boolean isBlacklist) {
->>>>>>> 1bebee89
         Log.d(TAG, "number: " + number);
          if (TextUtils.isEmpty(number)) {
             Toast.makeText(CallDetailActivity.this,
@@ -711,10 +689,6 @@
                     Toast.LENGTH_SHORT).show();
             return false;
         }
-<<<<<<< HEAD
-        boolean ret = true;
-=======
->>>>>>> 1bebee89
         ContentValues values = new ContentValues();
         String queryNumber = number.replaceAll("[\\-\\/ ]", "");
         int len = queryNumber.length();
@@ -722,31 +696,13 @@
             queryNumber = number.substring(len - 11, len);
         }
         Uri firewallUri = isBlacklist? BLACKLIST_CONTENT_URI: WHITELIST_CONTENT_URI;
-<<<<<<< HEAD
-        Cursor fiewallCursor = getContentResolver().query(firewallUri,
-=======
         Cursor firewallCursor = getContentResolver().query(firewallUri,
->>>>>>> 1bebee89
                 new String[] {
                         "_id", "number", "person_id", "name"
                 },
                 "number" + " LIKE '%" + queryNumber + "'",
                 null,
                 null);
-<<<<<<< HEAD
-        if (fiewallCursor != null){
-            if (fiewallCursor.getCount() > 0) {
-                fiewallCursor.close();
-                fiewallCursor = null;
-                 String Stoast = isBlacklist?getString(R.string.firewall_number_in_black)
-                                     :getString(R.string.firewall_number_in_white);
-                Toast.makeText(CallDetailActivity.this, Stoast,
-                    Toast.LENGTH_SHORT).show();
-                return false;
-            }
-            fiewallCursor.close();
-            fiewallCursor = null;
-=======
         if (firewallCursor != null){
             if (firewallCursor.getCount() > 0) {
                 firewallCursor.close();
@@ -759,18 +715,12 @@
             }
             firewallCursor.close();
             firewallCursor = null;
->>>>>>> 1bebee89
         }
         values.put("number", queryNumber);
         values.put("name", "");
         // add new
-<<<<<<< HEAD
-        Uri mUri = getContentResolver().insert(firewallUri, values);
-        return ret;
-=======
         getContentResolver().insert(firewallUri, values);
         return true;
->>>>>>> 1bebee89
     }
 
     public void onMenuRemoveFromCallLog(MenuItem menuItem) {
