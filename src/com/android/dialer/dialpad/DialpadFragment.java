--- conflicted
+++ resolved
@@ -27,11 +27,8 @@
 import android.content.Context;
 import android.content.DialogInterface;
 import android.content.Intent;
-<<<<<<< HEAD
 import android.content.res.Configuration;
-=======
 import android.content.IntentFilter;
->>>>>>> 17c2f110
 import android.content.res.Resources;
 import android.database.Cursor;
 import android.graphics.Bitmap;
@@ -86,17 +83,13 @@
 import com.android.dialer.NeededForReflection;
 import com.android.dialer.R;
 import com.android.dialer.SpecialCharSequenceMgr;
-<<<<<<< HEAD
 import com.android.dialer.SpeedDialListActivity;
 import com.android.dialer.SpeedDialUtils;
 import com.android.dialer.util.DialerUtils;
-import com.android.dialerbind.analytics.AnalyticsFragment;
 import com.android.internal.telephony.PhoneConstants;
 import com.android.internal.telephony.TelephonyProperties;
-=======
 import com.android.dialer.calllog.PhoneAccountUtils;
 import com.android.dialer.util.DialerUtils;
->>>>>>> 17c2f110
 import com.android.phone.common.CallLogAsync;
 import com.android.phone.common.HapticFeedback;
 import com.android.phone.common.animation.AnimUtils;
@@ -106,11 +99,8 @@
 import com.google.common.annotations.VisibleForTesting;
 
 import java.util.HashSet;
-<<<<<<< HEAD
 import java.util.Locale;
-=======
 import java.util.List;
->>>>>>> 17c2f110
 
 /**
  * Fragment that displays a twelve-key phone dialpad.
@@ -287,7 +277,7 @@
                 // onscreen, but useless...)
                 showDialpadChooser(false);
             }
-            if (state == TelephonyManager.CALL_STATE_IDLE) {
+            if (TextUtils.equals(state, TelephonyManager.EXTRA_STATE_IDLE)) {
                 final Activity activity = getActivity();
                 if (activity != null) {
                     ((HostInterface) activity).setConferenceDialButtonVisibility(true);
@@ -680,28 +670,6 @@
     };
 
     @Override
-    public void onStart() {
-        super.onStart();
-        // if the mToneGenerator creation fails, just continue without it.  It is
-        // a local audio signal, and is not as important as the dtmf tone itself.
-        final long start = System.currentTimeMillis();
-        synchronized (mToneGeneratorLock) {
-            if (mToneGenerator == null) {
-                try {
-                    mToneGenerator = new ToneGenerator(DIAL_TONE_STREAM_TYPE, TONE_RELATIVE_VOLUME);
-                } catch (RuntimeException e) {
-                    Log.w(TAG, "Exception caught while creating local tone generator: " + e);
-                    mToneGenerator = null;
-                }
-            }
-        }
-        final long total = System.currentTimeMillis() - start;
-        if (total > 50) {
-            Log.i(TAG, "Time for ToneGenerator creation: " + total);
-        }
-    };
-
-    @Override
     public void onResume() {
         super.onResume();
 
@@ -1837,19 +1805,6 @@
      * @see TelecomManager#hasVoiceMailNumber(PhoneAccountHandle)
      */
     private boolean isVoicemailAvailable() {
-<<<<<<< HEAD
-        boolean promptEnabled = SubscriptionManager.isVoicePromptEnabled();
-        if (promptEnabled) {
-            return hasVMNumber();
-        } else {
-            int subId = SubscriptionManager.getDefaultVoiceSubId();
-            try {
-                return getTelephonyManager().getVoiceMailNumber(subId) != null;
-            } catch (SecurityException se) {
-                // Possibly no READ_PHONE_STATE privilege.
-                Log.w(TAG, "SecurityException is thrown. Maybe privilege isn't sufficient.");
-            }
-=======
         try {
             PhoneAccountHandle defaultUserSelectedAccount =
                     getTelecomManager().getUserSelectedOutgoingPhoneAccount();
@@ -1863,7 +1818,6 @@
         } catch (SecurityException se) {
             // Possibly no READ_PHONE_STATE privilege.
             Log.w(TAG, "SecurityException is thrown. Maybe privilege isn't sufficient.");
->>>>>>> 17c2f110
         }
         return false;
     }
