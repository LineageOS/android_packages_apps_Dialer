/*
 * Copyright (C) 2011 The Android Open Source Project
 *
 * Licensed under the Apache License, Version 2.0 (the "License");
 * you may not use this file except in compliance with the License.
 * You may obtain a copy of the License at
 *
 *      http://www.apache.org/licenses/LICENSE-2.0
 *
 * Unless required by applicable law or agreed to in writing, software
 * distributed under the License is distributed on an "AS IS" BASIS,
 * WITHOUT WARRANTIES OR CONDITIONS OF ANY KIND, either express or implied.
 * See the License for the specific language governing permissions and
 * limitations under the License.
 */

package com.android.dialer.dialpad;

import android.app.Activity;
import android.app.AlertDialog;
import android.app.Dialog;
import android.app.DialogFragment;
import android.content.ComponentName;
import android.content.ContentResolver;
import android.content.Context;
import android.content.DialogInterface;
import android.content.Intent;
import android.content.res.Resources;
import android.database.Cursor;
import android.graphics.Bitmap;
import android.graphics.BitmapFactory;
import android.media.AudioManager;
import android.media.ToneGenerator;
import android.net.Uri;
import android.os.Bundle;
import android.provider.Contacts.People;
import android.provider.Contacts.Phones;
import android.provider.Contacts.PhonesColumns;
import android.provider.Settings;
import android.telecom.PhoneAccount;
import android.telecom.PhoneAccountHandle;
import android.telecom.TelecomManager;
import android.telephony.PhoneNumberUtils;
import android.telephony.PhoneStateListener;
import android.telephony.SubscriptionManager;
import android.telephony.TelephonyManager;
import android.text.Editable;
import android.text.SpannableString;
import android.text.TextUtils;
import android.text.TextWatcher;
import android.text.style.RelativeSizeSpan;
import android.util.AttributeSet;
import android.util.Log;
import android.view.KeyEvent;
import android.view.LayoutInflater;
import android.view.Menu;
import android.view.MenuItem;
import android.view.MotionEvent;
import android.view.View;
import android.view.ViewGroup;
import android.widget.AdapterView;
import android.widget.BaseAdapter;
import android.widget.EditText;
import android.widget.ImageButton;
import android.widget.ImageView;
import android.widget.ListView;
import android.widget.PopupMenu;
import android.widget.RelativeLayout;
import android.widget.TextView;

import com.android.contacts.common.CallUtil;
import com.android.contacts.common.ContactsUtils;
import com.android.contacts.common.GeoUtil;
import com.android.contacts.common.MoreContactUtils;
import com.android.contacts.common.util.PhoneNumberFormatter;
import com.android.contacts.common.util.StopWatch;
import com.android.contacts.common.widget.FloatingActionButtonController;
import com.android.dialer.DialtactsActivity;
import com.android.dialer.NeededForReflection;
import com.android.dialer.R;
import com.android.dialer.SpecialCharSequenceMgr;
import com.android.dialer.SpeedDialListActivity;
import com.android.dialer.SpeedDialUtils;
import com.android.dialer.util.DialerUtils;
import com.android.dialerbind.analytics.AnalyticsFragment;
import com.android.internal.telephony.PhoneConstants;
import com.android.internal.telephony.TelephonyProperties;
import com.android.phone.common.CallLogAsync;
import com.android.phone.common.HapticFeedback;
import com.android.phone.common.animation.AnimUtils;
import com.android.phone.common.dialpad.DialpadKeyButton;
import com.android.phone.common.dialpad.DialpadView;

import com.google.common.annotations.VisibleForTesting;

import java.util.HashSet;

import static com.android.internal.telephony.PhoneConstants.SUBSCRIPTION_KEY;

/**
 * Fragment that displays a twelve-key phone dialpad.
 */
public class DialpadFragment extends AnalyticsFragment
        implements View.OnClickListener,
        View.OnLongClickListener, View.OnKeyListener,
        AdapterView.OnItemClickListener, TextWatcher,
        PopupMenu.OnMenuItemClickListener,
        DialpadKeyButton.OnPressedListener {
    private static final String TAG = DialpadFragment.class.getSimpleName();

    private static final String ACTION_ADD_VOICEMAIL
            = "com.android.phone.CallFeaturesSetting.ADD_VOICEMAIL";

    private Context mContext;

    /**
     * This interface allows the DialpadFragment to tell its hosting Activity when and when not
     * to display the "dial" button. While this is logically part of the DialpadFragment, the
     * need to have a particular kind of slick animation puts the "dial" button in the parent.
     *
     * The parent calls dialButtonPressed() and optionsMenuInvoked() on the dialpad fragment
     * when appropriate.
     *
     * TODO: Refactor the app so this interchange is a bit cleaner.
     */
    public interface HostInterface {
        void setConferenceDialButtonVisibility(boolean enabled);
        void setConferenceDialButtonImage(boolean setAddParticipantButton);
    }

    /**
     * LinearLayout with getter and setter methods for the translationY property using floats,
     * for animation purposes.
     */
    public static class DialpadSlidingRelativeLayout extends RelativeLayout {

        public DialpadSlidingRelativeLayout(Context context) {
            super(context);
        }

        public DialpadSlidingRelativeLayout(Context context, AttributeSet attrs) {
            super(context, attrs);
        }

        public DialpadSlidingRelativeLayout(Context context, AttributeSet attrs, int defStyle) {
            super(context, attrs, defStyle);
        }

        @NeededForReflection
        public float getYFraction() {
            final int height = getHeight();
            if (height == 0) return 0;
            return getTranslationY() / height;
        }

        @NeededForReflection
        public void setYFraction(float yFraction) {
            setTranslationY(yFraction * getHeight());
        }
    }

    public interface OnDialpadQueryChangedListener {
        void onDialpadQueryChanged(String query);
    }

    private static final boolean DEBUG = DialtactsActivity.DEBUG;

    // This is the amount of screen the dialpad fragment takes up when fully displayed
    private static final float DIALPAD_SLIDE_FRACTION = 0.67f;

    private static final String EMPTY_NUMBER = "";
    private static final char PAUSE = ',';
    private static final char WAIT = ';';

    /** The length of DTMF tones in milliseconds */
    private static final int TONE_LENGTH_MS = 150;
    private static final int TONE_LENGTH_INFINITE = -1;

    /** The DTMF tone volume relative to other sounds in the stream */
    private static final int TONE_RELATIVE_VOLUME = 80;

    /** Stream type used to play the DTMF tones off call, and mapped to the volume control keys */
    private static final int DIAL_TONE_STREAM_TYPE = AudioManager.STREAM_DTMF;

    private OnDialpadQueryChangedListener mDialpadQueryListener;

    private DialpadView mDialpadView;
    private EditText mDigits;
    private EditText mRecipients;
    private View mDigitsContainer;
    private View mDialpad;
    private int mDialpadSlideInDuration;

    /** Remembers if we need to clear digits field when the screen is completely gone. */
    private boolean mClearDigitsOnStop;

    private View mOverflowMenuButton;
    private PopupMenu mOverflowPopupMenu;
    private View mDelete;
    private ToneGenerator mToneGenerator;
    private final Object mToneGeneratorLock = new Object();
    private View mSpacer;

    private FloatingActionButtonController mFloatingActionButtonController;

    /**
     * Set of dialpad keys that are currently being pressed
     */
    private final HashSet<View> mPressedDialpadKeys = new HashSet<View>(12);

    private ListView mDialpadChooser;
    private DialpadChooserAdapter mDialpadChooserAdapter;
    private TextView mOperator;

    /**
     * Regular expression prohibiting manual phone call. Can be empty, which means "no rule".
     */
    private String mProhibitedPhoneNumberRegexp;


    // Last number dialed, retrieved asynchronously from the call DB
    // in onCreate. This number is displayed when the user hits the
    // send key and cleared in onPause.
    private final CallLogAsync mCallLog = new CallLogAsync();
    private String mLastNumberDialed = EMPTY_NUMBER;

    // determines if we want to playback local DTMF tones.
    private boolean mDTMFToneEnabled;

    // Vibration (haptic feedback) for dialer key presses.
    private final HapticFeedback mHaptic = new HapticFeedback();

    /** Identifier for the "Add Call" intent extra. */
    private static final String ADD_CALL_MODE_KEY = "add_call_mode";

    /** Identifier for the "Add Participant" intent extra. */
    private static final String ADD_PARTICIPANT_KEY = "add_participant";
    private boolean mAddParticipant = false;

    /**
     * Identifier for intent extra for sending an empty Flash message for
     * CDMA networks. This message is used by the network to simulate a
     * press/depress of the "hookswitch" of a landline phone. Aka "empty flash".
     *
     * TODO: Using an intent extra to tell the phone to send this flash is a
     * temporary measure. To be replaced with an Telephony/TelecomManager call in the future.
     * TODO: Keep in sync with the string defined in OutgoingCallBroadcaster.java
     * in Phone app until this is replaced with the Telephony/Telecom API.
     */
    private static final String EXTRA_SEND_EMPTY_FLASH
            = "com.android.phone.extra.SEND_EMPTY_FLASH";

    private String mCurrentCountryIso;

    private PhoneStateListener[] mPhoneStateListener;
    private int mNumPhones;

    private boolean mWasEmptyBeforeTextChange;

    /**
     * This field is set to true while processing an incoming DIAL intent, in order to make sure
     * that SpecialCharSequenceMgr actions can be triggered by user input but *not* by a
     * tel: URI passed by some other app.  It will be set to false when all digits are cleared.
     */
    private boolean mDigitsFilledByIntent;

    private boolean mStartedFromNewIntent = false;
    private boolean mFirstLaunch = false;
    private boolean mAnimate = false;

    private ComponentName mSmsPackageComponentName;

    private static final String PREF_DIGITS_FILLED_BY_INTENT = "pref_digits_filled_by_intent";

    /**
     * Return an Intent for launching voicemail screen.
     */
    private static Intent getVoicemailIntent() {
        return CallUtil.getCallIntent(Uri.fromParts(PhoneAccount.SCHEME_VOICEMAIL, "", null));
    }

    private TelephonyManager getTelephonyManager() {
        return (TelephonyManager) getActivity().getSystemService(Context.TELEPHONY_SERVICE);
    }

    private TelecomManager getTelecomManager() {
        return (TelecomManager) getActivity().getSystemService(Context.TELECOM_SERVICE);
    }

    @Override
    public void beforeTextChanged(CharSequence s, int start, int count, int after) {
        mWasEmptyBeforeTextChange = TextUtils.isEmpty(s);
    }

    @Override
    public void onTextChanged(CharSequence input, int start, int before, int changeCount) {
        if (mWasEmptyBeforeTextChange != TextUtils.isEmpty(input)) {
            final Activity activity = getActivity();
            if (activity != null) {
                activity.invalidateOptionsMenu();
                updateMenuOverflowButton(mWasEmptyBeforeTextChange);
            }
        }

        // DTMF Tones do not need to be played here any longer -
        // the DTMF dialer handles that functionality now.
    }

    @Override
    public void afterTextChanged(Editable input) {
        // When DTMF dialpad buttons are being pressed, we delay SpecialCharSequencMgr sequence,
        // since some of SpecialCharSequenceMgr's behavior is too abrupt for the "touch-down"
        // behavior.
        if (!mDigitsFilledByIntent &&
                SpecialCharSequenceMgr.handleChars(getActivity(), input.toString(), mDigits)) {
            // A special sequence was entered, clear the digits
            mDigits.getText().clear();
        }

        if (isDigitsEmpty()) {
            mDigitsFilledByIntent = false;
            mDigits.setCursorVisible(false);
        }

        if (mDialpadQueryListener != null) {
            mDialpadQueryListener.onDialpadQueryChanged(mDigits.getText().toString());
        }
        updateDeleteButtonEnabledState();
    }

    @Override
    public void onCreate(Bundle state) {
        super.onCreate(state);
        mFirstLaunch = true;
        mCurrentCountryIso = GeoUtil.getCurrentCountryIso(getActivity());

        mNumPhones = getTelephonyManager().getDefault().getPhoneCount();
        mPhoneStateListener = new PhoneStateListener[mNumPhones];
        for (int i = 0; i < mNumPhones; i++) {
            mPhoneStateListener[i] = getPhoneStateListener(i);
        }

        try {
            mHaptic.init(getActivity(),
                         getResources().getBoolean(R.bool.config_enable_dialer_key_vibration));
        } catch (Resources.NotFoundException nfe) {
             Log.e(TAG, "Vibrate control bool missing.", nfe);
        }

        mProhibitedPhoneNumberRegexp = getResources().getString(
                R.string.config_prohibited_phone_number_regexp);

        if (state != null) {
            mDigitsFilledByIntent = state.getBoolean(PREF_DIGITS_FILLED_BY_INTENT);
        }

        mDialpadSlideInDuration = getResources().getInteger(R.integer.dialpad_slide_in_duration);
    }

    @Override
    public View onCreateView(LayoutInflater inflater, ViewGroup container, Bundle savedState) {
        final View fragmentView = inflater.inflate(R.layout.dialpad_fragment, container,
                false);
        fragmentView.buildLayer();

        Resources r = getResources();

        mDialpadView = (DialpadView) fragmentView.findViewById(R.id.dialpad_view);
        mDialpadView.setCanDigitsBeEdited(true);
        mDigits = mDialpadView.getDigits();
        mRecipients = (EditText) fragmentView.findViewById(R.id.recipients);
        mDigitsContainer = fragmentView.findViewById(R.id.digits_container);
        mDialpad = fragmentView.findViewById(R.id.dialpad);
        if (mRecipients != null) {
            mRecipients.setVisibility(View.GONE);
            mRecipients.addTextChangedListener(this);
        }
        mDigits.setKeyListener(UnicodeDialerKeyListener.INSTANCE);
        mDigits.setOnClickListener(this);
        mDigits.setOnKeyListener(this);
        mDigits.setOnLongClickListener(this);
        mDigits.addTextChangedListener(this);
        mDigits.setElegantTextHeight(false);
        PhoneNumberFormatter.setPhoneNumberFormattingTextWatcher(getActivity(), mDigits);
        // Check for the presence of the keypad
        View oneButton = fragmentView.findViewById(R.id.one);
        if (oneButton != null) {
            configureKeypadListeners(fragmentView);
        }

        mDelete = mDialpadView.getDeleteButton();

        if (mDelete != null) {
            mDelete.setOnClickListener(this);
            mDelete.setOnLongClickListener(this);
        }

        mSpacer = fragmentView.findViewById(R.id.spacer);
        mSpacer.setOnTouchListener(new View.OnTouchListener() {
            @Override
            public boolean onTouch(View v, MotionEvent event) {
                if (isDigitsEmpty()) {
                    hideAndClearDialpad(true);
                    return true;
                }
                return false;
            }
        });

        mDigits.setCursorVisible(false);

        // Set up the "dialpad chooser" UI; see showDialpadChooser().
        mDialpadChooser = (ListView) fragmentView.findViewById(R.id.dialpadChooser);
        mDialpadChooser.setOnItemClickListener(this);

        final View floatingActionButtonContainer =
                fragmentView.findViewById(R.id.dialpad_floating_action_button_container);
        final View floatingActionButton =
                (ImageButton) fragmentView.findViewById(R.id.dialpad_floating_action_button);
        floatingActionButton.setOnClickListener(this);
        mFloatingActionButtonController = new FloatingActionButtonController(getActivity(),
                floatingActionButtonContainer, floatingActionButton);

        mOperator = (TextView)fragmentView.findViewById(R.id.dialpad_floating_operator);

        return fragmentView;
    }

    private boolean isLayoutReady() {
        return mDigits != null;
    }

    public EditText getDigitsWidget() {
        return mDigits;
    }

    /**
     * @return true when {@link #mDigits} is actually filled by the Intent.
     */
    private boolean fillDigitsIfNecessary(Intent intent) {
        // Only fills digits from an intent if it is a new intent.
        // Otherwise falls back to the previously used number.
        if (!mFirstLaunch && !mStartedFromNewIntent) {
            return false;
        }

        final String action = intent.getAction();
        if (Intent.ACTION_DIAL.equals(action) || Intent.ACTION_VIEW.equals(action)) {
            Uri uri = intent.getData();
            if (uri != null) {
                if (PhoneAccount.SCHEME_TEL.equals(uri.getScheme())) {
                    // Put the requested number into the input area
                    String data = uri.getSchemeSpecificPart();
                    // Remember it is filled via Intent.
                    mDigitsFilledByIntent = true;
                    final String converted = PhoneNumberUtils.convertKeypadLettersToDigits(
                            PhoneNumberUtils.replaceUnicodeDigits(data));
                    setFormattedDigits(converted, null);
                    return true;
                } else {
                    String type = intent.getType();
                    if (People.CONTENT_ITEM_TYPE.equals(type)
                            || Phones.CONTENT_ITEM_TYPE.equals(type)) {
                        // Query the phone number
                        Cursor c = getActivity().getContentResolver().query(intent.getData(),
                                new String[] {PhonesColumns.NUMBER, PhonesColumns.NUMBER_KEY},
                                null, null, null);
                        if (c != null) {
                            try {
                                if (c.moveToFirst()) {
                                    // Remember it is filled via Intent.
                                    mDigitsFilledByIntent = true;
                                    // Put the number into the input area
                                    setFormattedDigits(c.getString(0), c.getString(1));
                                    return true;
                                }
                            } finally {
                                c.close();
                            }
                        }
                    }
                }
            }
        }
        return false;
    }

    /**
     * Determines whether an add call operation is requested.
     *
     * @param intent The intent.
     * @return {@literal true} if add call operation was requested.  {@literal false} otherwise.
     */
    private static boolean isAddCallMode(Intent intent) {
        final String action = intent.getAction();
        if (Intent.ACTION_DIAL.equals(action) || Intent.ACTION_VIEW.equals(action)) {
            // see if we are "adding a call" from the InCallScreen; false by default.
            return intent.getBooleanExtra(ADD_CALL_MODE_KEY, false);
        } else {
            return false;
        }
    }

    /**
     * Checks the given Intent and changes dialpad's UI state. For example, if the Intent requires
     * the screen to enter "Add Call" mode, this method will show correct UI for the mode.
     */
    private void configureScreenFromIntent(Activity parent) {
        // If we were not invoked with a DIAL intent,
        if (!(parent instanceof DialtactsActivity)) {
            setStartedFromNewIntent(false);
            return;
        }
        // See if we were invoked with a DIAL intent. If we were, fill in the appropriate
        // digits in the dialer field.
        Intent intent = parent.getIntent();

        if (!isLayoutReady()) {
            // This happens typically when parent's Activity#onNewIntent() is called while
            // Fragment#onCreateView() isn't called yet, and thus we cannot configure Views at
            // this point. onViewCreate() should call this method after preparing layouts, so
            // just ignore this call now.
            Log.i(TAG,
                    "Screen configuration is requested before onCreateView() is called. Ignored");
            return;
        }

        boolean needToShowDialpadChooser = false;

        // Be sure *not* to show the dialpad chooser if this is an
        // explicit "Add call" action, though.
        final boolean isAddCallMode = isAddCallMode(intent);
        if (!isAddCallMode) {

            // Don't show the chooser when called via onNewIntent() and phone number is present.
            // i.e. User clicks a telephone link from gmail for example.
            // In this case, we want to show the dialpad with the phone number.
            final boolean digitsFilled = fillDigitsIfNecessary(intent);
            if (!(mStartedFromNewIntent && digitsFilled)) {

                final String action = intent.getAction();
                if (Intent.ACTION_DIAL.equals(action) || Intent.ACTION_VIEW.equals(action)
                        || Intent.ACTION_MAIN.equals(action)) {
                    // If there's already an active call, bring up an intermediate UI to
                    // make the user confirm what they really want to do.
                    if (isPhoneInUse()) {
                        needToShowDialpadChooser = true;
                    }
                }

            }
        } else {
            mAddParticipant = intent.getBooleanExtra(ADD_PARTICIPANT_KEY, false);
            ((HostInterface) getActivity()).setConferenceDialButtonVisibility(true);
        }
        showDialpadChooser(needToShowDialpadChooser);
        setStartedFromNewIntent(false);
    }

    public void setStartedFromNewIntent(boolean value) {
        mStartedFromNewIntent = value;
    }

    /**
     * Sets formatted digits to digits field.
     */
    private void setFormattedDigits(String data, String normalizedNumber) {
        // strip the non-dialable numbers out of the data string.
        String dialString = PhoneNumberUtils.extractNetworkPortion(data);
        dialString =
                PhoneNumberUtils.formatNumber(dialString, normalizedNumber, mCurrentCountryIso);
        if (!TextUtils.isEmpty(dialString)) {
            Editable digits = mDigits.getText();
            digits.replace(0, digits.length(), dialString);
            // for some reason this isn't getting called in the digits.replace call above..
            // but in any case, this will make sure the background drawable looks right
            afterTextChanged(digits);
        }
    }

    private void configureKeypadListeners(View fragmentView) {
        final int[] buttonIds = new int[] {R.id.one, R.id.two, R.id.three, R.id.four, R.id.five,
                R.id.six, R.id.seven, R.id.eight, R.id.nine, R.id.star, R.id.zero, R.id.pound};

        DialpadKeyButton dialpadKey;

        for (int i = 0; i < buttonIds.length; i++) {
            dialpadKey = (DialpadKeyButton) fragmentView.findViewById(buttonIds[i]);
            dialpadKey.setOnPressedListener(this);
            // Long-pressing button from two to nine will set up speed key dial.
            if (i > 0 && i < buttonIds.length - 3) {
                dialpadKey.setOnLongClickListener(this);
            }
        }

        // Long-pressing one button will initiate Voicemail.
        final DialpadKeyButton one = (DialpadKeyButton) fragmentView.findViewById(R.id.one);
        one.setOnLongClickListener(this);

        // Long-pressing zero button will enter '+' instead.
        final DialpadKeyButton zero = (DialpadKeyButton) fragmentView.findViewById(R.id.zero);
        zero.setOnLongClickListener(this);

        // Long-pressing star button will enter ','(pause) instead.
        final DialpadKeyButton star = (DialpadKeyButton) fragmentView.findViewById(R.id.star);
        star.setOnLongClickListener(this);

        // Long-pressing pound button will enter ';'(wait) instead.
        final DialpadKeyButton pound = (DialpadKeyButton) fragmentView.findViewById(R.id.pound);
        pound.setOnLongClickListener(this);
    }

    @Override
    public void onResume() {
        super.onResume();

        final DialtactsActivity activity = (DialtactsActivity) getActivity();
        mDialpadQueryListener = activity;

        final StopWatch stopWatch = StopWatch.start("Dialpad.onResume");

        // Query the last dialed number. Do it first because hitting
        // the DB is 'slow'. This call is asynchronous.
        queryLastOutgoingCall();

        stopWatch.lap("qloc");

        final ContentResolver contentResolver = activity.getContentResolver();

        // retrieve the DTMF tone play back setting.
        mDTMFToneEnabled = Settings.System.getInt(contentResolver,
                Settings.System.DTMF_TONE_WHEN_DIALING, 1) == 1;

        stopWatch.lap("dtwd");

        // Retrieve the haptic feedback setting.
        mHaptic.checkSystemSetting();

        stopWatch.lap("hptc");

        // if the mToneGenerator creation fails, just continue without it.  It is
        // a local audio signal, and is not as important as the dtmf tone itself.
        synchronized (mToneGeneratorLock) {
            if (mToneGenerator == null) {
                try {
                    mToneGenerator = new ToneGenerator(DIAL_TONE_STREAM_TYPE, TONE_RELATIVE_VOLUME);
                } catch (RuntimeException e) {
                    Log.w(TAG, "Exception caught while creating local tone generator: " + e);
                    mToneGenerator = null;
                }
            }
        }
        stopWatch.lap("tg");

        mPressedDialpadKeys.clear();

        configureScreenFromIntent(getActivity());

        stopWatch.lap("fdin");

        // While we're in the foreground, listen for phone state changes,
        // purely so that we can take down the "dialpad chooser" if the
        // phone becomes idle while the chooser UI is visible.
        listen();

        stopWatch.lap("tm");

        // Potentially show hint text in the mDigits field when the user
        // hasn't typed any digits yet.  (If there's already an active call,
        // this hint text will remind the user that he's about to add a new
        // call.)
        //
        // TODO: consider adding better UI for the case where *both* lines
        // are currently in use.  (Right now we let the user try to add
        // another call, but that call is guaranteed to fail.  Perhaps the
        // entire dialer UI should be disabled instead.)
        if (isPhoneInUse()) {
            final SpannableString hint = new SpannableString(
                    getActivity().getString(R.string.dialerDialpadHintText));
            hint.setSpan(new RelativeSizeSpan(0.8f), 0, hint.length(), 0);
            mDigits.setHint(hint);
        } else {
            // Common case; no hint necessary.
            mDigits.setHint(null);

            // Also, a sanity-check: the "dialpad chooser" UI should NEVER
            // be visible if the phone is idle!
            showDialpadChooser(false);
        }

        mFirstLaunch = false;

        stopWatch.lap("hnt");

        updateDeleteButtonEnabledState();

        stopWatch.lap("bes");

        stopWatch.stopAndLog(TAG, 50);

        mSmsPackageComponentName = DialerUtils.getSmsComponent(activity);

        // Populate the overflow menu in onResume instead of onCreate, so that if the SMS activity
        // is disabled while Dialer is paused, the "Send a text message" option can be correctly
        // removed when resumed.
        mOverflowMenuButton = mDialpadView.getOverflowMenuButton();
        mOverflowPopupMenu = buildOptionsMenu(mOverflowMenuButton);
        mOverflowMenuButton.setOnTouchListener(mOverflowPopupMenu.getDragToOpenListener());
        mOverflowMenuButton.setOnClickListener(this);
        mOverflowMenuButton.setVisibility(isDigitsEmpty() ? View.INVISIBLE : View.VISIBLE);

        if (getTelephonyManager().isMultiSimEnabled() &&
                MoreContactUtils.shouldShowOperator(mContext)) {
            if (SubscriptionManager.isVoicePromptEnabled()) {
                mOperator.setVisibility(View.GONE);
            } else {
<<<<<<< HEAD
                long subId = SubscriptionManager.getDefaultVoiceSubId();
=======
                int subId = SubscriptionManager.getDefaultVoiceSubId();
>>>>>>> 1bebee89
                mOperator.setVisibility(View.VISIBLE);
                mOperator.setText(MoreContactUtils.getNetworkSpnName(mContext, subId));
            }
        } else {
            mOperator.setVisibility(View.GONE);
        }

    }

    @Override
    public void onPause() {
        super.onPause();

        // Stop listening for phone state changes.
        stopListen();

        // Make sure we don't leave this activity with a tone still playing.
        stopTone();
        mPressedDialpadKeys.clear();

        synchronized (mToneGeneratorLock) {
            if (mToneGenerator != null) {
                mToneGenerator.release();
                mToneGenerator = null;
            }
        }
        // TODO: I wonder if we should not check if the AsyncTask that
        // lookup the last dialed number has completed.
        mLastNumberDialed = EMPTY_NUMBER;  // Since we are going to query again, free stale number.

        SpecialCharSequenceMgr.cleanup();
    }

    @Override
    public void onStop() {
        super.onStop();

        if (mClearDigitsOnStop) {
            mClearDigitsOnStop = false;
            clearDialpad();
        }
    }

    @Override
    public void onSaveInstanceState(Bundle outState) {
        super.onSaveInstanceState(outState);
        outState.putBoolean(PREF_DIGITS_FILLED_BY_INTENT, mDigitsFilledByIntent);
    }

    private void keyPressed(int keyCode) {
        if (getView().getTranslationY() != 0) {
            return;
        }
        switch (keyCode) {
            case KeyEvent.KEYCODE_1:
                playTone(ToneGenerator.TONE_DTMF_1, TONE_LENGTH_INFINITE);
                break;
            case KeyEvent.KEYCODE_2:
                playTone(ToneGenerator.TONE_DTMF_2, TONE_LENGTH_INFINITE);
                break;
            case KeyEvent.KEYCODE_3:
                playTone(ToneGenerator.TONE_DTMF_3, TONE_LENGTH_INFINITE);
                break;
            case KeyEvent.KEYCODE_4:
                playTone(ToneGenerator.TONE_DTMF_4, TONE_LENGTH_INFINITE);
                break;
            case KeyEvent.KEYCODE_5:
                playTone(ToneGenerator.TONE_DTMF_5, TONE_LENGTH_INFINITE);
                break;
            case KeyEvent.KEYCODE_6:
                playTone(ToneGenerator.TONE_DTMF_6, TONE_LENGTH_INFINITE);
                break;
            case KeyEvent.KEYCODE_7:
                playTone(ToneGenerator.TONE_DTMF_7, TONE_LENGTH_INFINITE);
                break;
            case KeyEvent.KEYCODE_8:
                playTone(ToneGenerator.TONE_DTMF_8, TONE_LENGTH_INFINITE);
                break;
            case KeyEvent.KEYCODE_9:
                playTone(ToneGenerator.TONE_DTMF_9, TONE_LENGTH_INFINITE);
                break;
            case KeyEvent.KEYCODE_0:
                playTone(ToneGenerator.TONE_DTMF_0, TONE_LENGTH_INFINITE);
                break;
            case KeyEvent.KEYCODE_POUND:
                playTone(ToneGenerator.TONE_DTMF_P, TONE_LENGTH_INFINITE);
                break;
            case KeyEvent.KEYCODE_STAR:
                playTone(ToneGenerator.TONE_DTMF_S, TONE_LENGTH_INFINITE);
                break;
            default:
                break;
        }

        mHaptic.vibrate();
        KeyEvent event = new KeyEvent(KeyEvent.ACTION_DOWN, keyCode);
        mDigits.onKeyDown(keyCode, event);

        // If the cursor is at the end of the text we hide it.
        final int length = mDigits.length();
        if (length == mDigits.getSelectionStart() && length == mDigits.getSelectionEnd()) {
            mDigits.setCursorVisible(false);
        }
    }

    @Override
    public boolean onKey(View view, int keyCode, KeyEvent event) {
        switch (view.getId()) {
            case R.id.digits:
                if (keyCode == KeyEvent.KEYCODE_ENTER) {
                    handleDialButtonPressed();
                    return true;
                }
                break;
        }
        return false;
    }

    /**
     * When a key is pressed, we start playing DTMF tone, do vibration, and enter the digit
     * immediately. When a key is released, we stop the tone. Note that the "key press" event will
     * be delivered by the system with certain amount of delay, it won't be synced with user's
     * actual "touch-down" behavior.
     */
    @Override
    public void onPressed(View view, boolean pressed) {
        if (DEBUG) Log.d(TAG, "onPressed(). view: " + view + ", pressed: " + pressed);
        if (pressed) {
            switch (view.getId()) {
                case R.id.one: {
                    keyPressed(KeyEvent.KEYCODE_1);
                    break;
                }
                case R.id.two: {
                    keyPressed(KeyEvent.KEYCODE_2);
                    break;
                }
                case R.id.three: {
                    keyPressed(KeyEvent.KEYCODE_3);
                    break;
                }
                case R.id.four: {
                    keyPressed(KeyEvent.KEYCODE_4);
                    break;
                }
                case R.id.five: {
                    keyPressed(KeyEvent.KEYCODE_5);
                    break;
                }
                case R.id.six: {
                    keyPressed(KeyEvent.KEYCODE_6);
                    break;
                }
                case R.id.seven: {
                    keyPressed(KeyEvent.KEYCODE_7);
                    break;
                }
                case R.id.eight: {
                    keyPressed(KeyEvent.KEYCODE_8);
                    break;
                }
                case R.id.nine: {
                    keyPressed(KeyEvent.KEYCODE_9);
                    break;
                }
                case R.id.zero: {
                    keyPressed(KeyEvent.KEYCODE_0);
                    break;
                }
                case R.id.pound: {
                    keyPressed(KeyEvent.KEYCODE_POUND);
                    break;
                }
                case R.id.star: {
                    keyPressed(KeyEvent.KEYCODE_STAR);
                    break;
                }
                default: {
                    Log.wtf(TAG, "Unexpected onTouch(ACTION_DOWN) event from: " + view);
                    break;
                }
            }
            mPressedDialpadKeys.add(view);
        } else {
            mPressedDialpadKeys.remove(view);
            if (mPressedDialpadKeys.isEmpty()) {
                stopTone();
            }
        }
    }

    /**
     * Called by the containing Activity to tell this Fragment to build an overflow options
     * menu for display by the container when appropriate.
     *
     * @param invoker the View that invoked the options menu, to act as an anchor location.
     */
    private PopupMenu buildOptionsMenu(View invoker) {
        final PopupMenu popupMenu = new PopupMenu(getActivity(), invoker) {
            @Override
            public void show() {
                final Menu menu = getMenu();
                final MenuItem sendMessage = menu.findItem(R.id.menu_send_message);
                sendMessage.setVisible(mSmsPackageComponentName != null);

                final MenuItem ipCallBySlot1 = menu.findItem(R.id.menu_ip_call_by_slot1);
                final MenuItem ipCallBySlot2 = menu.findItem(R.id.menu_ip_call_by_slot2);
                if (MoreContactUtils.isMultiSimEnable(mContext, PhoneConstants.SUB1)) {
                    String sub1Name = MoreContactUtils.getMultiSimAliasesName(
                            mContext, PhoneConstants.SUB1);
                    ipCallBySlot1.setTitle(mContext.getString(
                            com.android.contacts.common.R.string.ip_call_by_slot, sub1Name));
                    ipCallBySlot1.setVisible(true);
                } else {
                    ipCallBySlot1.setVisible(false);
                }
                if (MoreContactUtils.isMultiSimEnable(mContext, PhoneConstants.SUB2)) {
                    String sub2Name = MoreContactUtils.getMultiSimAliasesName(
                            mContext, PhoneConstants.SUB2);
                    ipCallBySlot2.setTitle(mContext.getString(
                            com.android.contacts.common.R.string.ip_call_by_slot, sub2Name));
                    ipCallBySlot2.setVisible(true);
                } else {
                    ipCallBySlot2.setVisible(false);
                }

                final MenuItem VideoCallOption = menu.findItem(R.id.menu_video_call);
                VideoCallOption.setVisible(CallUtil.isCSVTEnabled()
                        || CallUtil.isVideoEnabled(mContext));

                final MenuItem ConferDialerOption
                        = menu.findItem(R.id.menu_add_to_4g_conference_call);
                ConferDialerOption.setVisible(CallUtil.isConferDialerEnabled());

                boolean enable = !isDigitsEmpty();
                for (int i = 0; i < menu.size(); i++) {
                    menu.getItem(i).setEnabled(enable);
                }

                super.show();
            }
        };
        popupMenu.inflate(R.menu.dialpad_options);
        popupMenu.setOnMenuItemClickListener(this);
        return popupMenu;
    }

    /**
     * Called by the containing Activity to tell this Fragment that the dial button has been
     * pressed.
     */
    public void dialButtonPressed() {
        mHaptic.vibrate();
        handleDialButtonPressed();
    }

    public void dialConferenceButtonPressed() {
        // show dial conference screen if it is not shown
        // If it is already shown, show normal dial screen
        boolean show = (mRecipients != null) && !mRecipients.isShown();
        Log.d(TAG, "dialConferenceButtonPressed show " + show);
        if (show) {
            showDialConference(show);
        } else {
            handleDialButtonPressed();
            showDialConference(!show);
        }
    }

    public void showDialConference(boolean enabled) {
        // Check if onCreateView() is already called by checking one of View
        // objects.
        if (!isLayoutReady()) {
            return;
        }
        Log.d(TAG, "showDialConference " + enabled);
        /*
         * if enabled is true then pick child views that should be
         * visible/invisible when dialpad is choosen from conference dial button
         * if enabled is false then pick child views that should be
         * visible/invisible when dialpad is choosen from other buttons
         */

        // viewable when choosen through conference button
        int conferenceButtonVisibility = (enabled ? View.VISIBLE : View.GONE);
        // not viewable when choosen through conference button
        int nonConferenceButtonVisibility = (enabled ? View.GONE : View.VISIBLE);

        // change the image visibility of the button
        if (mRecipients != null)
            mRecipients.setVisibility(conferenceButtonVisibility);
        if (mDigits != null)
            mDigits.setVisibility(nonConferenceButtonVisibility);
        if (mDelete != null)
            mDelete.setVisibility(nonConferenceButtonVisibility);
        if (mDialpad != null)
            mDialpad.setVisibility(enabled ? View.INVISIBLE : View.VISIBLE);

        if (enabled && (HostInterface)getActivity() != null) {
            ((HostInterface)getActivity()).setConferenceDialButtonImage(enabled);
        }
    }

    public void hideAndClearDialConference() {
        // hide the image visibility of the button
        if (mRecipients != null)
            mRecipients.setVisibility(View.GONE);
        if (mDigits != null)
            mDigits.setVisibility(View.GONE);
        if (mDelete != null)
            mDelete.setVisibility(View.GONE);
        if (mDialpad != null)
            mDialpad.setVisibility(View.GONE);
        ((DialtactsActivity) getActivity()).commitDialpadFragmentHide();
    }

    public boolean isRecipientsShown() {
        return mRecipients != null && mRecipients.isShown();
    }

    @Override
    public void onClick(View view) {
        switch (view.getId()) {
            case R.id.dialpad_floating_action_button:
                mHaptic.vibrate();
                handleDialButtonPressed();
                break;
            case R.id.deleteButton: {
                keyPressed(KeyEvent.KEYCODE_DEL);
                break;
            }
            case R.id.digits: {
                if (!isDigitsEmpty()) {
                    mDigits.setCursorVisible(true);
                }
                break;
            }
            case R.id.dialpad_overflow: {
                mOverflowPopupMenu.show();
                break;
            }
            default: {
                Log.wtf(TAG, "Unexpected onClick() event from: " + view);
                return;
            }
        }
    }

    @Override
    public boolean onLongClick(View view) {
        final Editable digits = mDigits.getText();
        final int id = view.getId();
        switch (id) {
            case R.id.deleteButton: {
                digits.clear();
                return true;
            }
            case R.id.one: {
                // '1' may be already entered since we rely on onTouch() event for numeric buttons.
                // Just for safety we also check if the digits field is empty or not.
                if (isDigitsEmpty() || TextUtils.equals(mDigits.getText(), "1")) {
                    // We'll try to initiate voicemail and thus we want to remove irrelevant string.
                    removePreviousDigitIfPossible();

                    if (isVoicemailAvailable()) {
                        callVoicemail();
                    } else if (getActivity() != null) {
                        // Voicemail is unavailable maybe because Airplane mode is turned on.
                        // Check the current status and show the most appropriate error message.
                        final boolean isAirplaneModeOn =
                                Settings.System.getInt(getActivity().getContentResolver(),
                                Settings.System.AIRPLANE_MODE_ON, 0) != 0;
                        if (isAirplaneModeOn) {
                            DialogFragment dialogFragment = ErrorDialogFragment.newInstance(
                                    R.string.dialog_voicemail_airplane_mode_message);
                            dialogFragment.show(getFragmentManager(),
                                    "voicemail_request_during_airplane_mode");
                        } else {
                            showNoVMNumberDialog();
                        }
                    }
                    return true;
                }
                return false;
            }
            case R.id.zero: {
                // Remove tentative input ('0') done by onTouch().
                removePreviousDigitIfPossible();
                keyPressed(KeyEvent.KEYCODE_PLUS);

                // Stop tone immediately
                stopTone();
                mPressedDialpadKeys.remove(view);

                return true;
            }
            case R.id.digits: {
                // Right now EditText does not show the "paste" option when cursor is not visible.
                // To show that, make the cursor visible, and return false, letting the EditText
                // show the option by itself.
                mDigits.setCursorVisible(true);
                return false;
            }
            case R.id.star: {
                if (mDigits.length() > 1) {
                    // Remove tentative input ('*') done by onTouch().
                    removePreviousDigitIfPossible();
                    keyPressed(KeyEvent.KEYCODE_COMMA);
                    stopTone();
                    mPressedDialpadKeys.remove(view);
                    return true;
                }
                return false;
            }
            case R.id.pound: {
                if (mDigits.length() > 1) {
                    // Remove tentative input ('#') done by onTouch().
                    removePreviousDigitIfPossible();
                    keyPressed(KeyEvent.KEYCODE_SEMICOLON);
                    stopTone();
                    mPressedDialpadKeys.remove(view);
                    return true;
                }
                return false;
            }
            case R.id.two:
            case R.id.three:
            case R.id.four:
            case R.id.five:
            case R.id.six:
            case R.id.seven:
            case R.id.eight:
            case R.id.nine: {
                if (mDigits.length() == 1) {
                    removePreviousDigitIfPossible();
                    final boolean isAirplaneModeOn =
                            Settings.System.getInt(getActivity().getContentResolver(),
                            Settings.System.AIRPLANE_MODE_ON, 0) != 0;
                    if (isAirplaneModeOn) {
                        DialogFragment dialogFragment = ErrorDialogFragment.newInstance(
                                R.string.dialog_speed_dial_airplane_mode_message);
                        dialogFragment.show(getFragmentManager(),
                                "speed_dial_request_during_airplane_mode");
                    } else {
                        callSpeedNumber(id);
                    }
                    return true;
                }
                return false;
            }
        }
        return false;
    }

    @Override
    public void onAttach(Activity activity) {
        super.onAttach(activity);
        mContext = activity;
    }

    private void ipCallBySlot(int slotId) {
        String prefix = MoreContactUtils.getIPCallPrefix(mContext, slotId);
        if (!TextUtils.isEmpty(prefix)) {
            int[] subId = SubscriptionManager.getSubId(slotId);
            if (subId != null && subId.length >= 1) {
                ComponentName serviceName =
                        new ComponentName("com.android.phone",
                        "com.android.services.telephony.TelephonyConnectionService");
                PhoneAccountHandle account = new PhoneAccountHandle(serviceName,
                        String.valueOf(subId[0]));
                Intent callIntent = new Intent(CallUtil.getCallIntent(
                        prefix + getValidDialNumber(), account));
                startActivity(callIntent);
            } else {
                Intent callIntent = new Intent(CallUtil.getCallIntent(
                        prefix + getValidDialNumber()));
                startActivity(callIntent);
            }
        } else {
            MoreContactUtils.showNoIPNumberDialog(mContext, slotId);
        }
    }

    private String getValidDialNumber() {
        if (mDigits != null)
            return mDigits.getText().toString();
        else
            return "";
    }

    /**
     * Remove the digit just before the current position. This can be used if we want to replace
     * the previous digit or cancel previously entered character.
     */
    private void removePreviousDigitIfPossible() {
        final int currentPosition = mDigits.getSelectionStart();
        if (currentPosition > 0) {
            mDigits.setSelection(currentPosition);
            mDigits.getText().delete(currentPosition - 1, currentPosition);
        }
    }

    public void callVoicemail() {
        DialerUtils.startActivityWithErrorToast(getActivity(), getVoicemailIntent());
        hideAndClearDialpad(false);
    }

    private void hideAndClearDialpad(boolean animate) {
        ((DialtactsActivity) getActivity()).hideDialpadFragment(animate, true);
    }

    public static class ErrorDialogFragment extends DialogFragment {
        private int mTitleResId;
        private int mMessageResId;

        private static final String ARG_TITLE_RES_ID = "argTitleResId";
        private static final String ARG_MESSAGE_RES_ID = "argMessageResId";

        public static ErrorDialogFragment newInstance(int messageResId) {
            return newInstance(0, messageResId);
        }

        public static ErrorDialogFragment newInstance(int titleResId, int messageResId) {
            final ErrorDialogFragment fragment = new ErrorDialogFragment();
            final Bundle args = new Bundle();
            args.putInt(ARG_TITLE_RES_ID, titleResId);
            args.putInt(ARG_MESSAGE_RES_ID, messageResId);
            fragment.setArguments(args);
            return fragment;
        }

        @Override
        public void onCreate(Bundle savedInstanceState) {
            super.onCreate(savedInstanceState);
            mTitleResId = getArguments().getInt(ARG_TITLE_RES_ID);
            mMessageResId = getArguments().getInt(ARG_MESSAGE_RES_ID);
        }

        @Override
        public Dialog onCreateDialog(Bundle savedInstanceState) {
            AlertDialog.Builder builder = new AlertDialog.Builder(getActivity());
            if (mTitleResId != 0) {
                builder.setTitle(mTitleResId);
            }
            if (mMessageResId != 0) {
                builder.setMessage(mMessageResId);
            }
            builder.setPositiveButton(android.R.string.ok,
                    new DialogInterface.OnClickListener() {
                            @Override
                            public void onClick(DialogInterface dialog, int which) {
                                dismiss();
                            }
                    });
            return builder.create();
        }
    }

    /**
     * In most cases, when the dial button is pressed, there is a
     * number in digits area. Pack it in the intent, start the
     * outgoing call broadcast as a separate task and finish this
     * activity.
     *
     * When there is no digit and the phone is CDMA and off hook,
     * we're sending a blank flash for CDMA. CDMA networks use Flash
     * messages when special processing needs to be done, mainly for
     * 3-way or call waiting scenarios. Presumably, here we're in a
     * special 3-way scenario where the network needs a blank flash
     * before being able to add the new participant.  (This is not the
     * case with all 3-way calls, just certain CDMA infrastructures.)
     *
     * Otherwise, there is no digit, display the last dialed
     * number. Don't finish since the user may want to edit it. The
     * user needs to press the dial button again, to dial it (general
     * case described above).
     */
    private void handleDialButtonPressed() {
        if (isDigitsEmpty() && (mRecipients == null || !mRecipients.isShown())) {
            // No number entered.
            handleDialButtonClickWithEmptyDigits();
        } else {
            boolean isDigitsShown = mDigits.isShown();
            final String number = isDigitsShown ? mDigits.getText().toString() :
                    mRecipients.getText().toString().trim();
            if (isDigitsShown && isDigitsEmpty()) {
                handleDialButtonClickWithEmptyDigits();
            } else if (mAddParticipant && isDigitsEmpty() && mRecipients.isShown()
                    && isRecipientEmpty()) {
                // mRecipients must be empty
                // TODO add support for conference URI in last number dialed
                // use ErrorDialogFragment instead? also see
                // android.app.AlertDialog
                android.widget.Toast.makeText(getActivity(),
                        "Error: Cannot dial.  Please provide conference recipients.",
                        android.widget.Toast.LENGTH_SHORT).show();
            } else {
                // "persist.radio.otaspdial" is a temporary hack needed for one carrier's automated
                // test equipment.
                // TODO: clean it up.
                if (number != null
                        && !TextUtils.isEmpty(mProhibitedPhoneNumberRegexp)
                        && number.matches(mProhibitedPhoneNumberRegexp)) {
                    Log.i(TAG, "The phone number is prohibited explicitly by a rule.");
                    if (getActivity() != null) {
                        DialogFragment dialogFragment = ErrorDialogFragment.newInstance(
                                R.string.dialog_phone_call_prohibited_message);
                        dialogFragment.show(getFragmentManager(), "phone_prohibited_dialog");
                    }

                    // Clear the digits just in case.
                    clearDialpad();
                } else {
                    final Intent intent = CallUtil.getCallIntent(number,
                            (getActivity() instanceof DialtactsActivity ?
                                    ((DialtactsActivity) getActivity()).getCallOrigin() : null));
                    if (!isDigitsShown) {
                        // must be dial conference add extra
                        intent.putExtra(TelephonyProperties.EXTRA_DIAL_CONFERENCE_URI, true);
                    }
                    intent.putExtra(ADD_PARTICIPANT_KEY, mAddParticipant);
                    DialerUtils.startActivityWithErrorToast(getActivity(), intent);
                    hideAndClearDialpad(false);
                }
            }
        }
    }

    public void clearDialpad() {
        mDigits.getText().clear();
    }

    private void handleDialButtonClickWithEmptyDigits() {
        if (phoneIsCdma() && isPhoneInUse()) {
            // TODO: Move this logic into services/Telephony
            //
            // This is really CDMA specific. On GSM is it possible
            // to be off hook and wanted to add a 3rd party using
            // the redial feature.
            startActivity(newFlashIntent());
        } else {
            if (!TextUtils.isEmpty(mLastNumberDialed)) {
                // Recall the last number dialed.
                mDigits.setText(mLastNumberDialed);

                // ...and move the cursor to the end of the digits string,
                // so you'll be able to delete digits using the Delete
                // button (just as if you had typed the number manually.)
                //
                // Note we use mDigits.getText().length() here, not
                // mLastNumberDialed.length(), since the EditText widget now
                // contains a *formatted* version of mLastNumberDialed (due to
                // mTextWatcher) and its length may have changed.
                mDigits.setSelection(mDigits.getText().length());
            } else {
                // There's no "last number dialed" or the
                // background query is still running. There's
                // nothing useful for the Dial button to do in
                // this case.  Note: with a soft dial button, this
                // can never happens since the dial button is
                // disabled under these conditons.
                playTone(ToneGenerator.TONE_PROP_NACK);
            }
        }
    }

    /**
     * Plays the specified tone for TONE_LENGTH_MS milliseconds.
     */
    private void playTone(int tone) {
        playTone(tone, TONE_LENGTH_MS);
    }

    /**
     * Play the specified tone for the specified milliseconds
     *
     * The tone is played locally, using the audio stream for phone calls.
     * Tones are played only if the "Audible touch tones" user preference
     * is checked, and are NOT played if the device is in silent mode.
     *
     * The tone length can be -1, meaning "keep playing the tone." If the caller does so, it should
     * call stopTone() afterward.
     *
     * @param tone a tone code from {@link ToneGenerator}
     * @param durationMs tone length.
     */
    private void playTone(int tone, int durationMs) {
        // if local tone playback is disabled, just return.
        if (!mDTMFToneEnabled) {
            return;
        }

        // Also do nothing if the phone is in silent mode.
        // We need to re-check the ringer mode for *every* playTone()
        // call, rather than keeping a local flag that's updated in
        // onResume(), since it's possible to toggle silent mode without
        // leaving the current activity (via the ENDCALL-longpress menu.)
        AudioManager audioManager =
                (AudioManager) getActivity().getSystemService(Context.AUDIO_SERVICE);
        int ringerMode = audioManager.getRingerMode();
        if ((ringerMode == AudioManager.RINGER_MODE_SILENT)
            || (ringerMode == AudioManager.RINGER_MODE_VIBRATE)) {
            return;
        }

        synchronized (mToneGeneratorLock) {
            if (mToneGenerator == null) {
                Log.w(TAG, "playTone: mToneGenerator == null, tone: " + tone);
                return;
            }

            // Start the new tone (will stop any playing tone)
            mToneGenerator.startTone(tone, durationMs);
        }
    }

    /**
     * Stop the tone if it is played.
     */
    private void stopTone() {
        // if local tone playback is disabled, just return.
        if (!mDTMFToneEnabled) {
            return;
        }
        synchronized (mToneGeneratorLock) {
            if (mToneGenerator == null) {
                Log.w(TAG, "stopTone: mToneGenerator == null");
                return;
            }
            mToneGenerator.stopTone();
        }
    }

    /**
     * Brings up the "dialpad chooser" UI in place of the usual Dialer
     * elements (the textfield/button and the dialpad underneath).
     *
     * We show this UI if the user brings up the Dialer while a call is
     * already in progress, since there's a good chance we got here
     * accidentally (and the user really wanted the in-call dialpad instead).
     * So in this situation we display an intermediate UI that lets the user
     * explicitly choose between the in-call dialpad ("Use touch tone
     * keypad") and the regular Dialer ("Add call").  (Or, the option "Return
     * to call in progress" just goes back to the in-call UI with no dialpad
     * at all.)
     *
     * @param enabled If true, show the "dialpad chooser" instead
     *                of the regular Dialer UI
     */
    private void showDialpadChooser(boolean enabled) {
        if (getActivity() == null) {
            return;
        }
        // Check if onCreateView() is already called by checking one of View objects.
        if (!isLayoutReady()) {
            return;
        }

        if (enabled) {
            Log.i(TAG, "Showing dialpad chooser!");
            if (mDialpadView != null) {
                mDialpadView.setVisibility(View.GONE);
            }

            mFloatingActionButtonController.setVisible(false);
            mDialpadChooser.setVisibility(View.VISIBLE);

            // Instantiate the DialpadChooserAdapter and hook it up to the
            // ListView.  We do this only once.
            if (mDialpadChooserAdapter == null) {
                mDialpadChooserAdapter = new DialpadChooserAdapter(getActivity());
            }
            mDialpadChooser.setAdapter(mDialpadChooserAdapter);
        } else {
            Log.i(TAG, "Displaying normal Dialer UI.");
            if (mDialpadView != null) {
                mDialpadView.setVisibility(View.VISIBLE);
            } else {
                mDigits.setVisibility(View.VISIBLE);
            }

            mFloatingActionButtonController.setVisible(true);
            mDialpadChooser.setVisibility(View.GONE);
        }
    }

    /**
     * @return true if we're currently showing the "dialpad chooser" UI.
     */
    private boolean isDialpadChooserVisible() {
        return mDialpadChooser.getVisibility() == View.VISIBLE;
    }

    /**
     * Simple list adapter, binding to an icon + text label
     * for each item in the "dialpad chooser" list.
     */
    private static class DialpadChooserAdapter extends BaseAdapter {
        private LayoutInflater mInflater;

        // Simple struct for a single "choice" item.
        static class ChoiceItem {
            String text;
            Bitmap icon;
            int id;

            public ChoiceItem(String s, Bitmap b, int i) {
                text = s;
                icon = b;
                id = i;
            }
        }

        // IDs for the possible "choices":
        static final int DIALPAD_CHOICE_USE_DTMF_DIALPAD = 101;
        static final int DIALPAD_CHOICE_RETURN_TO_CALL = 102;
        static final int DIALPAD_CHOICE_ADD_NEW_CALL = 103;

        private static final int NUM_ITEMS = 3;
        private ChoiceItem mChoiceItems[] = new ChoiceItem[NUM_ITEMS];

        public DialpadChooserAdapter(Context context) {
            // Cache the LayoutInflate to avoid asking for a new one each time.
            mInflater = LayoutInflater.from(context);

            // Initialize the possible choices.
            // TODO: could this be specified entirely in XML?

            // - "Use touch tone keypad"
            mChoiceItems[0] = new ChoiceItem(
                    context.getString(R.string.dialer_useDtmfDialpad),
                    BitmapFactory.decodeResource(context.getResources(),
                                                 R.drawable.ic_dialer_fork_tt_keypad),
                    DIALPAD_CHOICE_USE_DTMF_DIALPAD);

            // - "Return to call in progress"
            mChoiceItems[1] = new ChoiceItem(
                    context.getString(R.string.dialer_returnToInCallScreen),
                    BitmapFactory.decodeResource(context.getResources(),
                                                 R.drawable.ic_dialer_fork_current_call),
                    DIALPAD_CHOICE_RETURN_TO_CALL);

            // - "Add call"
            mChoiceItems[2] = new ChoiceItem(
                    context.getString(R.string.dialer_addAnotherCall),
                    BitmapFactory.decodeResource(context.getResources(),
                                                 R.drawable.ic_dialer_fork_add_call),
                    DIALPAD_CHOICE_ADD_NEW_CALL);
        }

        @Override
        public int getCount() {
            return NUM_ITEMS;
        }

        /**
         * Return the ChoiceItem for a given position.
         */
        @Override
        public Object getItem(int position) {
            return mChoiceItems[position];
        }

        /**
         * Return a unique ID for each possible choice.
         */
        @Override
        public long getItemId(int position) {
            return position;
        }

        /**
         * Make a view for each row.
         */
        @Override
        public View getView(int position, View convertView, ViewGroup parent) {
            // When convertView is non-null, we can reuse it (there's no need
            // to reinflate it.)
            if (convertView == null) {
                convertView = mInflater.inflate(R.layout.dialpad_chooser_list_item, null);
            }

            TextView text = (TextView) convertView.findViewById(R.id.text);
            text.setText(mChoiceItems[position].text);

            ImageView icon = (ImageView) convertView.findViewById(R.id.icon);
            icon.setImageBitmap(mChoiceItems[position].icon);

            return convertView;
        }
    }

    /**
     * Handle clicks from the dialpad chooser.
     */
    @Override
    public void onItemClick(AdapterView<?> parent, View v, int position, long id) {
        DialpadChooserAdapter.ChoiceItem item =
                (DialpadChooserAdapter.ChoiceItem) parent.getItemAtPosition(position);
        int itemId = item.id;
        switch (itemId) {
            case DialpadChooserAdapter.DIALPAD_CHOICE_USE_DTMF_DIALPAD:
                // Log.i(TAG, "DIALPAD_CHOICE_USE_DTMF_DIALPAD");
                // Fire off an intent to go back to the in-call UI
                // with the dialpad visible.
                returnToInCallScreen(true);
                break;

            case DialpadChooserAdapter.DIALPAD_CHOICE_RETURN_TO_CALL:
                // Log.i(TAG, "DIALPAD_CHOICE_RETURN_TO_CALL");
                // Fire off an intent to go back to the in-call UI
                // (with the dialpad hidden).
                returnToInCallScreen(false);
                break;

            case DialpadChooserAdapter.DIALPAD_CHOICE_ADD_NEW_CALL:
                // Log.i(TAG, "DIALPAD_CHOICE_ADD_NEW_CALL");
                // Ok, guess the user really did want to be here (in the
                // regular Dialer) after all.  Bring back the normal Dialer UI.
                showDialpadChooser(false);
                break;

            default:
                Log.w(TAG, "onItemClick: unexpected itemId: " + itemId);
                break;
        }
    }

    /**
     * Returns to the in-call UI (where there's presumably a call in
     * progress) in response to the user selecting "use touch tone keypad"
     * or "return to call" from the dialpad chooser.
     */
    private void returnToInCallScreen(boolean showDialpad) {
        getTelecomManager().showInCallScreen(showDialpad);

        // Finally, finish() ourselves so that we don't stay on the
        // activity stack.
        // Note that we do this whether or not the showCallScreenWithDialpad()
        // call above had any effect or not!  (That call is a no-op if the
        // phone is idle, which can happen if the current call ends while
        // the dialpad chooser is up.  In this case we can't show the
        // InCallScreen, and there's no point staying here in the Dialer,
        // so we just take the user back where he came from...)
        getActivity().finish();
    }

    /**
     * @return true if the phone is "in use", meaning that at least one line
     *              is active (ie. off hook or ringing or dialing, or on hold).
     */
    public boolean isPhoneInUse() {
        return getTelecomManager().isInCall();
    }

    /**
     * @return true if the phone is a CDMA phone type
     */
    private boolean phoneIsCdma() {
        return getTelephonyManager().getPhoneType() == TelephonyManager.PHONE_TYPE_CDMA;
    }

    @Override
    public boolean onMenuItemClick(MenuItem item) {
        switch (item.getItemId()) {
            case R.id.menu_add_contact: {
                final CharSequence digits = mDigits.getText();
                DialerUtils.startActivityWithErrorToast(getActivity(),
                        DialtactsActivity.getAddNumberToContactIntent(digits));
                return true;
            }
            case R.id.menu_2s_pause:
                updateDialString(PAUSE);
                return true;
            case R.id.menu_add_wait:
                updateDialString(WAIT);
                return true;
            case R.id.menu_send_message: {
                final CharSequence digits = mDigits.getText();
                final Intent smsIntent = new Intent(Intent.ACTION_SENDTO,
                        Uri.fromParts(ContactsUtils.SCHEME_SMSTO, digits.toString(), null));
                smsIntent.setComponent(mSmsPackageComponentName);
                DialerUtils.startActivityWithErrorToast(getActivity(), smsIntent);
                return true;
            }
            case R.id.menu_ip_call_by_slot1:
                ipCallBySlot(PhoneConstants.SUB1);
                return true;
            case R.id.menu_ip_call_by_slot2:
                ipCallBySlot(PhoneConstants.SUB2);
                return true;
            case R.id.menu_video_call:
                final String number = mDigits.getText().toString();
                if (CallUtil.isCSVTEnabled()) {
                    getActivity().startActivity(CallUtil.getCSVTCallIntent(number));
                } else if (CallUtil.isVideoEnabled(mContext)) {
                    //add support for ims video call;
                    final Intent intent = CallUtil.getVideoCallIntent(number,
                                (getActivity() instanceof DialtactsActivity ?
                                    ((DialtactsActivity) getActivity()).getCallOrigin() : null));
                    DialerUtils.startActivityWithErrorToast(getActivity(), intent);
                }
                hideAndClearDialpad(false);
                return true;
            case R.id.menu_add_to_4g_conference_call:
                getActivity().startActivity(CallUtil.getConferenceDialerIntent(
                        mDigits.getText().toString()));
                return true;
            default:
                return false;
        }
    }

    /**
     * Updates the dial string (mDigits) after inserting a Pause character (,)
     * or Wait character (;).
     */
    private void updateDialString(char newDigit) {
        if (newDigit != WAIT && newDigit != PAUSE) {
            throw new IllegalArgumentException(
                    "Not expected for anything other than PAUSE & WAIT");
        }

        int selectionStart;
        int selectionEnd;

        // SpannableStringBuilder editable_text = new SpannableStringBuilder(mDigits.getText());
        int anchor = mDigits.getSelectionStart();
        int point = mDigits.getSelectionEnd();

        selectionStart = Math.min(anchor, point);
        selectionEnd = Math.max(anchor, point);

        if (selectionStart == -1) {
            selectionStart = selectionEnd = mDigits.length();
        }

        Editable digits = mDigits.getText();

        if (canAddDigit(digits, selectionStart, selectionEnd, newDigit)) {
            digits.replace(selectionStart, selectionEnd, Character.toString(newDigit));

            if (selectionStart != selectionEnd) {
              // Unselect: back to a regular cursor, just pass the character inserted.
              mDigits.setSelection(selectionStart + 1);
            }
        }
    }

    /**
     * Update the enabledness of the "Dial" and "Backspace" buttons if applicable.
     */
    private void updateDeleteButtonEnabledState() {
        if (getActivity() == null) {
            return;
        }
        final boolean digitsNotEmpty = !isDigitsEmpty();
        mDelete.setEnabled(digitsNotEmpty);
    }

    /**
     * Handle transitions for the menu button depending on the state of the digits edit text.
     * Transition out when going from digits to no digits and transition in when the first digit
     * is pressed.
     * @param transitionIn True if transitioning in, False if transitioning out
     */
    private void updateMenuOverflowButton(boolean transitionIn) {
        mOverflowMenuButton = mDialpadView.getOverflowMenuButton();
        if (transitionIn) {
            AnimUtils.fadeIn(mOverflowMenuButton, AnimUtils.DEFAULT_DURATION);
        } else {
            AnimUtils.fadeOut(mOverflowMenuButton, AnimUtils.DEFAULT_DURATION);
        }
    }

    /**
     * Check if voicemail is enabled/accessible.
     *
     * @return true if voicemail is enabled and accessibly. Note that this can be false
     * "temporarily" after the app boot.
     * @see TelephonyManager#getVoiceMailNumber()
     */
    private boolean isVoicemailAvailable() {
        boolean promptEnabled = SubscriptionManager.isVoicePromptEnabled();
        if (promptEnabled) {
            //return hasVMNumber();
            return true;
        } else {
            int subId = SubscriptionManager.getDefaultVoiceSubId();
            try {
                return !TextUtils.isEmpty(getTelephonyManager().getVoiceMailNumber(subId));
            } catch (SecurityException se) {
                // Possibly no READ_PHONE_STATE privilege.
                Log.w(TAG, "SecurityException is thrown. Maybe privilege isn't sufficient.");
            }
        }
        return false;
    }

    private boolean hasVMNumber() {
        boolean hasVMNum = false;
        int phoneCount = getTelephonyManager().getPhoneCount();
        for (int i = 0; i < phoneCount; i++) {
            try {
                int[] subId = SubscriptionManager.getSubId(i);
                hasVMNum = getTelephonyManager().getVoiceMailNumber(subId[0]) != null;
            } catch (SecurityException se) {
                // Possibly no READ_PHONE_STATE privilege.
                Log.e(TAG, "hasVMNumber: SecurityException, Maybe privilege isn't sufficient.");
            }
            if (hasVMNum) {
                break;
            }
        }
        return hasVMNum;
    }

    private void showNoVMNumberDialog() {
        String dialogTxt = getString(R.string.is_set_voicemail_number);
        final Activity thisActivity = getActivity();
        new AlertDialog.Builder(thisActivity)
            .setTitle(R.string.dialog_title)
            .setMessage(dialogTxt)
            .setPositiveButton(android.R.string.ok,
                new DialogInterface.OnClickListener() {
                    @Override
                    public void onClick(DialogInterface dialog, int which) {
                        // go to voicemail setting screen to set its number.
                        Intent intent = new Intent(ACTION_ADD_VOICEMAIL);
                        if (getTelephonyManager().isMultiSimEnabled()) {
                            int subId = SubscriptionManager.getDefaultVoiceSubId();
                            intent.setClassName("com.android.phone",
                                    "com.android.phone.MSimCallFeaturesSubSetting");
                            intent.putExtra(SUBSCRIPTION_KEY, subId);
                        } else {
                            intent.setClassName("com.android.phone",
                                    "com.android.phone.CallFeaturesSetting");
                        }
                        startActivity(intent);
                    }
                })
            .setNegativeButton(android.R.string.cancel, null)
            .show();
    }

    /**
     * Returns true of the newDigit parameter can be added at the current selection
     * point, otherwise returns false.
     * Only prevents input of WAIT and PAUSE digits at an unsupported position.
     * Fails early if start == -1 or start is larger than end.
     */
    @VisibleForTesting
    /* package */ static boolean canAddDigit(CharSequence digits, int start, int end,
                                             char newDigit) {
        if(newDigit != WAIT && newDigit != PAUSE) {
            throw new IllegalArgumentException(
                    "Should not be called for anything other than PAUSE & WAIT");
        }

        // False if no selection, or selection is reversed (end < start)
        if (start == -1 || end < start) {
            return false;
        }

        // unsupported selection-out-of-bounds state
        if (start > digits.length() || end > digits.length()) return false;

        // Special digit cannot be the first digit
        if (start == 0) return false;

        if (newDigit == WAIT) {
            // preceding char is ';' (WAIT)
            if (digits.charAt(start - 1) == WAIT) return false;

            // next char is ';' (WAIT)
            if ((digits.length() > end) && (digits.charAt(end) == WAIT)) return false;
        }

        return true;
    }

    /**
     * @return true if the widget with the phone number digits is empty.
     */
    private boolean isDigitsEmpty() {
        return mDigits.length() == 0;
    }

    /**
     * @return true if the widget with the mRecipients is empty.
     */
    private boolean isRecipientEmpty() {
        return  (mRecipients == null) || (mRecipients.length() == 0);
    }

    /**
     * Starts the asyn query to get the last dialed/outgoing
     * number. When the background query finishes, mLastNumberDialed
     * is set to the last dialed number or an empty string if none
     * exists yet.
     */
    private void queryLastOutgoingCall() {
        mLastNumberDialed = EMPTY_NUMBER;
        CallLogAsync.GetLastOutgoingCallArgs lastCallArgs =
                new CallLogAsync.GetLastOutgoingCallArgs(
                    getActivity(),
                    new CallLogAsync.OnLastOutgoingCallComplete() {
                        @Override
                        public void lastOutgoingCall(String number) {
                            // TODO: Filter out emergency numbers if
                            // the carrier does not want redial for
                            // these.
                            // If the fragment has already been detached since the last time
                            // we called queryLastOutgoingCall in onResume there is no point
                            // doing anything here.
                            if (getActivity() == null) return;
                            mLastNumberDialed = number;
                            updateDeleteButtonEnabledState();
                        }
                    });
        mCallLog.getLastOutgoingCall(lastCallArgs);
    }

    private Intent newFlashIntent() {
        final Intent intent = CallUtil.getCallIntent(EMPTY_NUMBER);
        intent.putExtra(EXTRA_SEND_EMPTY_FLASH, true);
        return intent;
    }

    @Override
    public void onHiddenChanged(boolean hidden) {
        super.onHiddenChanged(hidden);
        final DialtactsActivity activity = (DialtactsActivity) getActivity();
        final DialpadView dialpadView = (DialpadView) getView().findViewById(R.id.dialpad_view);
        if (activity == null) return;
        if (!hidden && !isDialpadChooserVisible()) {
            if (mAnimate) {
                dialpadView.animateShow();
            }
            mFloatingActionButtonController.scaleIn(mAnimate ? mDialpadSlideInDuration : 0);
            activity.onDialpadShown();
            mDigits.requestFocus();
        }
        if (hidden && mAnimate) {
            mFloatingActionButtonController.scaleOut();
        }
    }

    public void setAnimate(boolean value) {
        mAnimate = value;
    }

    public boolean getAnimate() {
        return mAnimate;
    }

    public void setYFraction(float yFraction) {
        ((DialpadSlidingRelativeLayout) getView()).setYFraction(yFraction);
    }

    private void callSpeedNumber(int id) {
        int number;

        switch(id) {
            case R.id.two: number = 2; break;
            case R.id.three: number = 3; break;
            case R.id.four: number = 4; break;
            case R.id.five: number = 5; break;
            case R.id.six: number = 6; break;
            case R.id.seven: number = 7; break;
            case R.id.eight: number = 8; break;
            case R.id.nine: number = 9; break;
            default: return;
        }

        String phoneNumber = SpeedDialUtils.getNumber(getActivity(), number);
        if (phoneNumber == null) {
            showNoSpeedNumberDialog(number);
        } else {
            final DialtactsActivity activity = getActivity() instanceof DialtactsActivity
                    ? (DialtactsActivity) getActivity() : null;
            final Intent intent = CallUtil.getCallIntent(phoneNumber,
                    activity != null ? activity.getCallOrigin() : null);
            DialerUtils.startActivityWithErrorToast(getActivity(), intent);
            getActivity().finish();
        }
    }

    private void showNoSpeedNumberDialog(final int number) {
        new AlertDialog.Builder(getActivity())
                .setTitle(R.string.speed_dial_unassigned_dialog_title)
                .setMessage(getString(R.string.speed_dial_unassigned_dialog_message, number))
                .setPositiveButton(R.string.yes, new DialogInterface.OnClickListener() {
                    @Override
                    public void onClick(DialogInterface dialog, int which) {
                        // go to speed dial setting screen to set speed dial number.
                        Intent intent = new Intent(getActivity(), SpeedDialListActivity.class);
                        startActivity(intent);
                    }
                })
                .setNegativeButton(R.string.no, null)
                .show();
    }

    private void listen() {
        for (int i = 0; i < mNumPhones; i++) {
            if (mPhoneStateListener[i] != null) {
                getTelephonyManager().listen(mPhoneStateListener[i],
                        PhoneStateListener.LISTEN_CALL_STATE);
            }
        }
    }

    private void stopListen() {
        for (int i = 0; i < mNumPhones; i++) {
            if (mPhoneStateListener[i] != null) {
                getTelephonyManager().listen(mPhoneStateListener[i],
                        PhoneStateListener.LISTEN_NONE);
            }
        }
    }

    private PhoneStateListener getPhoneStateListener(int phoneId) {
        int[] subId = SubscriptionManager.getSubId(phoneId);

        if (subId == null) {
            return null;
        }

        if (subId == null) {
            return null;
        }

        PhoneStateListener phoneStateListener = new PhoneStateListener(subId[0]) {
            @Override
            public void onCallStateChanged(int state, String incomingNumber) {
                if ((state == TelephonyManager.CALL_STATE_IDLE)
                        && isDialpadChooserVisible()) {
                    showDialpadChooser(false);
                }
                if (state == TelephonyManager.CALL_STATE_IDLE
                        && getActivity() != null) {
                    ((HostInterface) getActivity()).setConferenceDialButtonVisibility(true);
                }
            }
        };
        return phoneStateListener;
    }
}<|MERGE_RESOLUTION|>--- conflicted
+++ resolved
@@ -714,11 +714,7 @@
             if (SubscriptionManager.isVoicePromptEnabled()) {
                 mOperator.setVisibility(View.GONE);
             } else {
-<<<<<<< HEAD
-                long subId = SubscriptionManager.getDefaultVoiceSubId();
-=======
                 int subId = SubscriptionManager.getDefaultVoiceSubId();
->>>>>>> 1bebee89
                 mOperator.setVisibility(View.VISIBLE);
                 mOperator.setText(MoreContactUtils.getNetworkSpnName(mContext, subId));
             }
@@ -2048,10 +2044,6 @@
             return null;
         }
 
-        if (subId == null) {
-            return null;
-        }
-
         PhoneStateListener phoneStateListener = new PhoneStateListener(subId[0]) {
             @Override
             public void onCallStateChanged(int state, String incomingNumber) {
