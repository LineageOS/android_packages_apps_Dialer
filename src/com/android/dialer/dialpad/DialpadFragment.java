--- conflicted
+++ resolved
@@ -1493,11 +1493,7 @@
         // change the image visibility of the button
         if (mRecipients != null) mRecipients.setVisibility(conferenceButtonVisibility);
         if (mDialpadStub != null) mDialpadStub.setVisibility(conferenceButtonVisibility);
-<<<<<<< HEAD
-        if (mDigitsContainer != null) mDigitsContainer.setVisibility(nonConferenceButtonVisibility);
-=======
         if (mDigitsContainer != null) mDigitsContainer.setVisibility(View.VISIBLE);
->>>>>>> 475e223a
         if (mDigits != null) mDigits.setVisibility(nonConferenceButtonVisibility);
         if (mDelete != null) mDelete.setVisibility(nonConferenceButtonVisibility);
         if (mDialpad != null) mDialpad.setVisibility(nonConferenceButtonVisibility);
