--- conflicted
+++ resolved
@@ -43,18 +43,15 @@
 
 import com.android.common.io.MoreCloseables;
 import com.android.contacts.common.database.NoNullCursorAsyncQueryHandler;
-<<<<<<< HEAD
-import com.android.internal.telephony.ITelephony;
-=======
 import com.android.contacts.common.widget.SelectPhoneAccountDialogFragment;
 import com.android.contacts.common.widget.SelectPhoneAccountDialogFragment.SelectPhoneAccountListener;
 import com.android.dialer.calllog.PhoneAccountUtils;
+import com.android.internal.telephony.ITelephony;
 
 import java.util.Arrays;
 import java.util.ArrayList;
 import java.util.List;
 
->>>>>>> 17c2f110
 /**
  * Helper class to listen for some magic character sequences
  * that are handled specially by the dialer.
@@ -103,11 +100,10 @@
         //get rid of the separators so that the string gets parsed correctly
         String dialString = PhoneNumberUtils.stripSeparators(input);
 
-<<<<<<< HEAD
         if (context.getResources().getBoolean(R.bool.def_dialer_secretcode_enabled) ||
                 context.getResources().getBoolean(R.bool.def_dialer_settings_diagport_enabled)) {
             if (handlePRLVersion(context, dialString)
-                    || handleIMEIDisplay(context, dialString, useSystemWindow)
+                    || handleDeviceIdDisplay(context, dialString)
                     || handleRegulatoryInfoDisplay(context, dialString)
                     || handleEngineerModeDisplay(context, dialString)
                     || handlePinEntry(context, dialString)
@@ -119,7 +115,7 @@
             }
         } else {
             if (handlePRLVersion(context, dialString)
-                    || handleIMEIDisplay(context, dialString, useSystemWindow)
+                    || handleDeviceIdDisplay(context, dialString)
                     || handleRegulatoryInfoDisplay(context, dialString)
                     || handleEngineerModeDisplay(context, dialString)
                     || handlePinEntry(context, dialString)
@@ -127,14 +123,6 @@
                     || handleSecretCode(context, dialString)) {
                 return true;
             }
-=======
-        if (handleDeviceIdDisplay(context, dialString)
-                || handleRegulatoryInfoDisplay(context, dialString)
-                || handlePinEntry(context, dialString)
-                || handleAdnEntry(context, dialString, textField)
-                || handleSecretCode(context, dialString)) {
-            return true;
->>>>>>> 17c2f110
         }
 
         return false;
@@ -276,20 +264,6 @@
                 sc.progressDialog.getWindow().addFlags(
                         WindowManager.LayoutParams.FLAG_BLUR_BEHIND);
 
-<<<<<<< HEAD
-                // display the progress dialog
-                sc.progressDialog.show();
-
-                // run the query.
-                int subId = SubscriptionManager.getDefaultVoiceSubId();
-                Uri uri = Uri.parse("content://icc/adn/subId/" + subId);
-                handler.startQuery(ADN_QUERY_TOKEN, sc, uri,
-                        new String[]{ADN_PHONE_NUMBER_COLUMN_NAME}, null, null, null);
-
-                if (sPreviousAdnQueryHandler != null) {
-                    // It is harmless to call cancel() even after the handler's gone.
-                    sPreviousAdnQueryHandler.cancel();
-=======
                 final TelecomManager telecomManager =
                         (TelecomManager) context.getSystemService(Context.TELECOM_SERVICE);
                 List<PhoneAccountHandle> subscriptionAccountHandles =
@@ -320,7 +294,6 @@
                             listener);
                 } else {
                     return false;
->>>>>>> 17c2f110
                 }
 
                 return true;
@@ -354,16 +327,6 @@
 
     static boolean handlePinEntry(Context context, final String input) {
         if ((input.startsWith("**04") || input.startsWith("**05")) && input.endsWith("#")) {
-<<<<<<< HEAD
-            int subId = SubscriptionManager.getDefaultVoiceSubId();
-            try {
-                return ITelephony.Stub.asInterface(ServiceManager.getService(
-                        Context.TELEPHONY_SERVICE)).handlePinMmiForSubscriber(subId, input);
-            } catch(RemoteException ex) {
-                Log.e(TAG, "Remote Exception "+ex);
-                return false;
-            }
-=======
             final TelecomManager telecomManager =
                     (TelecomManager) context.getSystemService(Context.TELECOM_SERVICE);
             List<PhoneAccountHandle> subscriptionAccountHandles =
@@ -392,7 +355,6 @@
                         listener);
             }
             return true;
->>>>>>> 17c2f110
         }
         return false;
     }
@@ -404,28 +366,12 @@
                 (TelephonyManager) context.getSystemService(Context.TELEPHONY_SERVICE);
 
         if (telephonyManager != null && input.equals(MMI_IMEI_DISPLAY)) {
-<<<<<<< HEAD
-            int phoneType;
-            int subId = SubscriptionManager.getDefaultVoiceSubId();
-            phoneType = telephonyManager.getCurrentPhoneType(subId);
-            if (telephonyManager.isMultiSimEnabled()) {
-                return handleMSimIMEIDisplay(context, telephonyManager);
-            }
-
-            if (phoneType == TelephonyManager.PHONE_TYPE_GSM) {
-                showIMEIPanel(context, useSystemWindow, telephonyManager);
-                return true;
-            } else if (phoneType == TelephonyManager.PHONE_TYPE_CDMA) {
-                showMEIDPanel(context, useSystemWindow, telephonyManager);
-                return true;
-=======
             int labelResId = (telephonyManager.getPhoneType() == TelephonyManager.PHONE_TYPE_GSM) ?
                     R.string.imei : R.string.meid;
 
             List<String> deviceIds = new ArrayList<String>();
             for (int slot = 0; slot < telephonyManager.getPhoneCount(); slot++) {
                 deviceIds.add(telephonyManager.getDeviceId(slot));
->>>>>>> 17c2f110
             }
 
             AlertDialog alert = new AlertDialog.Builder(context)
@@ -481,47 +427,6 @@
         return false;
     }
 
-<<<<<<< HEAD
-    // TODO: Combine showIMEIPanel() and showMEIDPanel() into a single
-    // generic "showDeviceIdPanel()" method, like in the apps/Phone
-    // version of SpecialCharSequenceMgr.java.  (This will require moving
-    // the phone app's TelephonyCapabilities.getDeviceIdLabel() method
-    // into the telephony framework, though.)
-
-    private static void showIMEIPanel(Context context, boolean useSystemWindow,
-            TelephonyManager telephonyManager) {
-        String imeiStr = null;
-        int subId = SubscriptionManager.getDefaultVoiceSubId();
-        int slotId = SubscriptionManager.getSlotId(subId);
-        //In case of no-sim, slotId will be -1.
-        if (slotId < 0) slotId = 0;
-        imeiStr = telephonyManager.getDeviceId(slotId);
-
-        AlertDialog alert = new AlertDialog.Builder(context)
-                .setTitle(R.string.imei)
-                .setMessage(imeiStr)
-                .setPositiveButton(android.R.string.ok, null)
-                .setCancelable(false)
-                .show();
-    }
-
-    private static void showMEIDPanel(Context context, boolean useSystemWindow,
-            TelephonyManager telephonyManager) {
-        String meidStr = null;
-        int subId = SubscriptionManager.getDefaultVoiceSubId();
-        int slotId = SubscriptionManager.getSlotId(subId);
-        //In case of no-sim, slotId will be -1.
-        if (slotId < 0) slotId = 0;
-        meidStr = telephonyManager.getDeviceId(slotId);
-
-        AlertDialog alert = new AlertDialog.Builder(context)
-                .setTitle(R.string.meid)
-                .setMessage(meidStr)
-                .setPositiveButton(android.R.string.ok, null)
-                .setCancelable(false)
-                .show();
-    }
-
     static boolean handleEngineerModeDisplay(Context context, String input) {
         if (input.equals(MMI_ENGINEER_MODE_DISPLAY)) {
             Intent intent = new Intent(SECRET_CODE_ACTION,
@@ -532,8 +437,6 @@
         return false;
     }
 
-=======
->>>>>>> 17c2f110
     /*******
      * This code is used to handle SIM Contact queries
      *******/
