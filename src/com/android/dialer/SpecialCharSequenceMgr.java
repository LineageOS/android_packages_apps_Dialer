--- conflicted
+++ resolved
@@ -336,11 +336,7 @@
             if (i != 0) {
                 deviceIds.append("\n");
             }
-<<<<<<< HEAD
-            long[] subIds = SubscriptionManager.getSubId(i);
-=======
             int[] subIds = SubscriptionManager.getSubId(i);
->>>>>>> 1bebee89
             int phoneType = telephonyManager.getCurrentPhoneType(subIds[0]);
             if (phoneType != TelephonyManager.PHONE_TYPE_GSM
                     && phoneType != TelephonyManager.PHONE_TYPE_CDMA) {
