package com.android.dialer.settings;

import com.google.common.collect.Lists;

import android.content.Context;
import android.content.Intent;
import android.content.SharedPreferences;
import android.os.Bundle;
import android.os.UserHandle;
import android.os.UserManager;
import android.preference.PreferenceActivity;
import android.preference.PreferenceManager;
import android.preference.PreferenceActivity.Header;
import android.telecom.TelecomManager;
import android.telephony.TelephonyManager;
import android.text.TextUtils;
import android.view.LayoutInflater;
import android.view.MenuItem;
import android.view.View;
import android.view.ViewGroup;
import android.widget.ArrayAdapter;
import android.widget.ListAdapter;
import android.widget.TextView;

import com.android.dialer.DialtactsActivity;
import com.android.dialer.R;

import java.util.List;

public class DialerSettingsActivity extends PreferenceActivity {

    protected SharedPreferences mPreferences;
    private HeaderAdapter mHeaderAdapter;

    private static final int OWNER_HANDLE_ID = 0;

    @Override
    protected void onCreate(Bundle savedInstanceState) {
        super.onCreate(savedInstanceState);
        mPreferences = PreferenceManager.getDefaultSharedPreferences(this);
    }

    @Override
    public void onBuildHeaders(List<Header> target) {
        final Header generalSettingsHeader = new Header();
        generalSettingsHeader.titleRes = R.string.general_settings_label;
        generalSettingsHeader.fragment = GeneralSettingsFragment.class.getName();
        target.add(generalSettingsHeader);

<<<<<<< HEAD
        final Header lookupSettingsHeader = new Header();
        lookupSettingsHeader.titleRes = R.string.lookup_settings_label;
        lookupSettingsHeader.summaryRes = R.string.lookup_settings_description;
        lookupSettingsHeader.fragment = LookupSettingsFragment.class.getName();
        target.add(lookupSettingsHeader);

        // Only add the call settings header if the current user is the primary/owner user.
=======
        // Only show call setting menus if the current user is the primary/owner user.
>>>>>>> 17c2f110
        if (isPrimaryUser()) {
            final TelephonyManager telephonyManager =
                    (TelephonyManager) getSystemService(Context.TELEPHONY_SERVICE);
            // Show "Call Settings" if there is one SIM and "Phone Accounts" if there are more.
            if (telephonyManager.getPhoneCount() <= 1) {
                final Header callSettingsHeader = new Header();
                Intent callSettingsIntent = new Intent(TelecomManager.ACTION_SHOW_CALL_SETTINGS);
                callSettingsIntent.setFlags(Intent.FLAG_ACTIVITY_CLEAR_TOP);

                callSettingsHeader.titleRes = R.string.call_settings_label;
                callSettingsHeader.intent = callSettingsIntent;
                target.add(callSettingsHeader);
            } else {
                final Header phoneAccountSettingsHeader = new Header();
                Intent phoneAccountSettingsIntent =
                        new Intent(TelecomManager.ACTION_CHANGE_PHONE_ACCOUNTS);
                phoneAccountSettingsIntent.setFlags(Intent.FLAG_ACTIVITY_CLEAR_TOP);

                phoneAccountSettingsHeader.titleRes = R.string.phone_account_settings_label;
                phoneAccountSettingsHeader.intent = phoneAccountSettingsIntent;
                target.add(phoneAccountSettingsHeader);
            }
        }
    }

    @Override
    public boolean onOptionsItemSelected(MenuItem item) {
        if (item.getItemId() == android.R.id.home) {
            onBackPressed();
            return true;
        }
        return false;
    }

    @Override
    protected boolean isValidFragment(String fragmentName) {
        return true;
    }

    @Override
    public void setListAdapter(ListAdapter adapter) {
        if (adapter == null) {
            super.setListAdapter(null);
        } else {
            // We don't have access to the hidden getHeaders() method, so grab the headers from
            // the intended adapter and then replace it with our own.
            int headerCount = adapter.getCount();
            List<Header> headers = Lists.newArrayList();
            for (int i = 0; i < headerCount; i++) {
                headers.add((Header) adapter.getItem(i));
            }
            mHeaderAdapter = new HeaderAdapter(this, headers);
            super.setListAdapter(mHeaderAdapter);
        }
    }

    /**
     * Whether a user handle associated with the current user is that of the primary owner. That is,
     * whether there is a user handle which has an id which matches the owner's handle.
     * @return Whether the current user is the primary user.
     */
    private boolean isPrimaryUser() {
        UserManager userManager = (UserManager) getSystemService(Context.USER_SERVICE);
        List<UserHandle> userHandles = userManager.getUserProfiles();
        for (int i = 0; i < userHandles.size(); i++){
            if (userHandles.get(i).myUserId() == OWNER_HANDLE_ID) {
                return true;
            }
        }

        return false;
    }

    /**
     * This custom {@code ArrayAdapter} is mostly identical to the equivalent one in
     * {@code PreferenceActivity}, except with a local layout resource.
     */
    private static class HeaderAdapter extends ArrayAdapter<Header> {
        static class HeaderViewHolder {
            TextView title;
            TextView summary;
        }

        private LayoutInflater mInflater;

        public HeaderAdapter(Context context, List<Header> objects) {
            super(context, 0, objects);
            mInflater = (LayoutInflater)context.getSystemService(Context.LAYOUT_INFLATER_SERVICE);
        }

        @Override
        public View getView(int position, View convertView, ViewGroup parent) {
            HeaderViewHolder holder;
            View view;

            if (convertView == null) {
                view = mInflater.inflate(R.layout.dialer_preferences, parent, false);
                holder = new HeaderViewHolder();
                holder.title = (TextView) view.findViewById(R.id.title);
                holder.summary = (TextView) view.findViewById(R.id.summary);
                view.setTag(holder);
            } else {
                view = convertView;
                holder = (HeaderViewHolder) view.getTag();
            }

            // All view fields must be updated every time, because the view may be recycled
            Header header = getItem(position);
            holder.title.setText(header.getTitle(getContext().getResources()));
            CharSequence summary = header.getSummary(getContext().getResources());
            if (!TextUtils.isEmpty(summary)) {
                holder.summary.setVisibility(View.VISIBLE);
                holder.summary.setText(summary);
            } else {
                holder.summary.setVisibility(View.GONE);
            }
            return view;
        }
    }
}<|MERGE_RESOLUTION|>--- conflicted
+++ resolved
@@ -47,7 +47,6 @@
         generalSettingsHeader.fragment = GeneralSettingsFragment.class.getName();
         target.add(generalSettingsHeader);
 
-<<<<<<< HEAD
         final Header lookupSettingsHeader = new Header();
         lookupSettingsHeader.titleRes = R.string.lookup_settings_label;
         lookupSettingsHeader.summaryRes = R.string.lookup_settings_description;
@@ -55,9 +54,6 @@
         target.add(lookupSettingsHeader);
 
         // Only add the call settings header if the current user is the primary/owner user.
-=======
-        // Only show call setting menus if the current user is the primary/owner user.
->>>>>>> 17c2f110
         if (isPrimaryUser()) {
             final TelephonyManager telephonyManager =
                     (TelephonyManager) getSystemService(Context.TELEPHONY_SERVICE);
