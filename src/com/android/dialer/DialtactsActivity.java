--- conflicted
+++ resolved
@@ -381,7 +381,6 @@
             }
         });
 
-<<<<<<< HEAD
         boolean mIsLandscape = getResources().getConfiguration().orientation
                 == Configuration.ORIENTATION_LANDSCAPE;
         View floatingActionButtonContainer = findViewById(R.id.floating_action_button_container);
@@ -390,12 +389,8 @@
         mFloatingActionButtonController = new FloatingActionButtonController(this, mIsLandscape,
                 floatingActionButtonContainer);
 
-        ImageButton optionsMenuButton = (ImageButton) mSearchEditTextLayout.findViewById(
-                R.id.dialtacts_options_menu_button);
-=======
         ImageButton optionsMenuButton =
                 (ImageButton) searchEditTextLayout.findViewById(R.id.dialtacts_options_menu_button);
->>>>>>> 97c57cce
         optionsMenuButton.setOnClickListener(this);
         final OptionsPopupMenu optionsMenu = buildOptionsMenu(optionsMenuButton);
         optionsMenuButton.setOnTouchListener(optionsMenu.getDragToOpenListener());
