/*
 * Copyright (C) 2011 The Android Open Source Project
 *
 * Licensed under the Apache License, Version 2.0 (the "License");
 * you may not use this file except in compliance with the License.
 * You may obtain a copy of the License at
 *
 *      http://www.apache.org/licenses/LICENSE-2.0
 *
 * Unless required by applicable law or agreed to in writing, software
 * distributed under the License is distributed on an "AS IS" BASIS,
 * WITHOUT WARRANTIES OR CONDITIONS OF ANY KIND, either express or implied.
 * See the License for the specific language governing permissions and
 * limitations under the License.
 */

package com.android.dialer.calllog;

import android.content.AsyncQueryHandler;
import android.content.ContentResolver;
import android.content.ContentValues;
import android.database.Cursor;
import android.database.MatrixCursor;
import android.database.MergeCursor;
import android.database.sqlite.SQLiteDatabaseCorruptException;
import android.database.sqlite.SQLiteDiskIOException;
import android.database.sqlite.SQLiteException;
import android.database.sqlite.SQLiteFullException;
import android.net.Uri;
import android.os.Handler;
import android.os.Looper;
import android.os.Message;
import android.provider.CallLog.Calls;
import android.provider.VoicemailContract.Status;
import android.telephony.SubscriptionManager;
import android.util.Log;

import com.android.common.io.MoreCloseables;
import com.android.contacts.common.database.NoNullCursorAsyncQueryHandler;
import com.android.dialer.voicemail.VoicemailStatusHelperImpl;
import com.google.common.collect.Lists;

import java.lang.ref.WeakReference;
import java.util.List;

/** Handles asynchronous queries to the call log. */
public class CallLogQueryHandler extends NoNullCursorAsyncQueryHandler {
    private static final String[] EMPTY_STRING_ARRAY = new String[0];

    private static final String TAG = "CallLogQueryHandler";
    private static final int NUM_LOGS_TO_DISPLAY = 1000;

    /** The token for the query to fetch the old entries from the call log. */
    private static final int QUERY_CALLLOG_TOKEN = 54;
    /** The token for the query to mark all missed calls as old after seeing the call log. */
    private static final int UPDATE_MARK_AS_OLD_TOKEN = 55;
    /** The token for the query to mark all new voicemails as old. */
    private static final int UPDATE_MARK_VOICEMAILS_AS_OLD_TOKEN = 56;
    /** The token for the query to mark all missed calls as read after seeing the call log. */
    private static final int UPDATE_MARK_MISSED_CALL_AS_READ_TOKEN = 57;
    /** The token for the query to fetch voicemail status messages. */
    private static final int QUERY_VOICEMAIL_STATUS_TOKEN = 58;

    private final int mLogLimit;

    /**
     * Call type similar to Calls.INCOMING_TYPE used to specify all types instead of one particular
     * type.
     */
    public static final int CALL_TYPE_ALL = -1;

    /**
     * To specify all slots.
     */
    public static final int CALL_SUB_ALL = -1;

    private final WeakReference<Listener> mListener;

    /**
     * Simple handler that wraps background calls to catch
     * {@link SQLiteException}, such as when the disk is full.
     */
    protected class CatchingWorkerHandler extends AsyncQueryHandler.WorkerHandler {
        public CatchingWorkerHandler(Looper looper) {
            super(looper);
        }

        @Override
        public void handleMessage(Message msg) {
            try {
                // Perform same query while catching any exceptions
                super.handleMessage(msg);
            } catch (SQLiteDiskIOException e) {
                Log.w(TAG, "Exception on background worker thread", e);
            } catch (SQLiteFullException e) {
                Log.w(TAG, "Exception on background worker thread", e);
            } catch (SQLiteDatabaseCorruptException e) {
                Log.w(TAG, "Exception on background worker thread", e);
            } catch (IllegalArgumentException e) {
                Log.w(TAG, "ContactsProvider not present on device", e);
            }
        }
    }

    @Override
    protected Handler createHandler(Looper looper) {
        // Provide our special handler that catches exceptions
        return new CatchingWorkerHandler(looper);
    }

    public CallLogQueryHandler(ContentResolver contentResolver, Listener listener) {
        this(contentResolver, listener, -1);
    }

    public CallLogQueryHandler(ContentResolver contentResolver, Listener listener, int limit) {
        super(contentResolver);
        mListener = new WeakReference<Listener>(listener);
        mLogLimit = limit;
    }

    /**
     * Fetches the list of calls from the call log for a given type.
     * This call ignores the new or old state.
     * <p>
     * It will asynchronously update the content of the list view when the fetch completes.
     */
    public void fetchCalls(int callType, long newerThan) {
        cancelFetch();
        fetchCalls(QUERY_CALLLOG_TOKEN, callType, false /* newOnly */, newerThan);
    }

    public void fetchCalls(int callType, long newerThan, int sub) {
        cancelFetch();
        fetchCalls(QUERY_CALLLOG_TOKEN, callType, false /* newOnly */, newerThan, sub);
    }

    public void fetchCalls(int callType) {
        fetchCalls(callType, 0);
    }

    public void fetchCalls(String filter) {
        cancelFetch();
        fetchCalls(QUERY_CALLLOG_TOKEN, filter);
    }

    public void fetchCalls(int token, String filter) {
        String selection = "(" + Calls.NUMBER + " like '%" + filter
                + "%'  or  " + Calls.CACHED_NAME + " like '%" + filter + "%' )";

        startQuery(token, null, Calls.CONTENT_URI_WITH_VOICEMAIL,
                CallLogQuery._PROJECTION, selection, null,
                Calls.DEFAULT_SORT_ORDER);
    }

    public void fetchVoicemailStatus() {
        startQuery(QUERY_VOICEMAIL_STATUS_TOKEN, null, Status.CONTENT_URI,
                VoicemailStatusHelperImpl.PROJECTION, null, null, null);
    }

    /** Fetches the list of calls in the call log. */
    private void fetchCalls(int token, int callType, boolean newOnly, long newerThan) {
        // We need to check for NULL explicitly otherwise entries with where READ is NULL
        // may not match either the query or its negation.
        // We consider the calls that are not yet consumed (i.e. IS_READ = 0) as "new".
        StringBuilder where = new StringBuilder();
        List<String> selectionArgs = Lists.newArrayList();

        if (newOnly) {
            where.append(Calls.NEW);
            where.append(" = 1");
        }

        if (callType > CALL_TYPE_ALL) {
            if (where.length() > 0) {
                where.append(" AND ");
            }
            // Add a clause to fetch only items of type voicemail.
            where.append(String.format("(%s = ?)", Calls.TYPE));
            // Add a clause to fetch only items newer than the requested date
            selectionArgs.add(Integer.toString(callType));
            if (callType == Calls.MISSED_TYPE) {
                // also query for blacklisted calls as they are 'missed'
                where.append(" OR ");
                where.append(String.format("(%s = ?)", Calls.TYPE));
                selectionArgs.add(Integer.toString(Calls.BLACKLIST_TYPE));
            }
        }

        if (newerThan > 0) {
            if (where.length() > 0) {
                where.append(" AND ");
            }
            where.append(String.format("(%s > ?)", Calls.DATE));
            selectionArgs.add(Long.toString(newerThan));
        }

        final int limit = (mLogLimit == -1) ? NUM_LOGS_TO_DISPLAY : mLogLimit;
        final String selection = where.length() > 0 ? where.toString() : null;
        Uri uri = Calls.CONTENT_URI_WITH_VOICEMAIL.buildUpon()
                .appendQueryParameter(Calls.LIMIT_PARAM_KEY, Integer.toString(limit))
                .build();
        startQuery(token, null, uri,
                CallLogQuery._PROJECTION, selection, selectionArgs.toArray(EMPTY_STRING_ARRAY),
                Calls.DEFAULT_SORT_ORDER);
    }

    private void fetchCalls(int token, int callType, boolean newOnly,
            long newerThan, int slotId) {
        // We need to check for NULL explicitly otherwise entries with where READ is NULL
        // may not match either the query or its negation.
        // We consider the calls that are not yet consumed (i.e. IS_READ = 0) as "new".
        StringBuilder where = new StringBuilder();
        List<String> selectionArgs = Lists.newArrayList();

        if (newOnly) {
            where.append(Calls.NEW);
            where.append(" = 1");
        }

        if (callType > CALL_TYPE_ALL) {
            if (where.length() > 0) {
                where.append(" AND ");
            }

            if ((callType == Calls.INCOMING_TYPE) || (callType == Calls.OUTGOING_TYPE)
                    || (callType == Calls.MISSED_TYPE)) {
                where.append(String.format("(%s = ? OR %s = ?)",
                        Calls.TYPE, Calls.TYPE));
            } else {
                // Add a clause to fetch only items of type voicemail.
                where.append(String.format("(%s = ?)", Calls.TYPE));
            }
            // Add a clause to fetch only items newer than the requested date
            selectionArgs.add(Integer.toString(callType));
<<<<<<< HEAD
            if (callType == Calls.INCOMING_TYPE) {
                selectionArgs.add(Integer.toString(Calls.INCOMING_IMS_TYPE));
            } else if (callType == Calls.OUTGOING_TYPE) {
                selectionArgs.add(Integer.toString(Calls.OUTGOING_IMS_TYPE));
            } else if (callType == Calls.MISSED_TYPE) {
                selectionArgs.add(Integer.toString(Calls.MISSED_IMS_TYPE));
=======
            if (callType == Calls.MISSED_TYPE) {
                // also query for blacklisted calls as they are 'missed'
                where.append(" OR ");
                where.append(String.format("(%s = ?)", Calls.TYPE));
                selectionArgs.add(Integer.toString(Calls.BLACKLIST_TYPE));
>>>>>>> 46bf6237
            }
        }

        if (slotId > CALL_SUB_ALL) {
            long[] subId = SubscriptionManager.getSubId(slotId);
            if (subId != null && subId.length >= 1) {
                if (where.length() > 0) {
                    where.append(" AND ");
                }
                where.append(String.format("(%s = ?)", Calls.PHONE_ACCOUNT_ID));
                selectionArgs.add(Long.toString(subId[0]));
            }
        }

        if (newerThan > 0) {
            if (where.length() > 0) {
                where.append(" AND ");
            }
            where.append(String.format("(%s > ?)", Calls.DATE));
            selectionArgs.add(Long.toString(newerThan));
        }

        final int limit = (mLogLimit == -1) ? NUM_LOGS_TO_DISPLAY : mLogLimit;
        final String selection = where.length() > 0 ? where.toString() : null;
        Uri uri = Calls.CONTENT_URI_WITH_VOICEMAIL.buildUpon()
                .appendQueryParameter(Calls.LIMIT_PARAM_KEY, Integer.toString(limit))
                .build();
        startQuery(token, null, uri,
                CallLogQuery._PROJECTION, selection, selectionArgs.toArray(EMPTY_STRING_ARRAY),
                Calls.DEFAULT_SORT_ORDER);
    }


    /** Cancel any pending fetch request. */
    private void cancelFetch() {
        cancelOperation(QUERY_CALLLOG_TOKEN);
    }

    /** Updates all new calls to mark them as old. */
    public void markNewCallsAsOld() {
        // Mark all "new" calls as not new anymore.
        StringBuilder where = new StringBuilder();
        where.append(Calls.NEW);
        where.append(" = 1");

        ContentValues values = new ContentValues(1);
        values.put(Calls.NEW, "0");

        startUpdate(UPDATE_MARK_AS_OLD_TOKEN, null, Calls.CONTENT_URI_WITH_VOICEMAIL,
                values, where.toString(), null);
    }

    /** Updates all new voicemails to mark them as old. */
    public void markNewVoicemailsAsOld() {
        // Mark all "new" voicemails as not new anymore.
        StringBuilder where = new StringBuilder();
        where.append(Calls.NEW);
        where.append(" = 1 AND ");
        where.append(Calls.TYPE);
        where.append(" = ?");

        ContentValues values = new ContentValues(1);
        values.put(Calls.NEW, "0");

        startUpdate(UPDATE_MARK_VOICEMAILS_AS_OLD_TOKEN, null, Calls.CONTENT_URI_WITH_VOICEMAIL,
                values, where.toString(), new String[]{ Integer.toString(Calls.VOICEMAIL_TYPE) });
    }

    /** Updates all missed calls to mark them as read. */
    public void markMissedCallsAsRead() {
        // Mark all "new" calls as not new anymore.
        StringBuilder where = new StringBuilder();
        where.append(Calls.IS_READ).append(" = 0");
        where.append(" AND ");
        where.append(Calls.TYPE).append(" = ").append(Calls.MISSED_TYPE);

        ContentValues values = new ContentValues(1);
        values.put(Calls.IS_READ, "1");

        startUpdate(UPDATE_MARK_MISSED_CALL_AS_READ_TOKEN, null, Calls.CONTENT_URI, values,
                where.toString(), null);
    }

    @Override
    protected synchronized void onNotNullableQueryComplete(int token, Object cookie, Cursor cursor) {
        if (cursor == null) {
            return;
        }
        try {
            if (token == QUERY_CALLLOG_TOKEN) {
                if (updateAdapterData(cursor)) {
                    cursor = null;
                }
            } else if (token == QUERY_VOICEMAIL_STATUS_TOKEN) {
                updateVoicemailStatus(cursor);
            } else {
                Log.w(TAG, "Unknown query completed: ignoring: " + token);
            }
        } finally {
            if (cursor != null) {
                cursor.close();
            }
        }
    }

    /**
     * Updates the adapter in the call log fragment to show the new cursor data.
     * Returns true if the listener took ownership of the cursor.
     */
    private boolean updateAdapterData(Cursor cursor) {
        final Listener listener = mListener.get();
        if (listener != null) {
            return listener.onCallsFetched(cursor);
        }
        return false;

    }

    private void updateVoicemailStatus(Cursor statusCursor) {
        final Listener listener = mListener.get();
        if (listener != null) {
            listener.onVoicemailStatusFetched(statusCursor);
        }
    }

    /** Listener to completion of various queries. */
    public interface Listener {
        /** Called when {@link CallLogQueryHandler#fetchVoicemailStatus()} completes. */
        void onVoicemailStatusFetched(Cursor statusCursor);

        /**
         * Called when {@link CallLogQueryHandler#fetchCalls(int)}complete.
         * Returns true if takes ownership of cursor.
         */
        boolean onCallsFetched(Cursor combinedCursor);
    }
}<|MERGE_RESOLUTION|>--- conflicted
+++ resolved
@@ -232,20 +232,18 @@
             }
             // Add a clause to fetch only items newer than the requested date
             selectionArgs.add(Integer.toString(callType));
-<<<<<<< HEAD
             if (callType == Calls.INCOMING_TYPE) {
                 selectionArgs.add(Integer.toString(Calls.INCOMING_IMS_TYPE));
             } else if (callType == Calls.OUTGOING_TYPE) {
                 selectionArgs.add(Integer.toString(Calls.OUTGOING_IMS_TYPE));
             } else if (callType == Calls.MISSED_TYPE) {
                 selectionArgs.add(Integer.toString(Calls.MISSED_IMS_TYPE));
-=======
+            }
             if (callType == Calls.MISSED_TYPE) {
                 // also query for blacklisted calls as they are 'missed'
                 where.append(" OR ");
                 where.append(String.format("(%s = ?)", Calls.TYPE));
                 selectionArgs.add(Integer.toString(Calls.BLACKLIST_TYPE));
->>>>>>> 46bf6237
             }
         }
 
