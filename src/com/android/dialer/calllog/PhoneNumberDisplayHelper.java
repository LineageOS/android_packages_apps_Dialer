/*
 * Copyright (C) 2011 The Android Open Source Project
 *
 * Licensed under the Apache License, Version 2.0 (the "License");
 * you may not use this file except in compliance with the License.
 * You may obtain a copy of the License at
 *
 *      http://www.apache.org/licenses/LICENSE-2.0
 *
 * Unless required by applicable law or agreed to in writing, software
 * distributed under the License is distributed on an "AS IS" BASIS,
 * WITHOUT WARRANTIES OR CONDITIONS OF ANY KIND, either express or implied.
 * See the License for the specific language governing permissions and
 * limitations under the License.
 */

package com.android.dialer.calllog;

import android.content.Context;
import android.content.res.Resources;
import android.provider.CallLog.Calls;
<<<<<<< HEAD
import android.telephony.SubscriptionManager;
=======
import android.telecom.PhoneAccountHandle;
>>>>>>> 17c2f110
import android.text.TextUtils;
import android.util.Log;

import com.android.dialer.R;

/**
 * Helper for formatting and managing the display of phone numbers.
 */
public class PhoneNumberDisplayHelper {
    private final Context mContext;
    private final Resources mResources;
    private final PhoneNumberUtilsWrapper mPhoneNumberUtilsWrapper;

    public PhoneNumberDisplayHelper(Context context, Resources resources) {
        mContext = context;
        mResources = resources;
        mPhoneNumberUtilsWrapper = new PhoneNumberUtilsWrapper(context);
    }

    public PhoneNumberDisplayHelper(Context context, Resources resources,
            PhoneNumberUtilsWrapper phoneNumberUtils) {
        mContext = context;
        mResources = resources;
        mPhoneNumberUtilsWrapper = phoneNumberUtils;
    }

<<<<<<< HEAD
    /* package */ CharSequence getDisplayName(int subId, CharSequence number, int presentation) {
=======
    /* package */ CharSequence getDisplayName(PhoneAccountHandle accountHandle, CharSequence number,
            int presentation) {
>>>>>>> 17c2f110
        if (presentation == Calls.PRESENTATION_UNKNOWN) {
            return mResources.getString(R.string.unknown);
        }
        if (presentation == Calls.PRESENTATION_RESTRICTED) {
            return mResources.getString(R.string.private_num);
        }
        if (presentation == Calls.PRESENTATION_PAYPHONE) {
            return mResources.getString(R.string.payphone);
        }
<<<<<<< HEAD
        if (mPhoneNumberUtils.isVoicemailNumber(subId, number)) {
=======
        if (mPhoneNumberUtilsWrapper.isVoicemailNumber(accountHandle, number)) {
>>>>>>> 17c2f110
            return mResources.getString(R.string.voicemail);
        }
        if (PhoneNumberUtilsWrapper.isLegacyUnknownNumbers(number)) {
            return mResources.getString(R.string.unknown);
        }
        return "";
    }

    /**
     * Returns the string to display for the given phone number.
     *
     * @param accountHandle The handle for the account corresponding to the call
     * @param number the number to display
     * @param formattedNumber the formatted number if available, may be null
     */
<<<<<<< HEAD
    public CharSequence getDisplayNumber(int subId, CharSequence number,
            int presentation, CharSequence formattedNumber) {
        final CharSequence displayName = getDisplayName(subId, number, presentation);
=======
    public CharSequence getDisplayNumber(PhoneAccountHandle accountHandle, CharSequence number,
            int presentation, CharSequence formattedNumber) {

        final CharSequence displayName = getDisplayName(accountHandle, number, presentation);
>>>>>>> 17c2f110
        if (!TextUtils.isEmpty(displayName)) {
            return displayName;
        }

        if (TextUtils.isEmpty(number)) {
            return "";
        }

        if (TextUtils.isEmpty(formattedNumber)) {
            return number;
        } else {
            return formattedNumber;
        }
    }
}<|MERGE_RESOLUTION|>--- conflicted
+++ resolved
@@ -19,11 +19,8 @@
 import android.content.Context;
 import android.content.res.Resources;
 import android.provider.CallLog.Calls;
-<<<<<<< HEAD
 import android.telephony.SubscriptionManager;
-=======
 import android.telecom.PhoneAccountHandle;
->>>>>>> 17c2f110
 import android.text.TextUtils;
 import android.util.Log;
 
@@ -50,12 +47,8 @@
         mPhoneNumberUtilsWrapper = phoneNumberUtils;
     }
 
-<<<<<<< HEAD
-    /* package */ CharSequence getDisplayName(int subId, CharSequence number, int presentation) {
-=======
     /* package */ CharSequence getDisplayName(PhoneAccountHandle accountHandle, CharSequence number,
             int presentation) {
->>>>>>> 17c2f110
         if (presentation == Calls.PRESENTATION_UNKNOWN) {
             return mResources.getString(R.string.unknown);
         }
@@ -65,11 +58,7 @@
         if (presentation == Calls.PRESENTATION_PAYPHONE) {
             return mResources.getString(R.string.payphone);
         }
-<<<<<<< HEAD
-        if (mPhoneNumberUtils.isVoicemailNumber(subId, number)) {
-=======
         if (mPhoneNumberUtilsWrapper.isVoicemailNumber(accountHandle, number)) {
->>>>>>> 17c2f110
             return mResources.getString(R.string.voicemail);
         }
         if (PhoneNumberUtilsWrapper.isLegacyUnknownNumbers(number)) {
@@ -85,16 +74,10 @@
      * @param number the number to display
      * @param formattedNumber the formatted number if available, may be null
      */
-<<<<<<< HEAD
-    public CharSequence getDisplayNumber(int subId, CharSequence number,
-            int presentation, CharSequence formattedNumber) {
-        final CharSequence displayName = getDisplayName(subId, number, presentation);
-=======
     public CharSequence getDisplayNumber(PhoneAccountHandle accountHandle, CharSequence number,
             int presentation, CharSequence formattedNumber) {
 
         final CharSequence displayName = getDisplayName(accountHandle, number, presentation);
->>>>>>> 17c2f110
         if (!TextUtils.isEmpty(displayName)) {
             return displayName;
         }
