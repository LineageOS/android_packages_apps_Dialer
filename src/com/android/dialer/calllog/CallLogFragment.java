--- conflicted
+++ resolved
@@ -41,6 +41,7 @@
 import com.android.contacts.common.GeoUtil;
 import com.android.contacts.common.util.PermissionsUtil;
 import com.android.dialer.R;
+import com.android.dialer.list.ListsFragment;
 import com.android.dialer.util.EmptyLoader;
 import com.android.dialer.voicemail.VoicemailPlaybackPresenter;
 import com.android.dialer.widget.EmptyContentView;
@@ -381,12 +382,7 @@
     @Override
     public void fetchCalls() {
         mCallLogQueryHandler.fetchCalls(mCallTypeFilter, mDateLimit);
-<<<<<<< HEAD
-=======
-        if (mVoicemailPlaybackPresenter != null) {
-            ((ListsFragment) getParentFragment()).updateTabUnreadCounts();
-        }
->>>>>>> e14ae7dd
+        ((ListsFragment) getParentFragment()).updateTabUnreadCounts();
     }
 
     private void updateEmptyMessage(int filterType) {
