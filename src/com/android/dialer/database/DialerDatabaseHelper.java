/*
 * Copyright (C) 2013 The Android Open Source Project
 *
 * Licensed under the Apache License, Version 2.0 (the "License");
 * you may not use this file except in compliance with the License.
 * You may obtain a copy of the License at
 *
 *      http://www.apache.org/licenses/LICENSE-2.0
 *
 * Unless required by applicable law or agreed to in writing, software
 * distributed under the License is distributed on an "AS IS" BASIS,
 * WITHOUT WARRANTIES OR CONDITIONS OF ANY KIND, either express or implied.
 * See the License for the specific language governing permissions and
 * limitations under the License.
 */

package com.android.dialer.database;

import android.content.ContentValues;
import android.content.Context;
import android.content.SharedPreferences;
import android.database.Cursor;
import android.database.DatabaseUtils;
import android.database.sqlite.SQLiteDatabase;
import android.database.sqlite.SQLiteException;
import android.database.sqlite.SQLiteOpenHelper;
import android.database.sqlite.SQLiteStatement;
import android.net.Uri;
import android.os.AsyncTask;
import android.provider.BaseColumns;
import android.provider.ContactsContract;
import android.provider.ContactsContract.CommonDataKinds.Phone;
import android.provider.ContactsContract.Contacts;
import android.provider.ContactsContract.Data;
import android.provider.ContactsContract.Directory;
import android.provider.ContactsContract.RawContacts;
import android.text.TextUtils;
import android.util.Log;

import com.android.contacts.common.util.StopWatch;
import com.android.dialer.R;
import com.android.dialer.dialpad.SmartDialNameMatcher;
import com.android.dialer.dialpad.SmartDialPrefix;

import com.google.common.annotations.VisibleForTesting;
import com.google.common.base.Objects;
import com.google.common.base.Preconditions;
import com.google.common.collect.Lists;

import java.lang.reflect.Method;
import java.util.ArrayList;
import java.util.HashSet;
import java.util.Set;
import java.util.concurrent.atomic.AtomicBoolean;

/**
 * Database helper for smart dial. Designed as a singleton to make sure there is
 * only one access point to the database. Provides methods to maintain, update,
 * and query the database.
 */
public class DialerDatabaseHelper extends SQLiteOpenHelper {
    private static final String TAG = "DialerDatabaseHelper";
    private static final boolean DEBUG = false;

    private static DialerDatabaseHelper sSingleton = null;

    private static final Object mLock = new Object();
    private static final AtomicBoolean sInUpdate = new AtomicBoolean(false);
    private final Context mContext;

    private Class mMultiMatchClass;
    private Object mMultiMatchObject;
    private Method mMultiMatchMethod;
    private Method mMultiGetNameNumberMethod;

    /**
     * SmartDial DB version ranges:
     * <pre>
     *   0-98   KitKat
     * </pre>
     */
    public static final int DATABASE_VERSION = 70004;
    public static final String DATABASE_NAME = "dialer.db";

    /**
     * Saves the last update time of smart dial databases to shared preferences.
     */
    private static final String DATABASE_LAST_CREATED_SHARED_PREF = "com.android.dialer";
    private static final String LAST_UPDATED_MILLIS = "last_updated_millis";
    private static final String DATABASE_VERSION_PROPERTY = "database_version";

    private static final int MAX_ENTRIES = 40;

    public interface Tables {
        /** Saves the necessary smart dial information of all contacts. */
        static final String SMARTDIAL_TABLE = "smartdial_table";
        /** Saves all possible prefixes to refer to a contacts.*/
        static final String PREFIX_TABLE = "prefix_table";
        /** Database properties for internal use */
        static final String PROPERTIES = "properties";
    }

    public interface SmartDialDbColumns {
        static final String _ID = "id";
        static final String DATA_ID = "data_id";
        static final String NUMBER = "phone_number";
        static final String CONTACT_ID = "contact_id";
        static final String LOOKUP_KEY = "lookup_key";
        static final String DISPLAY_NAME_PRIMARY = "display_name";
        static final String PHOTO_ID = "photo_id";
        static final String LAST_TIME_USED = "last_time_used";
        static final String TIMES_USED = "times_used";
        static final String STARRED = "starred";
        static final String IS_SUPER_PRIMARY = "is_super_primary";
        static final String IN_VISIBLE_GROUP = "in_visible_group";
        static final String IS_PRIMARY = "is_primary";
        static final String LAST_SMARTDIAL_UPDATE_TIME = "last_smartdial_update_time";
        static final String ACCOUNT_TYPE = "account_type";
        static final String ACCOUNT_NAME = "account_name";
    }

    public static interface PrefixColumns extends BaseColumns {
        static final String PREFIX = "prefix";
        static final String CONTACT_ID = "contact_id";
    }

    public interface PropertiesColumns {
        String PROPERTY_KEY = "property_key";
        String PROPERTY_VALUE = "property_value";
    }

    /** Query options for querying the contact database.*/
    public static interface PhoneQuery {
       static final Uri URI = Phone.CONTENT_URI.buildUpon().
               appendQueryParameter(ContactsContract.DIRECTORY_PARAM_KEY,
                       String.valueOf(Directory.DEFAULT)).
               appendQueryParameter(ContactsContract.REMOVE_DUPLICATE_ENTRIES, "true").
               build();

       static final String[] PROJECTION = new String[] {
            Phone._ID,                          // 0
            Phone.TYPE,                         // 1
            Phone.LABEL,                        // 2
            Phone.NUMBER,                       // 3
            Phone.CONTACT_ID,                   // 4
            Phone.LOOKUP_KEY,                   // 5
            Phone.DISPLAY_NAME_PRIMARY,         // 6
            Phone.PHOTO_ID,                     // 7
            Data.LAST_TIME_USED,                // 8
            Data.TIMES_USED,                    // 9
            Contacts.STARRED,                   // 10
            Data.IS_SUPER_PRIMARY,              // 11
            Contacts.IN_VISIBLE_GROUP,          // 12
            Data.IS_PRIMARY,                    // 13
            RawContacts.ACCOUNT_TYPE,           // 14
            RawContacts.ACCOUNT_NAME,           // 15
<<<<<<< HEAD
            Phone.NORMALIZED_NUMBER,            // 16
=======
>>>>>>> 46bf6237
        };

        static final int PHONE_ID = 0;
        static final int PHONE_TYPE = 1;
        static final int PHONE_LABEL = 2;
        static final int PHONE_NUMBER = 3;
        static final int PHONE_CONTACT_ID = 4;
        static final int PHONE_LOOKUP_KEY = 5;
        static final int PHONE_DISPLAY_NAME = 6;
        static final int PHONE_PHOTO_ID = 7;
        static final int PHONE_LAST_TIME_USED = 8;
        static final int PHONE_TIMES_USED = 9;
        static final int PHONE_STARRED = 10;
        static final int PHONE_IS_SUPER_PRIMARY = 11;
        static final int PHONE_IN_VISIBLE_GROUP = 12;
        static final int PHONE_IS_PRIMARY = 13;
        static final int PHONE_ACCOUNT_TYPE = 14;
        static final int PHONE_ACCOUNT_NAME = 15;
<<<<<<< HEAD
        static final int PHONE_NORMALIZED_NUMBER = 16;
=======
>>>>>>> 46bf6237

        /** Selects only rows that have been updated after a certain time stamp.*/
        static final String SELECT_UPDATED_CLAUSE =
                Phone.CONTACT_LAST_UPDATED_TIMESTAMP + " > ?";

        /** Ignores contacts that have an unreasonably long lookup key. These are likely to be
         * the result of multiple (> 50) merged raw contacts, and are likely to cause
         * OutOfMemoryExceptions within SQLite, or cause memory allocation problems later on
         * when iterating through the cursor set (see b/13133579)
         */
        static final String SELECT_IGNORE_LOOKUP_KEY_TOO_LONG_CLAUSE =
                "length(" + Phone.LOOKUP_KEY + ") < 1000";

        static final String SELECTION = SELECT_UPDATED_CLAUSE + " AND " +
                SELECT_IGNORE_LOOKUP_KEY_TOO_LONG_CLAUSE;
    }

    /** Query options for querying the deleted contact database.*/
    public static interface DeleteContactQuery {
       static final Uri URI = ContactsContract.DeletedContacts.CONTENT_URI;

       static final String[] PROJECTION = new String[] {
            ContactsContract.DeletedContacts.CONTACT_ID,                          // 0
            ContactsContract.DeletedContacts.CONTACT_DELETED_TIMESTAMP,           // 1
        };

        static final int DELETED_CONTACT_ID = 0;
        static final int DELECTED_TIMESTAMP = 1;

        /** Selects only rows that have been deleted after a certain time stamp.*/
        public static final String SELECT_UPDATED_CLAUSE =
                ContactsContract.DeletedContacts.CONTACT_DELETED_TIMESTAMP + " > ?";
    }

    /**
     * Gets the sorting order for the smartdial table. This computes a SQL "ORDER BY" argument by
     * composing contact status and recent contact details together.
     */
    private static interface SmartDialSortingOrder {
        /** Current contacts - those contacted within the last 3 days (in milliseconds) */
        static final long LAST_TIME_USED_CURRENT_MS = 3L * 24 * 60 * 60 * 1000;
        /** Recent contacts - those contacted within the last 30 days (in milliseconds) */
        static final long LAST_TIME_USED_RECENT_MS = 30L * 24 * 60 * 60 * 1000;

        /** Time since last contact. */
        static final String TIME_SINCE_LAST_USED_MS = "( ?1 - " +
                Tables.SMARTDIAL_TABLE + "." + SmartDialDbColumns.LAST_TIME_USED + ")";

        /** Contacts that have been used in the past 3 days rank higher than contacts that have
         * been used in the past 30 days, which rank higher than contacts that have not been used
         * in recent 30 days.
         */
        static final String SORT_BY_DATA_USAGE =
                "(CASE WHEN " + TIME_SINCE_LAST_USED_MS + " < " + LAST_TIME_USED_CURRENT_MS +
                " THEN 0 " +
                " WHEN " + TIME_SINCE_LAST_USED_MS + " < " + LAST_TIME_USED_RECENT_MS +
                " THEN 1 " +
                " ELSE 2 END)";

        /** This sort order is similar to that used by the ContactsProvider when returning a list
         * of frequently called contacts.
         */
        static final String SORT_ORDER =
                Tables.SMARTDIAL_TABLE + "." + SmartDialDbColumns.STARRED + " DESC, "
                + Tables.SMARTDIAL_TABLE + "." + SmartDialDbColumns.IS_SUPER_PRIMARY + " DESC, "
                + SORT_BY_DATA_USAGE + ", "
                + Tables.SMARTDIAL_TABLE + "." + SmartDialDbColumns.TIMES_USED + " DESC, "
                + Tables.SMARTDIAL_TABLE + "." + SmartDialDbColumns.IN_VISIBLE_GROUP + " DESC, "
                + Tables.SMARTDIAL_TABLE + "." + SmartDialDbColumns.DISPLAY_NAME_PRIMARY + ", "
                + Tables.SMARTDIAL_TABLE + "." + SmartDialDbColumns.CONTACT_ID + ", "
                + Tables.SMARTDIAL_TABLE + "." + SmartDialDbColumns.IS_PRIMARY + " DESC";
    }

    /**
     * Simple data format for a contact, containing only information needed for showing up in
     * smart dial interface.
     */
    public static class ContactNumber {
        public final long id;
        public final long dataId;
        public final String displayName;
        public final String phoneNumber;
        public final String lookupKey;
        public final long photoId;
        public final String accountType;
        public final String accountName;

        public ContactNumber(long id, long dataID, String displayName, String phoneNumber,
                String lookupKey, long photoId) {
            this.dataId = dataID;
            this.id = id;
            this.displayName = displayName;
            this.phoneNumber = phoneNumber;
            this.lookupKey = lookupKey;
            this.photoId = photoId;
            this.accountType = null;
            this.accountName = null;
        }

        public ContactNumber(long id, long dataID, String displayName, String phoneNumber,
                String lookupKey, long photoId, String accountType, String accountName) {
            this.dataId = dataID;
            this.id = id;
            this.displayName = displayName;
            this.phoneNumber = phoneNumber;
            this.lookupKey = lookupKey;
            this.photoId = photoId;
            this.accountType = accountType;
            this.accountName = accountName;
        }

        @Override
        public int hashCode() {
            return Objects.hashCode(id, dataId, displayName, phoneNumber, lookupKey, photoId);
        }

        @Override
        public boolean equals(Object object) {
            if (this == object) {
                return true;
            }
            if (object instanceof ContactNumber) {
                final ContactNumber that = (ContactNumber) object;
                return Objects.equal(this.id, that.id)
                        && Objects.equal(this.dataId, that.dataId)
                        && Objects.equal(this.displayName, that.displayName)
                        && Objects.equal(this.phoneNumber, that.phoneNumber)
                        && Objects.equal(this.lookupKey, that.lookupKey)
                        && Objects.equal(this.photoId, that.photoId)
                        && Objects.equal(this.accountType, that.accountType)
                        && Objects.equal(this.accountName, that.accountName);
            }
            return false;
        }
    }

    /**
     * Data format for finding duplicated contacts.
     */
    private class ContactMatch {
        private final String lookupKey;
        private final long id;

        public ContactMatch(String lookupKey, long id) {
            this.lookupKey = lookupKey;
            this.id = id;
        }

        @Override
        public int hashCode() {
            return Objects.hashCode(lookupKey, id);
        }

        @Override
        public boolean equals(Object object) {
            if (this == object) {
                return true;
            }
            if (object instanceof ContactMatch) {
                final ContactMatch that = (ContactMatch) object;
                return Objects.equal(this.lookupKey, that.lookupKey)
                        && Objects.equal(this.id, that.id);
            }
            return false;
        }
    }

    /**
     * Access function to get the singleton instance of DialerDatabaseHelper.
     */
    public static synchronized DialerDatabaseHelper getInstance(Context context) {
        if (DEBUG) {
            Log.v(TAG, "Getting Instance");
        }
        if (sSingleton == null) {
            // Use application context instead of activity context because this is a singleton,
            // and we don't want to leak the activity if the activity is not running but the
            // dialer database helper is still doing work.
            sSingleton = new DialerDatabaseHelper(context.getApplicationContext(),
                    DATABASE_NAME);
        }
        return sSingleton;
    }

    /**
     * Returns a new instance for unit tests. The database will be created in memory.
     */
    @VisibleForTesting
    static DialerDatabaseHelper getNewInstanceForTest(Context context) {
        return new DialerDatabaseHelper(context, null);
    }

    protected DialerDatabaseHelper(Context context, String databaseName) {
        this(context, databaseName, DATABASE_VERSION);
    }

    protected DialerDatabaseHelper(Context context, String databaseName, int dbVersion) {
        super(context, databaseName, null, dbVersion);
        mContext = Preconditions.checkNotNull(context, "Context must not be null");
    }

    private void initMultiLanguageSearch() {
        try {
            if (mMultiMatchClass == null) {
                mMultiMatchClass = Class
                        .forName("com.qualcomm.qti.smartsearch.SmartMatch");
                Log.d(TAG, "create multi match success");
            }
            if (mMultiMatchClass != null) {
                if (mMultiMatchObject == null) {
                    mMultiMatchObject = mMultiMatchClass.newInstance();
                }
                if (mMultiMatchMethod == null) {
                    mMultiMatchMethod = mMultiMatchClass.getDeclaredMethod(
                            "getMatchStringIndex", String.class, String.class,
                            int.class);
                }
                if (mMultiGetNameNumberMethod == null) {
                    mMultiGetNameNumberMethod = mMultiMatchClass.getDeclaredMethod(
                            "getNameNumber", String.class, int.class);
                }
            }
        } catch (Exception e) {
        }
    }

    public Object getMultiMatchObject() {
        return mMultiMatchObject;
    }

    public Method getMultiMatchMethod() {
        return mMultiMatchMethod;
    }

    /**
     * Creates tables in the database when database is created for the first time.
     *
     * @param db The database.
     */
    @Override
    public void onCreate(SQLiteDatabase db) {
        setupTables(db);
    }

    private void setupTables(SQLiteDatabase db) {
        dropTables(db);
        db.execSQL("CREATE TABLE " + Tables.SMARTDIAL_TABLE + " (" +
                SmartDialDbColumns._ID + " INTEGER PRIMARY KEY AUTOINCREMENT," +
                SmartDialDbColumns.DATA_ID + " INTEGER, " +
                SmartDialDbColumns.NUMBER + " TEXT," +
                SmartDialDbColumns.CONTACT_ID + " INTEGER," +
                SmartDialDbColumns.LOOKUP_KEY + " TEXT," +
                SmartDialDbColumns.DISPLAY_NAME_PRIMARY + " TEXT, " +
                SmartDialDbColumns.PHOTO_ID + " INTEGER, " +
                SmartDialDbColumns.LAST_SMARTDIAL_UPDATE_TIME + " LONG, " +
                SmartDialDbColumns.LAST_TIME_USED + " LONG, " +
                SmartDialDbColumns.TIMES_USED + " INTEGER, " +
                SmartDialDbColumns.STARRED + " INTEGER, " +
                SmartDialDbColumns.IS_SUPER_PRIMARY + " INTEGER, " +
                SmartDialDbColumns.IN_VISIBLE_GROUP + " INTEGER, " +
                SmartDialDbColumns.IS_PRIMARY + " INTEGER, " +
                SmartDialDbColumns.ACCOUNT_TYPE + " TEXT, " +
                SmartDialDbColumns.ACCOUNT_NAME + " TEXT " +
        ");");

        db.execSQL("CREATE TABLE " + Tables.PREFIX_TABLE + " (" +
                PrefixColumns._ID + " INTEGER PRIMARY KEY AUTOINCREMENT," +
                PrefixColumns.PREFIX + " TEXT COLLATE NOCASE, " +
                PrefixColumns.CONTACT_ID + " INTEGER" +
                ");");

        db.execSQL("CREATE TABLE " + Tables.PROPERTIES + " (" +
                PropertiesColumns.PROPERTY_KEY + " TEXT PRIMARY KEY, " +
                PropertiesColumns.PROPERTY_VALUE + " TEXT " +
                ");");

        setProperty(db, DATABASE_VERSION_PROPERTY, String.valueOf(DATABASE_VERSION));
        resetSmartDialLastUpdatedTime();
    }

    public void dropTables(SQLiteDatabase db) {
        db.execSQL("DROP TABLE IF EXISTS " + Tables.PREFIX_TABLE);
        db.execSQL("DROP TABLE IF EXISTS " + Tables.SMARTDIAL_TABLE);
        db.execSQL("DROP TABLE IF EXISTS " + Tables.PROPERTIES);
    }

    @Override
    public void onUpgrade(SQLiteDatabase db, int oldNumber, int newNumber) {
        // Disregard the old version and new versions provided by SQLiteOpenHelper, we will read
        // our own from the database.

        int oldVersion;

        oldVersion = getPropertyAsInt(db, DATABASE_VERSION_PROPERTY, 0);

        if (oldVersion == 0) {
            Log.e(TAG, "Malformed database version..recreating database");
        }

        int base = 70000;
        db.execSQL("DROP TABLE IF EXISTS " + "cached_number_contacts");
        if (oldVersion <= (DATABASE_VERSION - base)
                || (oldVersion >= base && oldVersion < DATABASE_VERSION)) {
            setupTables(db);
            return;
        }

        if (oldVersion != DATABASE_VERSION) {
            throw new IllegalStateException(
                    "error upgrading the database to version " + DATABASE_VERSION);
        }

        setProperty(db, DATABASE_VERSION_PROPERTY, String.valueOf(DATABASE_VERSION));
    }

    /**
     * Stores a key-value pair in the {@link Tables#PROPERTIES} table.
     */
    public void setProperty(String key, String value) {
        setProperty(getWritableDatabase(), key, value);
    }

    public void setProperty(SQLiteDatabase db, String key, String value) {
        final ContentValues values = new ContentValues();
        values.put(PropertiesColumns.PROPERTY_KEY, key);
        values.put(PropertiesColumns.PROPERTY_VALUE, value);
        db.replace(Tables.PROPERTIES, null, values);
    }

    /**
     * Returns the value from the {@link Tables#PROPERTIES} table.
     */
    public String getProperty(String key, String defaultValue) {
        return getProperty(getReadableDatabase(), key, defaultValue);
    }

    public String getProperty(SQLiteDatabase db, String key, String defaultValue) {
        try {
            String value = null;
            final Cursor cursor = db.query(Tables.PROPERTIES,
                    new String[] {PropertiesColumns.PROPERTY_VALUE},
                            PropertiesColumns.PROPERTY_KEY + "=?",
                    new String[] {key}, null, null, null);
            if (cursor != null) {
                try {
                    if (cursor.moveToFirst()) {
                        value = cursor.getString(0);
                    }
                } finally {
                    cursor.close();
                }
            }
            return value != null ? value : defaultValue;
        } catch (SQLiteException e) {
            return defaultValue;
        }
    }

    public int getPropertyAsInt(SQLiteDatabase db, String key, int defaultValue) {
        final String stored = getProperty(db, key, "");
        try {
            return Integer.parseInt(stored);
        } catch (NumberFormatException e) {
            return defaultValue;
        }
    }

    private void resetSmartDialLastUpdatedTime() {
        final SharedPreferences databaseLastUpdateSharedPref = mContext.getSharedPreferences(
                DATABASE_LAST_CREATED_SHARED_PREF, Context.MODE_PRIVATE);
        final SharedPreferences.Editor editor = databaseLastUpdateSharedPref.edit();
        editor.putLong(LAST_UPDATED_MILLIS, 0);
        editor.commit();
    }

    /**
     * Starts the database upgrade process in the background.
     */
    public void startSmartDialUpdateThread() {
        new SmartDialUpdateAsyncTask().execute();
    }

    private class SmartDialUpdateAsyncTask extends AsyncTask {
        @Override
        protected Object doInBackground(Object[] objects) {
            if (DEBUG) {
                Log.v(TAG, "Updating database");
            }
            updateSmartDialDatabase();
            return null;
        }

        @Override
        protected void onCancelled() {
            if (DEBUG) {
                Log.v(TAG, "Updating Cancelled");
            }
            super.onCancelled();
        }

        @Override
        protected void onPostExecute(Object o) {
            if (DEBUG) {
                Log.v(TAG, "Updating Finished");
            }
            super.onPostExecute(o);
        }
    }
    /**
     * Removes rows in the smartdial database that matches the contacts that have been deleted
     * by other apps since last update.
     *
     * @param db Database pointer to the dialer database.
     * @param last_update_time Time stamp of last update on the smartdial database
     */
    private void removeDeletedContacts(SQLiteDatabase db, String last_update_time) {
        final Cursor deletedContactCursor = mContext.getContentResolver().query(
                DeleteContactQuery.URI,
                DeleteContactQuery.PROJECTION,
                DeleteContactQuery.SELECT_UPDATED_CLAUSE,
                new String[] {last_update_time}, null);
        if (deletedContactCursor == null) {
            return;
        }

        db.beginTransaction();
        try {
            while (deletedContactCursor.moveToNext()) {
                final Long deleteContactId =
                        deletedContactCursor.getLong(DeleteContactQuery.DELETED_CONTACT_ID);
                db.delete(Tables.SMARTDIAL_TABLE,
                        SmartDialDbColumns.CONTACT_ID + "=" + deleteContactId, null);
                db.delete(Tables.PREFIX_TABLE,
                        PrefixColumns.CONTACT_ID + "=" + deleteContactId, null);
            }

            db.setTransactionSuccessful();
        } finally {
            deletedContactCursor.close();
            db.endTransaction();
        }
    }

    /**
     * Removes potentially corrupted entries in the database. These contacts may be added before
     * the previous instance of the dialer was destroyed for some reason. For data integrity, we
     * delete all of them.

     * @param db Database pointer to the dialer database.
     * @param last_update_time Time stamp of last successful update of the dialer database.
     */
    private void removePotentiallyCorruptedContacts(SQLiteDatabase db, String last_update_time) {
        db.delete(Tables.PREFIX_TABLE,
                PrefixColumns.CONTACT_ID + " IN " +
                "(SELECT " + SmartDialDbColumns.CONTACT_ID + " FROM " + Tables.SMARTDIAL_TABLE +
                " WHERE " + SmartDialDbColumns.LAST_SMARTDIAL_UPDATE_TIME + " > " +
                last_update_time + ")",
                null);
        db.delete(Tables.SMARTDIAL_TABLE,
                SmartDialDbColumns.LAST_SMARTDIAL_UPDATE_TIME + " > " + last_update_time, null);
    }

    /**
     * Removes all entries in the smartdial contact database.
     */
    @VisibleForTesting
    void removeAllContacts(SQLiteDatabase db) {
        db.delete(Tables.SMARTDIAL_TABLE, null, null);
        db.delete(Tables.PREFIX_TABLE, null, null);
    }

    /**
     * Counts number of rows of the prefix table.
     */
    @VisibleForTesting
    int countPrefixTableRows(SQLiteDatabase db) {
        return (int)DatabaseUtils.longForQuery(db, "SELECT COUNT(1) FROM " + Tables.PREFIX_TABLE,
                null);
    }

    /**
     * Removes rows in the smartdial database that matches updated contacts.
     *
     * @param db Database pointer to the smartdial database
     * @param updatedContactCursor Cursor pointing to the list of recently updated contacts.
     */
    private void removeUpdatedContacts(SQLiteDatabase db, Cursor updatedContactCursor) {
        db.beginTransaction();
        try {
            while (updatedContactCursor.moveToNext()) {
                final Long contactId = updatedContactCursor.getLong(PhoneQuery.PHONE_CONTACT_ID);

                db.delete(Tables.SMARTDIAL_TABLE, SmartDialDbColumns.CONTACT_ID + "=" +
                        contactId, null);
                db.delete(Tables.PREFIX_TABLE, PrefixColumns.CONTACT_ID + "=" +
                        contactId, null);
            }

            db.setTransactionSuccessful();
        } finally {
            db.endTransaction();
        }
    }

    /**
     * Inserts updated contacts as rows to the smartdial table.
     *
     * @param db Database pointer to the smartdial database.
     * @param updatedContactCursor Cursor pointing to the list of recently updated contacts.
     * @param currentMillis Current time to be recorded in the smartdial table as update timestamp.
     */
    @VisibleForTesting
    protected void insertUpdatedContactsAndNumberPrefix(SQLiteDatabase db,
            Cursor updatedContactCursor, Long currentMillis) {
        db.beginTransaction();
        try {
            final String sqlInsert = "INSERT INTO " + Tables.SMARTDIAL_TABLE + " (" +
                    SmartDialDbColumns.DATA_ID + ", " +
                    SmartDialDbColumns.NUMBER + ", " +
                    SmartDialDbColumns.CONTACT_ID + ", " +
                    SmartDialDbColumns.LOOKUP_KEY + ", " +
                    SmartDialDbColumns.DISPLAY_NAME_PRIMARY + ", " +
                    SmartDialDbColumns.PHOTO_ID + ", " +
                    SmartDialDbColumns.LAST_TIME_USED + ", " +
                    SmartDialDbColumns.TIMES_USED + ", " +
                    SmartDialDbColumns.STARRED + ", " +
                    SmartDialDbColumns.IS_SUPER_PRIMARY + ", " +
                    SmartDialDbColumns.IN_VISIBLE_GROUP+ ", " +
                    SmartDialDbColumns.IS_PRIMARY + ", " +
                    SmartDialDbColumns.LAST_SMARTDIAL_UPDATE_TIME + ", " +
                    SmartDialDbColumns.ACCOUNT_TYPE + ", " +
                    SmartDialDbColumns.ACCOUNT_NAME + ") " +
                    " VALUES (?, ?, ?, ?, ?, ?, ?, ?, ?, ?, ?, ?, ?, ?, ?)";
            final SQLiteStatement insert = db.compileStatement(sqlInsert);

            final String numberSqlInsert = "INSERT INTO " + Tables.PREFIX_TABLE + " (" +
                    PrefixColumns.CONTACT_ID + ", " +
                    PrefixColumns.PREFIX  + ") " +
                    " VALUES (?, ?)";
            final SQLiteStatement numberInsert = db.compileStatement(numberSqlInsert);

            updatedContactCursor.moveToPosition(-1);
            while (updatedContactCursor.moveToNext()) {
                insert.clearBindings();

                // Handle string columns which can possibly be null first. In the case of certain
                // null columns (due to malformed rows possibly inserted by third-party apps
                // or sync adapters), skip the phone number row.
                final String number = updatedContactCursor.getString(PhoneQuery.PHONE_NUMBER);
                final String normalizedNumber = updatedContactCursor.getString(
                        PhoneQuery.PHONE_NORMALIZED_NUMBER);
                if (TextUtils.isEmpty(number)) {
                    continue;
                } else if (!TextUtils.isEmpty(normalizedNumber)) {
                    insert.bindString(2, normalizedNumber);
                } else {
                    insert.bindString(2, number);
                }

                final String lookupKey = updatedContactCursor.getString(
                        PhoneQuery.PHONE_LOOKUP_KEY);
                if (TextUtils.isEmpty(lookupKey)) {
                    continue;
                } else {
                    insert.bindString(4, lookupKey);
                }

                final String displayName = updatedContactCursor.getString(
                        PhoneQuery.PHONE_DISPLAY_NAME);
                if (displayName == null) {
                    insert.bindString(5, mContext.getResources().getString(R.string.missing_name));
                } else {
                    insert.bindString(5, displayName);
                }
                insert.bindLong(1, updatedContactCursor.getLong(PhoneQuery.PHONE_ID));
                insert.bindLong(3, updatedContactCursor.getLong(PhoneQuery.PHONE_CONTACT_ID));
                insert.bindLong(6, updatedContactCursor.getLong(PhoneQuery.PHONE_PHOTO_ID));
                insert.bindLong(7, updatedContactCursor.getLong(PhoneQuery.PHONE_LAST_TIME_USED));
                insert.bindLong(8, updatedContactCursor.getInt(PhoneQuery.PHONE_TIMES_USED));
                insert.bindLong(9, updatedContactCursor.getInt(PhoneQuery.PHONE_STARRED));
                insert.bindLong(10, updatedContactCursor.getInt(PhoneQuery.PHONE_IS_SUPER_PRIMARY));
                insert.bindLong(11, updatedContactCursor.getInt(PhoneQuery.PHONE_IN_VISIBLE_GROUP));
                insert.bindLong(12, updatedContactCursor.getInt(PhoneQuery.PHONE_IS_PRIMARY));
                insert.bindLong(13, currentMillis);
                insert.bindString(14, updatedContactCursor
                        .getString(PhoneQuery.PHONE_ACCOUNT_TYPE));
                insert.bindString(15, updatedContactCursor
                        .getString(PhoneQuery.PHONE_ACCOUNT_NAME));
                insert.executeInsert();
                final String contactPhoneNumber =
                        TextUtils.isEmpty(normalizedNumber) ? number : normalizedNumber;
                final ArrayList<String> numberPrefixes =
                        SmartDialPrefix.parseToNumberTokens(contactPhoneNumber);

                for (String numberPrefix : numberPrefixes) {
                    numberInsert.bindLong(1, updatedContactCursor.getLong(
                            PhoneQuery.PHONE_CONTACT_ID));
                    numberInsert.bindString(2, numberPrefix);
                    numberInsert.executeInsert();
                    numberInsert.clearBindings();
                }
            }

            db.setTransactionSuccessful();
        } finally {
            db.endTransaction();
        }
    }

    /**
     * Inserts prefixes of contact names to the prefix table.
     *
     * @param db Database pointer to the smartdial database.
     * @param nameCursor Cursor pointing to the list of distinct updated contacts.
     */
    @VisibleForTesting
    void insertNamePrefixes(SQLiteDatabase db, Cursor nameCursor) {
        final int columnIndexName = nameCursor.getColumnIndex(
                SmartDialDbColumns.DISPLAY_NAME_PRIMARY);
        final int columnIndexContactId = nameCursor.getColumnIndex(SmartDialDbColumns.CONTACT_ID);

        db.beginTransaction();
        try {
            final String sqlInsert = "INSERT INTO " + Tables.PREFIX_TABLE + " (" +
                    PrefixColumns.CONTACT_ID + ", " +
                    PrefixColumns.PREFIX  + ") " +
                    " VALUES (?, ?)";
            final SQLiteStatement insert = db.compileStatement(sqlInsert);

            while (nameCursor.moveToNext()) {
                /** Computes a list of prefixes of a given contact name. */
                try {
                    if (mMultiGetNameNumberMethod != null) {
                        String nameNumber = (String) mMultiGetNameNumberMethod.invoke(
                                mMultiMatchObject,
                                nameCursor.getString(columnIndexName), 0);

                        nameNumber = nameNumber.replaceAll("[\\[\\.\\]]", "");

                        insert.bindLong(1,
                                nameCursor.getLong(columnIndexContactId));
                        insert.bindString(2, nameNumber);
                        insert.executeInsert();
                        insert.clearBindings();
                    } else {
                        final ArrayList<String> namePrefixes = SmartDialPrefix
                                .generateNamePrefixes(nameCursor
                                        .getString(columnIndexName));

                        for (String namePrefix : namePrefixes) {
                            insert.bindLong(1,
                                    nameCursor.getLong(columnIndexContactId));
                            insert.bindString(2, namePrefix);
                            insert.executeInsert();
                            insert.clearBindings();
                        }
                    }
                } catch (Exception e) {

                }
            }

            db.setTransactionSuccessful();
        } finally {
            db.endTransaction();
        }
    }

    /**
     * Updates the smart dial and prefix database.
     * This method queries the Delta API to get changed contacts since last update, and updates the
     * records in smartdial database and prefix database accordingly.
     * It also queries the deleted contact database to remove newly deleted contacts since last
     * update.
     */
    public void updateSmartDialDatabase() {
        initMultiLanguageSearch();

        final SQLiteDatabase db = getWritableDatabase();

        synchronized(mLock) {
            if (DEBUG) {
                Log.v(TAG, "Starting to update database");
            }
            final StopWatch stopWatch = DEBUG ? StopWatch.start("Updating databases") : null;

            /** Gets the last update time on the database. */
            final SharedPreferences databaseLastUpdateSharedPref = mContext.getSharedPreferences(
                    DATABASE_LAST_CREATED_SHARED_PREF, Context.MODE_PRIVATE);
            final String lastUpdateMillis = String.valueOf(
                    databaseLastUpdateSharedPref.getLong(LAST_UPDATED_MILLIS, 0));

            if (DEBUG) {
                Log.v(TAG, "Last updated at " + lastUpdateMillis);
            }
            /** Queries the contact database to get contacts that have been updated since the last
             * update time.
             */
            final Cursor updatedContactCursor = mContext.getContentResolver().query(PhoneQuery.URI,
                    PhoneQuery.PROJECTION, PhoneQuery.SELECTION,
                    new String[]{lastUpdateMillis}, null);
            if (updatedContactCursor == null) {
                if (DEBUG) {
                    Log.e(TAG, "SmartDial query received null for cursor");
                }
                return;
            }

            /** Sets the time after querying the database as the current update time. */
            final Long currentMillis = System.currentTimeMillis();

            try {
                if (DEBUG) {
                    stopWatch.lap("Queried the Contacts database");
                }

                /** Prevents the app from reading the dialer database when updating. */
                sInUpdate.getAndSet(true);

                /** Removes contacts that have been deleted. */
                removeDeletedContacts(db, lastUpdateMillis);
                removePotentiallyCorruptedContacts(db, lastUpdateMillis);

                if (DEBUG) {
                    stopWatch.lap("Finished deleting deleted entries");
                }

                /** If the database did not exist before, jump through deletion as there is nothing
                 * to delete.
                 */
                if (!lastUpdateMillis.equals("0")) {
                    /** Removes contacts that have been updated. Updated contact information will be
                     * inserted later.
                     */
                    removeUpdatedContacts(db, updatedContactCursor);
                    if (DEBUG) {
                        stopWatch.lap("Finished deleting updated entries");
                    }
                }

                /** Inserts recently updated contacts to the smartdial database.*/
                insertUpdatedContactsAndNumberPrefix(db, updatedContactCursor, currentMillis);
                if (DEBUG) {
                    stopWatch.lap("Finished building the smart dial table");
                }
            } finally {
                /** Inserts prefixes of phone numbers into the prefix table.*/
                updatedContactCursor.close();
            }

            /** Gets a list of distinct contacts which have been updated, and adds the name prefixes
             * of these contacts to the prefix table.
             */
            final Cursor nameCursor = db.rawQuery(
                    "SELECT DISTINCT " +
                    SmartDialDbColumns.DISPLAY_NAME_PRIMARY + ", " + SmartDialDbColumns.CONTACT_ID +
                    " FROM " + Tables.SMARTDIAL_TABLE +
                    " WHERE " + SmartDialDbColumns.LAST_SMARTDIAL_UPDATE_TIME +
                    " = " + Long.toString(currentMillis),
                    new String[] {});
            if (nameCursor != null) {
                try {
                    if (DEBUG) {
                        stopWatch.lap("Queried the smart dial table for contact names");
                    }

                    /** Inserts prefixes of names into the prefix table.*/
                    insertNamePrefixes(db, nameCursor);
                    if (DEBUG) {
                        stopWatch.lap("Finished building the name prefix table");
                    }
                } finally {
                    nameCursor.close();
                }
            }

            /** Creates index on contact_id for fast JOIN operation. */
            db.execSQL("CREATE INDEX IF NOT EXISTS smartdial_contact_id_index ON " +
                    Tables.SMARTDIAL_TABLE + " (" + SmartDialDbColumns.CONTACT_ID  + ");");
            /** Creates index on last_smartdial_update_time for fast SELECT operation. */
            db.execSQL("CREATE INDEX IF NOT EXISTS smartdial_last_update_index ON " +
                    Tables.SMARTDIAL_TABLE + " (" +
                    SmartDialDbColumns.LAST_SMARTDIAL_UPDATE_TIME + ");");
            /** Creates index on sorting fields for fast sort operation. */
            db.execSQL("CREATE INDEX IF NOT EXISTS smartdial_sort_index ON " +
                    Tables.SMARTDIAL_TABLE + " (" +
                    SmartDialDbColumns.STARRED + ", " +
                    SmartDialDbColumns.IS_SUPER_PRIMARY + ", " +
                    SmartDialDbColumns.LAST_TIME_USED + ", " +
                    SmartDialDbColumns.TIMES_USED + ", " +
                    SmartDialDbColumns.IN_VISIBLE_GROUP +  ", " +
                    SmartDialDbColumns.DISPLAY_NAME_PRIMARY + ", " +
                    SmartDialDbColumns.CONTACT_ID + ", " +
                    SmartDialDbColumns.IS_PRIMARY +
                    ");");
            /** Creates index on prefix for fast SELECT operation. */
            db.execSQL("CREATE INDEX IF NOT EXISTS nameprefix_index ON " +
                    Tables.PREFIX_TABLE + " (" + PrefixColumns.PREFIX + ");");
            /** Creates index on contact_id for fast JOIN operation. */
            db.execSQL("CREATE INDEX IF NOT EXISTS nameprefix_contact_id_index ON " +
                    Tables.PREFIX_TABLE + " (" + PrefixColumns.CONTACT_ID + ");");

            if (DEBUG) {
                stopWatch.lap(TAG + "Finished recreating index");
            }

            /** Updates the database index statistics.*/
            db.execSQL("ANALYZE " + Tables.SMARTDIAL_TABLE);
            db.execSQL("ANALYZE " + Tables.PREFIX_TABLE);
            db.execSQL("ANALYZE smartdial_contact_id_index");
            db.execSQL("ANALYZE smartdial_last_update_index");
            db.execSQL("ANALYZE nameprefix_index");
            db.execSQL("ANALYZE nameprefix_contact_id_index");
            if (DEBUG) {
                stopWatch.stopAndLog(TAG + "Finished updating index stats", 0);
            }

            sInUpdate.getAndSet(false);

            final SharedPreferences.Editor editor = databaseLastUpdateSharedPref.edit();
            editor.putLong(LAST_UPDATED_MILLIS, currentMillis);
            editor.commit();
        }
    }

    /**
     * Returns a list of candidate contacts where the query is a prefix of the dialpad index of
     * the contact's name or phone number.
     *
     * @param query The prefix of a contact's dialpad index.
     * @return A list of top candidate contacts that will be suggested to user to match their input.
     */
    public ArrayList<ContactNumber>  getLooseMatches(String query,
            SmartDialNameMatcher nameMatcher) {
        final boolean inUpdate = sInUpdate.get();
        if (inUpdate || query.length() == 0) {
            return Lists.newArrayList();
        }

        final SQLiteDatabase db = getReadableDatabase();

        /** Uses SQL query wildcard '%' to represent prefix matching.*/
        StringBuilder looseQuery = new StringBuilder(query);
        for (int i = 0; i < looseQuery.toString().length();) {
            looseQuery.insert(i, "%");
            i = i + 2;
        }
        looseQuery.append("%");

        final ArrayList<ContactNumber> result = Lists.newArrayList();

        final StopWatch stopWatch = DEBUG ? StopWatch.start(":Name Prefix query") : null;

        final String currentTimeStamp = Long.toString(System.currentTimeMillis());

        /** Queries the database to find contacts that have an index matching the query prefix. */
        final Cursor cursor = db.rawQuery("SELECT " +
                SmartDialDbColumns.DATA_ID + ", " +
                SmartDialDbColumns.DISPLAY_NAME_PRIMARY + ", " +
                SmartDialDbColumns.PHOTO_ID + ", " +
                SmartDialDbColumns.NUMBER + ", " +
                SmartDialDbColumns.CONTACT_ID + ", " +
                SmartDialDbColumns.LOOKUP_KEY + ", " +
                SmartDialDbColumns.ACCOUNT_TYPE + ", " +
                SmartDialDbColumns.ACCOUNT_NAME +
                " FROM " + Tables.SMARTDIAL_TABLE +
                " WHERE " + SmartDialDbColumns.CONTACT_ID + " IN " +
                " (SELECT " + PrefixColumns.CONTACT_ID +
                    " FROM " + Tables.PREFIX_TABLE +
                    " WHERE " + Tables.PREFIX_TABLE + "." + PrefixColumns.PREFIX +
                    " LIKE '" + looseQuery + "')" +
                " ORDER BY " + SmartDialSortingOrder.SORT_ORDER,
                new String[] {currentTimeStamp});
        if (cursor == null) {
            return result;
        }
        try {
            if (DEBUG) {
                stopWatch.lap("Prefix query completed");
            }

            /** Gets the column ID from the cursor.*/
            final int columnDataId = 0;
            final int columnDisplayNamePrimary = 1;
            final int columnPhotoId = 2;
            final int columnNumber = 3;
            final int columnId = 4;
            final int columnLookupKey = 5;
            final int columnAccountType = 6;
            final int columnAccountName = 7;
            if (DEBUG) {
                stopWatch.lap("Found column IDs");
            }

            final Set<ContactMatch> duplicates = new HashSet<ContactMatch>();
            int counter = 0;
            if (DEBUG) {
                stopWatch.lap("Moved cursor to start");
            }
            /** Iterates the cursor to find top contact suggestions without duplication.*/
            while ((cursor.moveToNext()) && (counter < MAX_ENTRIES)) {
                final long dataID = cursor.getLong(columnDataId);
                final String displayName = cursor.getString(columnDisplayNamePrimary);
                final String phoneNumber = cursor.getString(columnNumber);
                final long id = cursor.getLong(columnId);
                final long photoId = cursor.getLong(columnPhotoId);
                final String lookupKey = cursor.getString(columnLookupKey);
                final String accountType = cursor.getString(columnAccountType);
                final String accountName = cursor.getString(columnAccountName);

                /** If a contact already exists and another phone number of the contact is being
                 * processed, skip the second instance.
                 */
                final ContactMatch contactMatch = new ContactMatch(lookupKey, id);
                if (duplicates.contains(contactMatch)) {
                    continue;
                }

                /**
                 * If the contact has either the name or number that matches the query, add to the
                 * result.
                 */
                final boolean nameMatches = nameMatcher.matches(displayName);
                final boolean numberMatches =
                        (nameMatcher.matchesNumber(phoneNumber, query) != null);
                if (nameMatches || numberMatches) {
                    /** If a contact has not been added, add it to the result and the hash set.*/
                    duplicates.add(contactMatch);
                    result.add(new ContactNumber(id, dataID, displayName, phoneNumber, lookupKey,
                            photoId, accountType, accountName));
                    counter++;
                    if (DEBUG) {
                        stopWatch.lap("Added one result: Name: " + displayName);
                    }
                }
            }

            if (DEBUG) {
                stopWatch.stopAndLog(TAG + "Finished loading cursor", 0);
            }
        } finally {
            cursor.close();
        }
        return result;
    }
}<|MERGE_RESOLUTION|>--- conflicted
+++ resolved
@@ -154,10 +154,7 @@
             Data.IS_PRIMARY,                    // 13
             RawContacts.ACCOUNT_TYPE,           // 14
             RawContacts.ACCOUNT_NAME,           // 15
-<<<<<<< HEAD
             Phone.NORMALIZED_NUMBER,            // 16
-=======
->>>>>>> 46bf6237
         };
 
         static final int PHONE_ID = 0;
@@ -176,10 +173,7 @@
         static final int PHONE_IS_PRIMARY = 13;
         static final int PHONE_ACCOUNT_TYPE = 14;
         static final int PHONE_ACCOUNT_NAME = 15;
-<<<<<<< HEAD
         static final int PHONE_NORMALIZED_NUMBER = 16;
-=======
->>>>>>> 46bf6237
 
         /** Selects only rows that have been updated after a certain time stamp.*/
         static final String SELECT_UPDATED_CLAUSE =
