/*
 * Copyright (C) 2013 The Android Open Source Project
 *
 * Licensed under the Apache License, Version 2.0 (the "License");
 * you may not use this file except in compliance with the License.
 * You may obtain a copy of the License at
 *
 *      http://www.apache.org/licenses/LICENSE-2.0
 *
 * Unless required by applicable law or agreed to in writing, software
 * distributed under the License is distributed on an "AS IS" BASIS,
 * WITHOUT WARRANTIES OR CONDITIONS OF ANY KIND, either express or implied.
 * See the License for the specific language governing permissions and
 * limitations under the License
 */

package com.android.incallui;

import android.Manifest;
import android.app.Activity;
import android.app.FragmentManager;
import android.content.Context;
import android.content.Intent;
import android.content.pm.ApplicationInfo;
import android.content.pm.PackageManager;
import android.graphics.drawable.Drawable;
import android.net.Uri;
import android.os.Bundle;
import android.telecom.Call.Details;
import android.telecom.DisconnectCause;
import android.telecom.PhoneAccount;
import android.telecom.PhoneAccountHandle;
import android.telecom.StatusHints;
import android.telecom.TelecomManager;
import android.telecom.VideoProfile;
import android.telephony.PhoneNumberUtils;
import android.telephony.TelephonyManager;
import android.text.TextUtils;

import com.android.incallui.CircularRevealFragment.OnCircularRevealCompleteListener;
import com.android.incallui.ContactInfoCache.ContactCacheEntry;
import com.android.incallui.ContactInfoCache.ContactInfoCacheCallback;
import com.android.incallui.InCallPresenter.InCallDetailsListener;
import com.android.incallui.InCallPresenter.InCallEventListener;
import com.android.incallui.InCallPresenter.InCallState;
import com.android.incallui.InCallPresenter.InCallStateListener;
import com.android.incallui.InCallPresenter.IncomingCallListener;
import com.android.incalluibind.ObjectFactory;

import java.lang.ref.WeakReference;

import com.google.common.base.Preconditions;

/**
 * Presenter for the Call Card Fragment.
 * <p>
 * This class listens for changes to InCallState and passes it along to the fragment.
 */
public class CallCardPresenter extends Presenter<CallCardPresenter.CallCardUi>
        implements InCallStateListener, IncomingCallListener, InCallDetailsListener,
        InCallEventListener {

    private static final String TAG = CallCardPresenter.class.getSimpleName();
    private static final long CALL_TIME_UPDATE_INTERVAL_MS = 1000;

    private Call mPrimary;
    private Call mSecondary;
    private ContactCacheEntry mPrimaryContactInfo;
    private ContactCacheEntry mSecondaryContactInfo;
    private CallTimer mCallTimer;

    private Context mContext;

    public static class ContactLookupCallback implements ContactInfoCacheCallback {
        private final WeakReference<CallCardPresenter> mCallCardPresenter;
        private final boolean mIsPrimary;

        public ContactLookupCallback(CallCardPresenter callCardPresenter, boolean isPrimary) {
            mCallCardPresenter = new WeakReference<CallCardPresenter>(callCardPresenter);
            mIsPrimary = isPrimary;
        }

        @Override
        public void onContactInfoComplete(String callId, ContactCacheEntry entry) {
            CallCardPresenter presenter = mCallCardPresenter.get();
            if (presenter != null) {
                presenter.onContactInfoComplete(callId, entry, mIsPrimary);
            }
        }

        @Override
        public void onImageLoadComplete(String callId, ContactCacheEntry entry) {
            CallCardPresenter presenter = mCallCardPresenter.get();
            if (presenter != null) {
                presenter.onImageLoadComplete(callId, entry);
            }
        }

    }

    public CallCardPresenter() {
        // create the call timer
        mCallTimer = new CallTimer(new Runnable() {
            @Override
            public void run() {
                updateCallTime();
            }
        });
    }

    public void init(Context context, Call call) {
        mContext = Preconditions.checkNotNull(context);

        // Call may be null if disconnect happened already.
        if (call != null) {
            mPrimary = call;

            // start processing lookups right away.
            if (!call.isConferenceCall()) {
                startContactInfoSearch(call, true, call.getState() == Call.State.INCOMING);
            } else {
                updateContactEntry(null, true);
            }
        }

        onStateChange(null, InCallPresenter.getInstance().getInCallState(), CallList.getInstance());
    }

    @Override
    public void onUiReady(CallCardUi ui) {
        super.onUiReady(ui);

        // Contact search may have completed before ui is ready.
        if (mPrimaryContactInfo != null) {
            updatePrimaryDisplayInfo();
        }

        // Register for call state changes last
        InCallPresenter.getInstance().addListener(this);
        InCallPresenter.getInstance().addIncomingCallListener(this);
        InCallPresenter.getInstance().addDetailsListener(this);
        InCallPresenter.getInstance().addInCallEventListener(this);
    }

    @Override
    public void onUiUnready(CallCardUi ui) {
        super.onUiUnready(ui);

        // stop getting call state changes
        InCallPresenter.getInstance().removeListener(this);
        InCallPresenter.getInstance().removeIncomingCallListener(this);
        InCallPresenter.getInstance().removeDetailsListener(this);
        InCallPresenter.getInstance().removeInCallEventListener(this);

        mPrimary = null;
        mPrimaryContactInfo = null;
        mSecondaryContactInfo = null;
    }

    @Override
    public void onIncomingCall(InCallState oldState, InCallState newState, Call call) {
        // same logic should happen as with onStateChange()
        onStateChange(oldState, newState, CallList.getInstance());
    }

    @Override
    public void onStateChange(InCallState oldState, InCallState newState, CallList callList) {
        Log.d(this, "onStateChange() " + newState);
        final CallCardUi ui = getUi();
        if (ui == null) {
            return;
        }

        Call primary = null;
        Call secondary = null;

        if (newState == InCallState.INCOMING) {
            primary = callList.getIncomingCall();
        } else if (newState == InCallState.PENDING_OUTGOING || newState == InCallState.OUTGOING) {
            primary = callList.getOutgoingCall();
            if (primary == null) {
                primary = callList.getPendingOutgoingCall();
            }

            // getCallToDisplay doesn't go through outgoing or incoming calls. It will return the
            // highest priority call to display as the secondary call.
            secondary = getCallToDisplay(callList, null, true);
        } else if (newState == InCallState.INCALL) {
            primary = getCallToDisplay(callList, null, false);
            secondary = getCallToDisplay(callList, primary, true);
        }

        Log.d(this, "Primary call: " + primary);
        Log.d(this, "Secondary call: " + secondary);

        final boolean primaryChanged = !Call.areSame(mPrimary, primary);
        final boolean secondaryChanged = !Call.areSame(mSecondary, secondary);

        mSecondary = secondary;
        mPrimary = primary;

        // Refresh primary call information if either:
        // 1. Primary call changed.
        // 2. The call's ability to manage conference has changed.
        if (mPrimary != null && (primaryChanged ||
                ui.isManageConferenceVisible() != shouldShowManageConference())) {
            // primary call has changed
            mPrimaryContactInfo = ContactInfoCache.buildCacheEntryFromCall(mContext, mPrimary,
                    mPrimary.getState() == Call.State.INCOMING);
            updatePrimaryDisplayInfo();
            maybeStartSearch(mPrimary, true);
            mPrimary.setSessionModificationState(Call.SessionModificationState.NO_REQUEST);
        }

        if (mSecondary == null) {
            // Secondary call may have ended.  Update the ui.
            mSecondaryContactInfo = null;
            updateSecondaryDisplayInfo();
        } else if (secondaryChanged) {
            // secondary call has changed
            mSecondaryContactInfo = ContactInfoCache.buildCacheEntryFromCall(mContext, mSecondary,
                    mSecondary.getState() == Call.State.INCOMING);
            updateSecondaryDisplayInfo();
            maybeStartSearch(mSecondary, false);
            mSecondary.setSessionModificationState(Call.SessionModificationState.NO_REQUEST);
        }

        // Start/stop timers.
        if (isPrimaryCallActive()) {
            Log.d(this, "Starting the calltime timer");
            mCallTimer.start(CALL_TIME_UPDATE_INTERVAL_MS);
        } else {
            Log.d(this, "Canceling the calltime timer");
            mCallTimer.cancel();
            ui.setPrimaryCallElapsedTime(false, 0);
        }

        // Set the call state
        int callState = Call.State.IDLE;
        if (mPrimary != null) {
            callState = mPrimary.getState();
            updatePrimaryCallState();
        } else {
            getUi().setCallState(
                    callState,
                    VideoProfile.VideoState.AUDIO_ONLY,
                    Call.SessionModificationState.NO_REQUEST,
                    new DisconnectCause(DisconnectCause.UNKNOWN),
                    null,
                    null,
                    null,
                    false /* isWifi */);
            getUi().showHdAudioIndicator(false);
        }

        maybeShowManageConferenceCallButton();
        maybeShowProgressSpinner();

<<<<<<< HEAD
        final boolean enableEndCallButton = (Call.State.isConnectingOrConnected(callState)
                || callState == Call.State.DISCONNECTING) &&
                callState != Call.State.INCOMING && mPrimary != null;
=======
>>>>>>> 9e0d3a38
        // Hide the end call button instantly if we're receiving an incoming call.
        getUi().setEndCallButtonEnabled(shouldShowEndCallButton(mPrimary, callState),
                callState != Call.State.INCOMING /* animate */);
    }

    @Override
    public void onDetailsChanged(Call call, Details details) {
        updatePrimaryCallState();

        if (call.can(Details.CAPABILITY_MANAGE_CONFERENCE) !=
                Details.can(details.getCallCapabilities(), Details.CAPABILITY_MANAGE_CONFERENCE)) {
            maybeShowManageConferenceCallButton();
        }
    }

    private String getSubscriptionNumber() {
        // If it's an emergency call, and they're not populating the callback number,
        // then try to fall back to the phone sub info (to hopefully get the SIM's
        // number directly from the telephony layer).
        PhoneAccountHandle accountHandle = mPrimary.getAccountHandle();
        if (accountHandle != null) {
            TelecomManager mgr = InCallPresenter.getInstance().getTelecomManager();
            PhoneAccount account = mgr.getPhoneAccount(accountHandle);
            if (account != null) {
                return getNumberFromHandle(account.getSubscriptionAddress());
            }
        }
        return null;
    }

    private void updatePrimaryCallState() {
        if (getUi() != null && mPrimary != null) {
            getUi().setCallState(
                    mPrimary.getState(),
                    mPrimary.getVideoState(),
                    mPrimary.getSessionModificationState(),
                    mPrimary.getDisconnectCause(),
                    getConnectionLabel(),
                    getCallStateIcon(),
                    getGatewayNumber(),
                    primaryCallCan(Details.CAPABILITY_WIFI));

            boolean showHdAudioIndicator =
                    isPrimaryCallActive() && primaryCallCan(Details.CAPABILITY_HIGH_DEF_AUDIO);
            getUi().showHdAudioIndicator(showHdAudioIndicator);

            setCallbackNumber();
        }
    }

    /**
     * Only show the conference call button if we can manage the conference.
     */
    private void maybeShowManageConferenceCallButton() {
        getUi().showManageConferenceCallButton(shouldShowManageConference());
    }

    private void maybeShowProgressSpinner() {
        final boolean show = mPrimary != null && mPrimary.getSessionModificationState()
                == Call.SessionModificationState.WAITING_FOR_RESPONSE
                && mPrimary.getState() == Call.State.ACTIVE;
        getUi().setProgressSpinnerVisible(show);
    }

    /**
     * Determines if the manage conference button should be visible, based on the current primary
     * call.
     *
     * @return {@code True} if the manage conference button should be visible.
     */
    private boolean shouldShowManageConference() {
        if (mPrimary == null) {
            return false;
        }

        return mPrimary.can(android.telecom.Call.Details.CAPABILITY_MANAGE_CONFERENCE)
                && !mPrimary.isVideoCall(mContext);
    }

    private void setCallbackNumber() {
        String callbackNumber = null;

        // Show the emergency callback number if either:
        // 1. This is an emergency call.
        // 2. The phone is in Emergency Callback Mode, which means we should show the callback
        //    number.
        boolean isEmergencyCall = PhoneNumberUtils.isEmergencyNumber(
                getNumberFromHandle(mPrimary.getHandle()));
        boolean showCallbackNumber = mPrimary.can(Details.CAPABILITY_SHOW_CALLBACK_NUMBER);

        if (isEmergencyCall || showCallbackNumber) {
            callbackNumber = getSubscriptionNumber();
        } else {
            StatusHints statusHints = mPrimary.getTelecommCall().getDetails().getStatusHints();
            if (statusHints != null) {
                Bundle extras = statusHints.getExtras();
                if (extras != null) {
                    callbackNumber = extras.getString(TelecomManager.EXTRA_CALL_BACK_NUMBER);
                }
            }
        }

        TelecomManager mgr = InCallPresenter.getInstance().getTelecomManager();
        String simNumber = mgr.getLine1Number(mPrimary.getAccountHandle());
        if (!showCallbackNumber && PhoneNumberUtils.compare(callbackNumber, simNumber)) {
            Log.d(this, "Numbers are the same (and callback number is not being forced to show);" +
                            " not showing the callback number");
            callbackNumber = null;
        }

        getUi().setCallbackNumber(callbackNumber, isEmergencyCall || showCallbackNumber);
    }

    public void updateCallTime() {
        final CallCardUi ui = getUi();

        if (ui == null) {
            mCallTimer.cancel();
        } else if (!isPrimaryCallActive()) {
            ui.setPrimaryCallElapsedTime(false, 0);
            mCallTimer.cancel();
        } else {
            final long callStart = mPrimary.getConnectTimeMillis();
            final long duration = System.currentTimeMillis() - callStart;
            ui.setPrimaryCallElapsedTime(true, duration);
        }
    }

    public void onCallStateButtonTouched() {
        Intent broadcastIntent = ObjectFactory.getCallStateButtonBroadcastIntent(mContext);
        if (broadcastIntent != null) {
            Log.d(this, "Sending call state button broadcast: ", broadcastIntent);
            mContext.sendBroadcast(broadcastIntent, Manifest.permission.READ_PHONE_STATE);
        }
    }

    private void maybeStartSearch(Call call, boolean isPrimary) {
        // no need to start search for conference calls which show generic info.
        if (call != null && !call.isConferenceCall()) {
            startContactInfoSearch(call, isPrimary, call.getState() == Call.State.INCOMING);
        }
    }

    /**
     * Starts a query for more contact data for the save primary and secondary calls.
     */
    private void startContactInfoSearch(final Call call, final boolean isPrimary,
            boolean isIncoming) {
        final ContactInfoCache cache = ContactInfoCache.getInstance(mContext);

        cache.findInfo(call, isIncoming, new ContactLookupCallback(this, isPrimary));
    }

    private void onContactInfoComplete(String callId, ContactCacheEntry entry, boolean isPrimary) {
        updateContactEntry(entry, isPrimary);
        if (entry.name != null) {
            Log.d(TAG, "Contact found: " + entry);
        }
        if (entry.contactUri != null) {
            CallerInfoUtils.sendViewNotification(mContext, entry.contactUri);
        }
    }

    private void onImageLoadComplete(String callId, ContactCacheEntry entry) {
        if (getUi() == null) {
            return;
        }

        if (entry.photo != null) {
            if (mPrimary != null && callId.equals(mPrimary.getId())) {
                getUi().setPrimaryImage(entry.photo);
            }
        }
    }

    private void updateContactEntry(ContactCacheEntry entry, boolean isPrimary) {
        if (isPrimary) {
            mPrimaryContactInfo = entry;
            updatePrimaryDisplayInfo();
        } else {
            mSecondaryContactInfo = entry;
            updateSecondaryDisplayInfo();
        }
    }

    /**
     * Get the highest priority call to display.
     * Goes through the calls and chooses which to return based on priority of which type of call
     * to display to the user. Callers can use the "ignore" feature to get the second best call
     * by passing a previously found primary call as ignore.
     *
     * @param ignore A call to ignore if found.
     */
    private Call getCallToDisplay(CallList callList, Call ignore, boolean skipDisconnected) {

        // Active calls come second.  An active call always gets precedent.
        Call retval = callList.getActiveCall();
        if (retval != null && retval != ignore) {
            return retval;
        }

        // Disconnected calls get primary position if there are no active calls
        // to let user know quickly what call has disconnected. Disconnected
        // calls are very short lived.
        if (!skipDisconnected) {
            retval = callList.getDisconnectingCall();
            if (retval != null && retval != ignore) {
                return retval;
            }
            retval = callList.getDisconnectedCall();
            if (retval != null && retval != ignore) {
                return retval;
            }
        }

        // Then we go to background call (calls on hold)
        retval = callList.getBackgroundCall();
        if (retval != null && retval != ignore) {
            return retval;
        }

        // Lastly, we go to a second background call.
        retval = callList.getSecondBackgroundCall();

        return retval;
    }

    private void updatePrimaryDisplayInfo() {
        final CallCardUi ui = getUi();
        if (ui == null) {
            // TODO: May also occur if search result comes back after ui is destroyed. Look into
            // removing that case completely.
            Log.d(TAG, "updatePrimaryDisplayInfo called but ui is null!");
            return;
        }

        if (mPrimary == null) {
            // Clear the primary display info.
            ui.setPrimary(null, null, false, null, null, false);
            return;
        }

        if (mPrimary.isConferenceCall()) {
            Log.d(TAG, "Update primary display info for conference call.");

            ui.setPrimary(
                    null /* number */,
                    getConferenceString(mPrimary),
                    false /* nameIsNumber */,
                    null /* label */,
                    getConferencePhoto(mPrimary),
                    false /* isSipCall */);
        } else if (mPrimaryContactInfo != null) {
            Log.d(TAG, "Update primary display info for " + mPrimaryContactInfo);

            String name = getNameForCall(mPrimaryContactInfo);
            String number = getNumberForCall(mPrimaryContactInfo);
            boolean nameIsNumber = name != null && name.equals(mPrimaryContactInfo.number);
            ui.setPrimary(
                    number,
                    name,
                    nameIsNumber,
                    mPrimaryContactInfo.label,
                    mPrimaryContactInfo.photo,
                    mPrimaryContactInfo.isSipCall);
        } else {
            // Clear the primary display info.
            ui.setPrimary(null, null, false, null, null, false);
        }

    }

    private void updateSecondaryDisplayInfo() {
        final CallCardUi ui = getUi();
        if (ui == null) {
            return;
        }

        if (mSecondary == null) {
            // Clear the secondary display info.
            ui.setSecondary(false, null, false, null, null, false /* isConference */,
                    false /* isVideoCall */);
            return;
        }

        if (mSecondary.isConferenceCall()) {
            ui.setSecondary(
                    true /* show */,
                    getConferenceString(mSecondary),
                    false /* nameIsNumber */,
                    null /* label */,
                    getCallProviderLabel(mSecondary),
                    true /* isConference */,
                    mSecondary.isVideoCall(mContext));
        } else if (mSecondaryContactInfo != null) {
            Log.d(TAG, "updateSecondaryDisplayInfo() " + mSecondaryContactInfo);
            String name = getNameForCall(mSecondaryContactInfo);
            boolean nameIsNumber = name != null && name.equals(mSecondaryContactInfo.number);
            ui.setSecondary(
                    true /* show */,
                    name,
                    nameIsNumber,
                    mSecondaryContactInfo.label,
                    getCallProviderLabel(mSecondary),
                    false /* isConference */,
                    mSecondary.isVideoCall(mContext));
        } else {
            // Clear the secondary display info.
            ui.setSecondary(false, null, false, null, null, false /* isConference */,
                    false /* isVideoCall */);
        }
    }


    /**
     * Gets the phone account to display for a call.
     */
    private PhoneAccount getAccountForCall(Call call) {
        PhoneAccountHandle accountHandle = call.getAccountHandle();
        if (accountHandle == null) {
            return null;
        }
        return InCallPresenter.getInstance().getTelecomManager().getPhoneAccount(accountHandle);
    }

    /**
     * Returns the gateway number for any existing outgoing call.
     */
    private String getGatewayNumber() {
        if (hasOutgoingGatewayCall()) {
            return getNumberFromHandle(mPrimary.getGatewayInfo().getGatewayAddress());
        }
        return null;
    }

    /**
     * Return the string label to represent the call provider
     */
    private String getCallProviderLabel(Call call) {
        PhoneAccount account = getAccountForCall(call);
        TelecomManager mgr = InCallPresenter.getInstance().getTelecomManager();
        if (account != null && !TextUtils.isEmpty(account.getLabel())
                && mgr.hasMultipleCallCapableAccounts()) {
            return account.getLabel().toString();
        }
        return null;
    }

    /**
     * Returns the label (line of text above the number/name) for any given call.
     * For example, "calling via [Account/Google Voice]" for outgoing calls.
     */
    private String getConnectionLabel() {
        StatusHints statusHints = mPrimary.getTelecommCall().getDetails().getStatusHints();
        if (statusHints != null && !TextUtils.isEmpty(statusHints.getLabel())) {
            return statusHints.getLabel().toString();
        }

        if (hasOutgoingGatewayCall() && getUi() != null) {
            // Return the label for the gateway app on outgoing calls.
            final PackageManager pm = mContext.getPackageManager();
            try {
                ApplicationInfo info = pm.getApplicationInfo(
                        mPrimary.getGatewayInfo().getGatewayProviderPackageName(), 0);
                return pm.getApplicationLabel(info).toString();
            } catch (PackageManager.NameNotFoundException e) {
                Log.e(this, "Gateway Application Not Found.", e);
                return null;
            }
        }
        return getCallProviderLabel(mPrimary);
    }

    private Drawable getCallStateIcon() {
        // Return connection icon if one exists.
        StatusHints statusHints = mPrimary.getTelecommCall().getDetails().getStatusHints();
        if (statusHints != null && statusHints.getIconResId() != 0) {
            Drawable icon = statusHints.getIcon(mContext);
            if (icon != null) {
                return icon;
            }
        }

        return null;
    }

    private boolean hasOutgoingGatewayCall() {
        // We only display the gateway information while STATE_DIALING so return false for any othe
        // call state.
        // TODO: mPrimary can be null because this is called from updatePrimaryDisplayInfo which
        // is also called after a contact search completes (call is not present yet).  Split the
        // UI update so it can receive independent updates.
        if (mPrimary == null) {
            return false;
        }
        return Call.State.isDialing(mPrimary.getState()) && mPrimary.getGatewayInfo() != null &&
                !mPrimary.getGatewayInfo().isEmpty();
    }

    /**
     * Gets the name to display for the call.
     */
    private static String getNameForCall(ContactCacheEntry contactInfo) {
        if (TextUtils.isEmpty(contactInfo.name)) {
            return contactInfo.number;
        }
        return contactInfo.name;
    }

    /**
     * Gets the number to display for a call.
     */
    private static String getNumberForCall(ContactCacheEntry contactInfo) {
        // If the name is empty, we use the number for the name...so dont show a second
        // number in the number field
        if (TextUtils.isEmpty(contactInfo.name)) {
            return contactInfo.location;
        }
        return contactInfo.number;
    }

    public void secondaryInfoClicked() {
        if (mSecondary == null) {
            Log.w(this, "Secondary info clicked but no secondary call.");
            return;
        }

        Log.i(this, "Swapping call to foreground: " + mSecondary);
        TelecomAdapter.getInstance().unholdCall(mSecondary.getId());
    }

    public void endCallClicked() {
        if (mPrimary == null) {
            return;
        }

        Log.i(this, "Disconnecting call: " + mPrimary);
        final String callId = mPrimary.getId();
        mPrimary.setState(Call.State.DISCONNECTING);
        CallList.getInstance().onUpdate(mPrimary);
        TelecomAdapter.getInstance().disconnectCall(callId);
    }

    private String getNumberFromHandle(Uri handle) {
        return handle == null ? "" : handle.getSchemeSpecificPart();
    }

    /**
     * Handles a change to the full screen video state.
     *
     * @param isFullScreenVideo {@code True} if the application is entering full screen video mode.
     */
    @Override
    public void onFullScreenVideoStateChanged(boolean isFullScreenVideo) {
        final CallCardUi ui = getUi();
        if (ui == null) {
            return;
        }
        ui.setCallCardVisible(!isFullScreenVideo);
    }

    private boolean isPrimaryCallActive() {
        return mPrimary != null && mPrimary.getState() == Call.State.ACTIVE;
    }

    private boolean primaryCallCan(int capability) {
        return mPrimary.getTelecommCall().getDetails().can(capability);
    }

    private String getConferenceString(Call call) {
        boolean isGenericConference = call.can(Details.CAPABILITY_GENERIC_CONFERENCE);
        Log.v(this, "getConferenceString: " + isGenericConference);

        final int resId = isGenericConference
                ? R.string.card_title_in_call : R.string.card_title_conf_call;
        return mContext.getResources().getString(resId);
    }

    private Drawable getConferencePhoto(Call call) {
        boolean isGenericConference = call.can(Details.CAPABILITY_GENERIC_CONFERENCE);
        Log.v(this, "getConferencePhoto: " + isGenericConference);

        final int resId = isGenericConference
                ? R.drawable.img_phone : R.drawable.img_conference;
        Drawable photo = mContext.getResources().getDrawable(resId);
        photo.setAutoMirrored(true);
        return photo;
    }

    private boolean shouldShowEndCallButton(Call primary, int callState) {
        if (primary == null) {
            return false;
        }
        if (!Call.State.isConnectingOrConnected(callState) || callState == Call.State.INCOMING) {
            return false;
        }
        if (mPrimary.getSessionModificationState()
                == Call.SessionModificationState.RECEIVED_UPGRADE_TO_VIDEO_REQUEST) {
            return false;
        }
        return true;
    }

    public interface CallCardUi extends Ui {
        void setVisible(boolean on);
        void setCallCardVisible(boolean visible);
        void setPrimary(String number, String name, boolean nameIsNumber, String label,
                Drawable photo, boolean isSipCall);
        void setSecondary(boolean show, String name, boolean nameIsNumber, String label,
                String providerLabel, boolean isConference, boolean isVideoCall);
        void setCallState(int state, int videoState, int sessionModificationState,
                DisconnectCause disconnectCause, String connectionLabel,
                Drawable connectionIcon, String gatewayNumber, boolean isWifi);
        void setPrimaryCallElapsedTime(boolean show, long duration);
        void setPrimaryName(String name, boolean nameIsNumber);
        void setPrimaryImage(Drawable image);
        void setPrimaryPhoneNumber(String phoneNumber);
        void setPrimaryLabel(String label);
        void setEndCallButtonEnabled(boolean enabled, boolean animate);
        void setCallbackNumber(String number, boolean isEmergencyCalls);
        void setProgressSpinnerVisible(boolean visible);
        void showHdAudioIndicator(boolean visible);
        void showManageConferenceCallButton(boolean visible);
        boolean isManageConferenceVisible();
        void animateForNewOutgoingCall();
    }
}<|MERGE_RESOLUTION|>--- conflicted
+++ resolved
@@ -256,12 +256,6 @@
         maybeShowManageConferenceCallButton();
         maybeShowProgressSpinner();
 
-<<<<<<< HEAD
-        final boolean enableEndCallButton = (Call.State.isConnectingOrConnected(callState)
-                || callState == Call.State.DISCONNECTING) &&
-                callState != Call.State.INCOMING && mPrimary != null;
-=======
->>>>>>> 9e0d3a38
         // Hide the end call button instantly if we're receiving an incoming call.
         getUi().setEndCallButtonEnabled(shouldShowEndCallButton(mPrimary, callState),
                 callState != Call.State.INCOMING /* animate */);
