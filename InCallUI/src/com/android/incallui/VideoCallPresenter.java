/*
 * Copyright (C) 2014 The Android Open Source Project
 *
 * Licensed under the Apache License, Version 2.0 (the "License");
 * you may not use this file except in compliance with the License.
 * You may obtain a copy of the License at
 *
 *      http://www.apache.org/licenses/LICENSE-2.0
 *
 * Unless required by applicable law or agreed to in writing, software
 * distributed under the License is distributed on an "AS IS" BASIS,
 * WITHOUT WARRANTIES OR CONDITIONS OF ANY KIND, either express or implied.
 * See the License for the specific language governing permissions and
 * limitations under the License
 */

package com.android.incallui;

import android.content.Context;
import android.database.Cursor;
import android.graphics.Point;
import android.net.Uri;
import android.os.AsyncTask;
import android.os.Handler;
import android.os.Looper;
import android.os.SystemProperties;
import android.provider.ContactsContract;
import android.content.pm.ActivityInfo;
import android.telecom.Connection;
import android.telecom.InCallService.VideoCall;
import android.telecom.VideoProfile;
import android.telecom.VideoProfile.CameraCapabilities;
import android.view.Surface;
import android.widget.ImageView;

import org.codeaurora.ims.utils.QtiImsExtUtils;

import com.android.contacts.common.ContactPhotoManager;
import com.android.contacts.common.compat.CompatUtils;
import com.android.dialer.R;
import com.android.incallui.InCallPresenter.InCallDetailsListener;
import com.android.incallui.InCallPresenter.InCallOrientationListener;
import com.android.incallui.InCallPresenter.InCallStateListener;
import com.android.incallui.InCallPresenter.IncomingCallListener;
import com.android.incallui.InCallVideoCallCallbackNotifier.SurfaceChangeListener;
import com.android.incallui.InCallVideoCallCallbackNotifier.VideoEventListener;

import java.util.Objects;

/**
 * Logic related to the {@link VideoCallFragment} and for managing changes to the video calling
 * surfaces based on other user interface events and incoming events from the
 * {@class VideoCallListener}.
 * <p>
 * When a call's video state changes to bi-directional video, the
 * {@link com.android.incallui.VideoCallPresenter} performs the following negotiation with the
 * telephony layer:
 * <ul>
 *     <li>{@code VideoCallPresenter} creates and informs telephony of the display surface.</li>
 *     <li>{@code VideoCallPresenter} creates the preview surface.</li>
 *     <li>{@code VideoCallPresenter} informs telephony of the currently selected camera.</li>
 *     <li>Telephony layer sends {@link CameraCapabilities}, including the
 *     dimensions of the video for the current camera.</li>
 *     <li>{@code VideoCallPresenter} adjusts size of the preview surface to match the aspect
 *     ratio of the camera.</li>
 *     <li>{@code VideoCallPresenter} informs telephony of the new preview surface.</li>
 * </ul>
 * <p>
 * When downgrading to an audio-only video state, the {@code VideoCallPresenter} nulls both
 * surfaces.
 */
public class VideoCallPresenter extends Presenter<VideoCallPresenter.VideoCallUi> implements
        IncomingCallListener, InCallOrientationListener, InCallStateListener,
        InCallDetailsListener, SurfaceChangeListener, VideoEventListener,
        InCallPresenter.InCallEventListener, InCallUiStateNotifierListener,
        CallList.CallUpdateListener, PictureModeHelper.Listener {
    public static final String TAG = "VideoCallPresenter";

    public static final boolean DEBUG = false;

    /**
     * Runnable which is posted to schedule automatically entering fullscreen mode.  Will not auto
     * enter fullscreen mode if the dialpad is visible (doing so would make it impossible to exit
     * the dialpad).
     */
    private Runnable mAutoFullscreenRunnable =  new Runnable() {
        @Override
        public void run() {
            if (mAutoFullScreenPending && !InCallPresenter.getInstance().isDialpadVisible()
                    && mIsVideoMode) {

                Log.v(this, "Automatically entering fullscreen mode.");
                InCallPresenter.getInstance().setFullScreen(true);
                mAutoFullScreenPending = false;
            } else {
                Log.v(this, "Skipping scheduled fullscreen mode.");
            }
        }
    };

    /**
     * Defines the state of the preview surface negotiation with the telephony layer.
     */
    private class PreviewSurfaceState {
        /**
         * The camera has not yet been set on the {@link VideoCall}; negotiation has not yet
         * started.
         */
        private static final int NONE = 0;

        /**
         * The camera has been set on the {@link VideoCall}, but camera capabilities have not yet
         * been received.
         */
        private static final int CAMERA_SET = 1;

        /**
         * The camera capabilties have been received from telephony, but the surface has not yet
         * been set on the {@link VideoCall}.
         */
        private static final int CAPABILITIES_RECEIVED = 2;

        /**
         * The surface has been set on the {@link VideoCall}.
         */
        private static final int SURFACE_SET = 3;
    }

    /**
     * The minimum width or height of the preview surface.  Used when re-sizing the preview surface
     * to match the aspect ratio of the currently selected camera.
     */
    private float mMinimumVideoDimension;

    /**
     * The current context.
     */
    private Context mContext;

    /**
     * The call the video surfaces are currently related to
     */
    private Call mPrimaryCall;

    /**
     * The {@link VideoCall} used to inform the video telephony layer of changes to the video
     * surfaces.
     */
    private VideoCall mVideoCall;

    /**
     * Determines if the current UI state represents a video call.
     */
    private int mCurrentVideoState;

    /**
     * Call's current state
     */
    private int mCurrentCallState = Call.State.INVALID;

    /**
     * Determines the device orientation (portrait/lanscape).
     */
    private int mDeviceOrientation = InCallOrientationEventListener.SCREEN_ORIENTATION_0;

    /**
     * Tracks the state of the preview surface negotiation with the telephony layer.
     */
    private int mPreviewSurfaceState = PreviewSurfaceState.NONE;

    private static boolean mIsVideoMode = false;

    /**
     * Contact photo manager to retrieve cached contact photo information.
     */
    private ContactPhotoManager mContactPhotoManager = null;

    /**
     * The URI for the user's profile photo, or {@code null} if not specified.
     */
    private ContactInfoCache.ContactCacheEntry mProfileInfo = null;

    /**
     * UI thread handler used for delayed task execution.
     */
    private Handler mHandler;

    /**
     * Determines whether video calls should automatically enter full screen mode after
     * {@link #mAutoFullscreenTimeoutMillis} milliseconds.
     */
    private boolean mIsAutoFullscreenEnabled = false;

    /**
     * Determines the number of milliseconds after which a video call will automatically enter
     * fullscreen mode.  Requires {@link #mIsAutoFullscreenEnabled} to be {@code true}.
     */
    private int mAutoFullscreenTimeoutMillis = 0;

    /**
     *Caches information about whether InCall UI is in the background or foreground
     */
    private boolean mIsInBackground;
    /**
     * Determines if the countdown is currently running to automatically enter full screen video
     * mode.
     */
    private boolean mAutoFullScreenPending = false;

    // Stores the current orientation mode from primary call
    private int mActivityOrientationMode = ActivityInfo.SCREEN_ORIENTATION_UNSPECIFIED;

    /**
     * Determines if the incoming video is available. If the call session resume event has been
     * received (i.e PLAYER_START has been received from lower layers), incoming video is
     * available. If the call session pause event has been received (i.e PLAYER_STOP has been
     * received from lower layers), incoming video is not available.
     */
    private static boolean mIsIncomingVideoAvailable = false;

    /**
     * Property when set will disable PIP mode.
     * Default value is 0 (disable). To enable, set to 1 (enable)
     */
    private static final String PROP_DISABLE_VIDEOCALL_PIP_MODE =
            "persist.disable.pip.mode";

    /**
     * Property set to specify the camera preview size when the picture mode is selected as
     * camera preview mode only. Format is widthxheight (e.g 320x240)
     */
    private static final String PROP_CAMERA_PREVIEW_SIZE =
            "persist.camera.preview.size";

    private static final String CAMERA_PREVIEW_SIZE_DELIM = "x";

    /**
     * Cache the aspect ratio of the preview window.
     */
    private float mPreviewAspectRatio = 1.0f;

    private PictureModeHelper mPictureModeHelper;

    /**
     * Initializes the presenter.
     *
     * @param context The current context.
     */
    public void init(Context context) {
        mContext = context;
        mPictureModeHelper = new PictureModeHelper(mContext);
        mMinimumVideoDimension = mContext.getResources().getDimension(
                R.dimen.video_preview_small_dimension);
        mHandler = new Handler(Looper.getMainLooper());
        mIsAutoFullscreenEnabled = mContext.getResources()
                .getBoolean(R.bool.video_call_auto_fullscreen);
        mAutoFullscreenTimeoutMillis = mContext.getResources().getInteger(
                R.integer.video_call_auto_fullscreen_timeout);
    }

    /**
     * Called when the user interface is ready to be used.
     *
     * @param ui The Ui implementation that is now ready to be used.
     */
    @Override
    public void onUiReady(VideoCallUi ui) {
        super.onUiReady(ui);
        Log.d(this, "onUiReady:");

        // Do not register any listeners if video calling is not compatible to safeguard against
        // any accidental calls of video calling code.
        if (!CompatUtils.isVideoCompatible()) {
            return;
        }

        // Register for call state changes last
        InCallPresenter.getInstance().addListener(this);
        InCallPresenter.getInstance().addDetailsListener(this);
        InCallPresenter.getInstance().addIncomingCallListener(this);
        InCallPresenter.getInstance().addOrientationListener(this);
        // To get updates of video call details changes
        InCallPresenter.getInstance().addDetailsListener(this);
        InCallPresenter.getInstance().addInCallEventListener(this);
        mPictureModeHelper.setUp(this);

        // Register for surface and video events from {@link InCallVideoCallListener}s.
        InCallVideoCallCallbackNotifier.getInstance().addSurfaceChangeListener(this);
        InCallUiStateNotifier.getInstance().addListener(this);
        mCurrentVideoState = VideoProfile.STATE_AUDIO_ONLY;
        mCurrentCallState = Call.State.INVALID;

        final InCallPresenter.InCallState inCallState =
             InCallPresenter.getInstance().getInCallState();
        onStateChange(inCallState, inCallState, CallList.getInstance());
<<<<<<< HEAD
        InCallVideoCallCallbackNotifier.getInstance().addVideoEventListener(this,
                VideoUtils.isVideoCall(mCurrentVideoState));
=======
>>>>>>> 9bdcff7b
    }

    /**
     * Called when the user interface is no longer ready to be used.
     *
     * @param ui The Ui implementation that is no longer ready to be used.
     */
    @Override
    public void onUiUnready(VideoCallUi ui) {
        super.onUiUnready(ui);
        Log.d(this, "onUiUnready:");

        if (!CompatUtils.isVideoCompatible()) {
            return;
        }

        cancelAutoFullScreen();

        InCallPresenter.getInstance().removeListener(this);
        InCallPresenter.getInstance().removeDetailsListener(this);
        InCallPresenter.getInstance().removeIncomingCallListener(this);
        InCallPresenter.getInstance().removeOrientationListener(this);
        InCallPresenter.getInstance().removeInCallEventListener(this);

        InCallVideoCallCallbackNotifier.getInstance().removeSurfaceChangeListener(this);
        InCallVideoCallCallbackNotifier.getInstance().removeVideoEventListener(this);
        InCallUiStateNotifier.getInstance().removeListener(this);
        if(mPrimaryCall != null) {
            CallList.getInstance().removeCallUpdateListener(mPrimaryCall.getId(), this);
        }
        mPictureModeHelper.tearDown(this);
        cancelAutoFullScreen();
    }

    /**
     * Handles the creation of a surface in the {@link VideoCallFragment}.
     *
     * @param surface The surface which was created.
     */
    public void onSurfaceCreated(int surface) {
        Log.d(this, "onSurfaceCreated surface=" + surface + " mVideoCall=" + mVideoCall);
        Log.d(this, "onSurfaceCreated PreviewSurfaceState=" + mPreviewSurfaceState);
        Log.d(this, "onSurfaceCreated presenter=" + this);

        final VideoCallUi ui = getUi();
        if (ui == null || mVideoCall == null) {
            Log.w(this, "onSurfaceCreated: Error bad state VideoCallUi=" + ui + " mVideoCall="
                    + mVideoCall);
            return;
        }

        // If the preview surface has just been created and we have already received camera
        // capabilities, but not yet set the surface, we will set the surface now.
        if (surface == VideoCallFragment.SURFACE_PREVIEW ) {
            if (mPreviewSurfaceState == PreviewSurfaceState.CAPABILITIES_RECEIVED) {
                mPreviewSurfaceState = PreviewSurfaceState.SURFACE_SET;
                mVideoCall.setPreviewSurface(ui.getPreviewVideoSurface());
            } else {
                maybeEnableCamera();
            }
        } else if (surface == VideoCallFragment.SURFACE_DISPLAY) {
            mVideoCall.setDisplaySurface(ui.getDisplayVideoSurface());

            // Show/hide the incoming video once surface is created based on
            // whether PLAYER_START event has been received or not. Since we
            // start with showing incoming video by default for surface creation,
            // we need to make sure we hide it once surface is available.
            showVideoUi(mCurrentVideoState, mCurrentCallState, isConfCall());
        }
    }

    /**
     * Handles structural changes (format or size) to a surface.
     *
     * @param surface The surface which changed.
     * @param format The new PixelFormat of the surface.
     * @param width The new width of the surface.
     * @param height The new height of the surface.
     */
    public void onSurfaceChanged(int surface, int format, int width, int height) {
        //Do stuff
    }

    /**
     * Handles the destruction of a surface in the {@link VideoCallFragment}.
     * Note: The surface is being released, that is, it is no longer valid.
     *
     * @param surface The surface which was destroyed.
     */
    public void onSurfaceReleased(int surface) {
        Log.d(this, "onSurfaceReleased: mSurfaceId=" + surface);
        if ( mVideoCall == null) {
            Log.w(this, "onSurfaceReleased: VideoCall is null. mSurfaceId=" +
                    surface);
            return;
        }

        if (surface == VideoCallFragment.SURFACE_DISPLAY) {
            mVideoCall.setDisplaySurface(null);
        } else if (surface == VideoCallFragment.SURFACE_PREVIEW) {
            mVideoCall.setPreviewSurface(null);
            enableCamera(mVideoCall, false);
        }
    }

    /**
     * Called by {@link VideoCallFragment} when the surface is detached from UI (TextureView).
     * Note: The surface will be cached by {@link VideoCallFragment}, so we don't immediately
     * null out incoming video surface.
     * @see VideoCallPresenter#onSurfaceReleased(int)
     *
     * @param surface The surface which was detached.
     */
    public void onSurfaceDestroyed(int surface) {
        Log.d(this, "onSurfaceDestroyed: mSurfaceId=" + surface);
        if (mVideoCall == null) {
            return;
        }

        final boolean isChangingConfigurations =
                InCallPresenter.getInstance().isChangingConfigurations();
        Log.d(this, "onSurfaceDestroyed: isChangingConfigurations=" + isChangingConfigurations);

        if (surface == VideoCallFragment.SURFACE_PREVIEW) {
            if (!isChangingConfigurations) {
                enableCamera(mVideoCall, false);
            } else {
                Log.w(this, "onSurfaceDestroyed: Activity is being destroyed due "
                        + "to configuration changes. Not closing the camera.");
            }
        }
    }

    /**
     * Handles clicks on the video surfaces by toggling full screen state if surface is
     * SURFACE_DISPLAY. Call onPreviewSurfaceClicked of InCallZoomController if preview surface
     * is clicked. Informs the {@link InCallPresenter} of the change for Display surface so that
     * it can inform the {@link CallCardPresenter} of the change.
     *
     * @param surfaceId The video surface receiving the click.
     */
    public void onSurfaceClick(int surfaceId) {
        if (!mIsVideoMode) {
            Log.d(this, "onSurfaceClick: Not in video mode ignoring.");
            return;
        }
        switch (surfaceId) {
            case VideoCallFragment.SURFACE_DISPLAY:
                boolean isFullscreen = InCallPresenter.getInstance().toggleFullscreenMode();
                Log.d(this, "toggleFullScreen = " + isFullscreen + "surfaceId =" + surfaceId);
                break;
            case VideoCallFragment.SURFACE_PREVIEW:
                if (mPictureModeHelper.canShowPreviewVideoView() &&
                        mPictureModeHelper.canShowIncomingVideoView()) {
                    InCallZoomController.getInstance().onPreviewSurfaceClicked(mVideoCall);
                } else {
                    isFullscreen = InCallPresenter.getInstance().toggleFullscreenMode();
                    Log.d(this, "toggleFullScreen = " + isFullscreen + "surfaceId =" + surfaceId);
                }
                break;
            default:
                break;
        }
    }

    /**
     * Handles incoming calls.
     *
     * @param oldState The old in call state.
     * @param newState The new in call state.
     * @param call The call.
     */
    @Override
    public void onIncomingCall(InCallPresenter.InCallState oldState,
            InCallPresenter.InCallState newState, Call call) {
        // same logic should happen as with onStateChange()
        onStateChange(oldState, newState, CallList.getInstance());
    }

    /**
     * Handles state changes (including incoming calls)
     *
     * @param newState The in call state.
     * @param callList The call list.
     */
    @Override
    public void onStateChange(InCallPresenter.InCallState oldState,
            InCallPresenter.InCallState newState, CallList callList) {
        Log.d(this, "onStateChange oldState" + oldState + " newState=" + newState +
                " isVideoMode=" + isVideoMode());

        if (newState == InCallPresenter.InCallState.NO_CALLS) {
            if (isVideoMode()) {
                exitVideoMode();
            }
            cleanupSurfaces();
        }

        // Determine the primary active call).
        Call primary = null;

        // Determine the call which is the focus of the user's attention.  In the case of an
        // incoming call waiting call, the primary call is still the active video call, however
        // the determination of whether we should be in fullscreen mode is based on the type of the
        // incoming call, not the active video call.
        Call currentCall = null;

        if (newState == InCallPresenter.InCallState.INCOMING) {
            // We don't want to replace active video call (primary call)
            // with a waiting call, since user may choose to ignore/decline the waiting call and
            // this should have no impact on current active video call, that is, we should not
            // change the camera or UI unless the waiting VT call becomes active.
            primary = callList.getActiveCall();
            currentCall = callList.getIncomingCall();
            if (!VideoUtils.isActiveVideoCall(primary)) {
                primary = callList.getIncomingCall();
            }
        } else if (newState == InCallPresenter.InCallState.OUTGOING) {
            currentCall = primary = callList.getOutgoingCall();
        } else if (newState == InCallPresenter.InCallState.PENDING_OUTGOING) {
            currentCall = primary = callList.getPendingOutgoingCall();
        } else if (newState == InCallPresenter.InCallState.INCALL) {
            currentCall = primary = callList.getActiveCall();
        }

        final boolean primaryChanged = !Objects.equals(mPrimaryCall, primary);
        Log.d(this, "onStateChange primaryChanged=" + primaryChanged);
        Log.d(this, "onStateChange primary= " + primary);
        Log.d(this, "onStateChange mPrimaryCall = " + mPrimaryCall);
        if (primaryChanged) {
            onPrimaryCallChanged(primary);
        } else if (mPrimaryCall != null) {
            updateVideoCall(primary);
        }
        updateCallCache(primary);

        // If the call context changed, potentially exit fullscreen or schedule auto enter of
        // fullscreen mode.
        // If the current call context is no longer a video call, exit fullscreen mode.
        maybeExitFullscreen(currentCall);
        // Schedule auto-enter of fullscreen mode if the current call context is a video call
        maybeAutoEnterFullscreen(currentCall);
    }

    /**
     * Handles a change to the fullscreen mode of the app.
     *
     * @param isFullscreenMode {@code true} if the app is now fullscreen, {@code false} otherwise.
     */
    @Override
    public void onFullscreenModeChanged(boolean isFullscreenMode) {
        cancelAutoFullScreen();
    }

    @Override
    public void updatePrimaryCallState() {
    }

    /**
     * Handles changes to the visibility of the secondary caller info bar.
     *
     * @param isVisible {@code true} if the secondary caller info is showing, {@code false}
     *      otherwise.
     * @param height the height of the secondary caller info bar.
     */
    @Override
    public void onSecondaryCallerInfoVisibilityChanged(boolean isVisible, int height) {
        Log.d(this,
                "onSecondaryCallerInfoVisibilityChanged : isVisible = " + isVisible + " height = "
                        + height);
        getUi().adjustPreviewLocation(isVisible /* shiftUp */, height);
    }

    @Override
    public void onIncomingVideoAvailabilityChanged(boolean isAvailable) {
        //NO OP
    }

    private void checkForVideoStateChange(Call call) {
        boolean isVideoCall = VideoUtils.isVideoCall(call);
        boolean hasVideoStateChanged = mCurrentVideoState != call.getVideoState();

        Log.d(this, "checkForVideoStateChange: isVideoCall= " + isVideoCall
                + " hasVideoStateChanged=" + hasVideoStateChanged + " isVideoMode="
                + isVideoMode() + " previousVideoState: " +
                VideoProfile.videoStateToString(mCurrentVideoState) + " newVideoState: "
                + VideoProfile.videoStateToString(call.getVideoState()));

        if (isModifyCallPreview(mContext, call)) {
            isVideoCall |= VideoUtils.isVideoCall(call.getRequestedVideoState());
            hasVideoStateChanged |= mCurrentVideoState != call.getRequestedVideoState();
         }

        if (!hasVideoStateChanged) {
            return;
        }

        updateCameraSelection(call);

        if (isVideoCall) {
            adjustVideoMode(call);
        } else if (isVideoMode()) {
            exitVideoMode();
        }
    }

    private void checkForCallStateChange(Call call) {
        final boolean isVideoCall = VideoUtils.isVideoCall(call);
        final boolean hasCallStateChanged = mCurrentCallState != call.getState();

        Log.d(this, "checkForCallStateChange: isVideoCall= " + isVideoCall
                + " hasCallStateChanged=" +
                hasCallStateChanged + " isVideoMode=" + isVideoMode());

        if (!hasCallStateChanged) {
            return;
        }

        if (isVideoCall) {
            final InCallCameraManager cameraManager = InCallPresenter.getInstance().
                    getInCallCameraManager();

            String prevCameraId = cameraManager.getActiveCameraId();
            updateCameraSelection(call);
            String newCameraId = cameraManager.getActiveCameraId();

            if (!Objects.equals(prevCameraId, newCameraId) && VideoUtils.isActiveVideoCall(call)) {
                enableCamera(call.getVideoCall(), true);
            }
        }

        // Make sure we hide or show the video UI if needed.
        showVideoUi(call.getVideoState(), call.getState(), call.isConferenceCall());
    }

    private void cleanupSurfaces() {
        final VideoCallUi ui = getUi();
        if (ui == null) {
            Log.w(this, "cleanupSurfaces");
            return;
        }
        ui.cleanupSurfaces();
    }

    private void onPrimaryCallChanged(Call newPrimaryCall) {
        final boolean isVideoCall = VideoUtils.isVideoCall(newPrimaryCall);
        final boolean isVideoMode = isVideoMode();

        Log.d(this, "onPrimaryCallChanged: isVideoCall=" + isVideoCall + " isVideoMode="
                + isVideoMode);

        listenToCallUpdates(newPrimaryCall);
        if (!isVideoCall && isVideoMode) {
            // Terminate video mode if new primary call is not a video call
            // and we are currently in video mode.
            Log.d(this, "onPrimaryCallChanged: Exiting video mode...");
            exitVideoMode();
        } else if (isVideoCall) {
            Log.d(this, "onPrimaryCallChanged: Entering video mode...");

            checkForOrientationAllowedChange(newPrimaryCall);
            updateCameraSelection(newPrimaryCall);
            adjustVideoMode(newPrimaryCall);
        }
        checkForOrientationAllowedChange(newPrimaryCall);
    }

    private boolean isVideoMode() {
        return mIsVideoMode;
    }

    private void updateCallCache(Call call) {
        if (call == null) {
            mCurrentVideoState = VideoProfile.STATE_AUDIO_ONLY;
            mCurrentCallState = Call.State.INVALID;
            mVideoCall = null;
            mPrimaryCall = null;
        } else {
            mCurrentVideoState = call.getVideoState();
            mVideoCall = call.getVideoCall();
            mCurrentCallState = call.getState();
            mPrimaryCall = call;
        }
    }

    /**
     * Handles changes to the details of the call.  The {@link VideoCallPresenter} is interested in
     * changes to the video state.
     *
     * @param call The call for which the details changed.
     * @param details The new call details.
     */
    @Override
    public void onDetailsChanged(Call call, android.telecom.Call.Details details) {
        Log.d(this, " onDetailsChanged call=" + call + " details=" + details + " mPrimaryCall="
                + mPrimaryCall);
        if (call == null) {
            return;
        }
        // If the details change is not for the currently active call no update is required.
        if (!call.equals(mPrimaryCall)) {
            Log.d(this, " onDetailsChanged: Details not for current active call so returning. ");
            return;
        }

        updateVideoCall(call);

        updateCallCache(call);
    }

    private void updateVideoCall(Call call) {
        checkForVideoCallChange(call);
        checkForVideoStateChange(call);
        checkForCallStateChange(call);
        checkForOrientationAllowedChange(call);
    }

    private void checkForOrientationAllowedChange(Call call) {
        final int newMode = OrientationModeHandler.getInstance().getOrientation(call);
        if (newMode != mActivityOrientationMode && InCallPresenter.
                getInstance().setInCallAllowsOrientationChange(newMode)) {
            Log.d(this, "checkForOrientationAllowedChange: currMode = " +
                    mActivityOrientationMode + " newMode = " + newMode);
            mActivityOrientationMode = newMode;
        }
    }

    /**
     * Checks for a change to the video call and changes it if required.
     */
    private void checkForVideoCallChange(Call call) {
        final VideoCall videoCall = call.getTelecomCall().getVideoCall();
        Log.d(this, "checkForVideoCallChange: videoCall=" + videoCall + " mVideoCall="
                + mVideoCall);
        if (!Objects.equals(videoCall, mVideoCall)) {
            changeVideoCall(call);
        }
    }

    /**
     * Handles a change to the video call. Sets the surfaces on the previous call to null and sets
     * the surfaces on the new video call accordingly.
     *
     * @param call The new video call.
     */
    private void changeVideoCall(Call call) {
        final VideoCall videoCall = call.getTelecomCall().getVideoCall();
        Log.d(this, "changeVideoCall to videoCall=" + videoCall + " mVideoCall=" + mVideoCall);
        // Null out the surfaces on the previous video call.
        if (mVideoCall != null) {
            // Log.d(this, "Null out the surfaces on the previous video call.");
            // mVideoCall.setDisplaySurface(null);
            // mVideoCall.setPreviewSurface(null);
        }

        final boolean hasChanged = mVideoCall == null && videoCall != null;

        mVideoCall = videoCall;
        if (mVideoCall == null || call == null) {
            Log.d(this, "Video call or primary call is null. Return");
            return;
        }

        if (VideoUtils.isVideoCall(call) && hasChanged) {
            adjustVideoMode(call);
        }
    }

<<<<<<< HEAD
    private boolean isCameraRequired(int videoState) {
        return ((VideoProfile.isBidirectional(videoState) ||
                VideoProfile.isTransmissionEnabled(videoState)) && !mIsInBackground);
=======
    private static boolean isCameraRequired(int videoState) {
        return VideoProfile.isBidirectional(videoState)
                || VideoProfile.isTransmissionEnabled(videoState);
>>>>>>> 9bdcff7b
    }

    private boolean isCameraRequired() {
        return mPrimaryCall != null && isCameraRequired(mPrimaryCall.getVideoState());
    }

    /**
     * Adjusts the current video mode by setting up the preview and display surfaces as necessary.
     * Expected to be called whenever the video state associated with a call changes (e.g. a user
     * turns their camera on or off) to ensure the correct surfaces are shown/hidden.
     * TODO(vt): Need to adjust size and orientation of preview surface here.
     */
    private void adjustVideoMode(Call call) {
        VideoCall videoCall = call.getVideoCall();
        int newVideoState = call.getVideoState();

        Log.d(this, "adjustVideoMode videoCall= " + videoCall + " videoState: " + newVideoState);
        VideoCallUi ui = getUi();
        if (ui == null) {
            Log.e(this, "Error VideoCallUi is null so returning");
            return;
        }
        if (isModifyCallPreview(mContext, call)) {
           Log.d(this, "modifying video state = " + newVideoState +
                " to video state: " + call.getRequestedVideoState());
           newVideoState = call.getRequestedVideoState();
        }

        showVideoUi(newVideoState, call.getState(), call.isConferenceCall());

        // Communicate the current camera to telephony and make a request for the camera
        // capabilities.
        if (videoCall != null) {
            if (ui.isDisplayVideoSurfaceCreated()) {
                Log.d(this, "Calling setDisplaySurface with " + ui.getDisplayVideoSurface());
                videoCall.setDisplaySurface(ui.getDisplayVideoSurface());
            }

            videoCall.setDeviceOrientation(mDeviceOrientation);
            enableCamera(videoCall, isCameraRequired(newVideoState));
        }
        int previousVideoState = mCurrentVideoState;
        mCurrentVideoState = newVideoState;
        mIsVideoMode = true;

<<<<<<< HEAD
        maybeAutoEnterFullscreen(call);
=======
        // adjustVideoMode may be called if we are already in a 1-way video state.  In this case
        // we do not want to trigger auto-fullscreen mode.
        if (!VideoUtils.isVideoCall(previousVideoState) && VideoUtils.isVideoCall(newVideoState)) {
            maybeAutoEnterFullscreen(call);
        }
>>>>>>> 9bdcff7b
    }

    private void enableCamera(VideoCall videoCall, boolean isCameraRequired) {
        Log.d(this, "enableCamera: VideoCall=" + videoCall + " enabling=" + isCameraRequired);
        if (videoCall == null) {
            Log.w(this, "enableCamera: VideoCall is null.");
            return;
        }

        if (isCameraRequired) {
            InCallCameraManager cameraManager = InCallPresenter.getInstance().
                    getInCallCameraManager();
            videoCall.setCamera(cameraManager.getActiveCameraId());
            mPreviewSurfaceState = PreviewSurfaceState.CAMERA_SET;

            videoCall.requestCameraCapabilities();
            InCallZoomController.getInstance().onCameraEnabled(cameraManager.getActiveCameraId());
        } else {
            mPreviewSurfaceState = PreviewSurfaceState.NONE;
            videoCall.setCamera(null);
            InCallZoomController.getInstance().onCameraEnabled(null);
        }
    }

    /**
     * Exits video mode by hiding the video surfaces and making other adjustments (eg. audio).
     */
    private void exitVideoMode() {
        Log.d(this, "exitVideoMode");

        showVideoUi(VideoProfile.STATE_AUDIO_ONLY, Call.State.ACTIVE, false);
        enableCamera(mVideoCall, false);
        InCallPresenter.getInstance().setFullScreen(false);

        mIsVideoMode = false;
    }

    /**
     * Based on the current video state and call state, show or hide the incoming and
     * outgoing video surfaces.  The outgoing video surface is shown any time video is transmitting.
     * The incoming video surface is shown whenever the video is un-paused and active and incoming
     * video is available. If display surface has not been created and video reception is enabled,
     * we override the value returned by showIncomingVideo and show the incoming video so surface
     * creation is enabled
     *
     * @param videoState The video state.
     * @param callState The call state.
     */
    private void showVideoUi(int videoState, int callState, boolean isConf) {
        VideoCallUi ui = getUi();
        if (ui == null) {
            Log.e(this, "showVideoUi, VideoCallUi is null returning");
            return;
        }

        final boolean isDisplaySurfaceCreated = ui.isDisplayVideoSurfaceCreated();
        final boolean isVideoReceptionEnabled = VideoProfile.isReceptionEnabled(videoState);
        boolean showIncomingVideo = (showIncomingVideo(videoState, callState) &&
                mPictureModeHelper.canShowIncomingVideoView()) ||
                (!isDisplaySurfaceCreated && isVideoReceptionEnabled);
        boolean showOutgoingVideo = showOutgoingVideo(videoState) &&
                mPictureModeHelper.canShowPreviewVideoView();

        Log.v(this, "showVideoUi : showIncoming = " + showIncomingVideo + " showOutgoing = "
                + showOutgoingVideo);
        if (showIncomingVideo || showOutgoingVideo) {
            ui.showVideoViews(showOutgoingVideo, showIncomingVideo);

            boolean hidePreview = shallHidePreview(isConf, videoState);
            Log.v(this, "showVideoUi, hidePreview = " + hidePreview);
            if (hidePreview) {
                ui.showOutgoingVideoView(!hidePreview);
            }

            if (showOutgoingVideo) {
                setPreviewSize(mDeviceOrientation, mPreviewAspectRatio);
            }

            if (isVideoReceptionEnabled) {
                loadProfilePhotoAsync();
            }
        } else {
            ui.hideVideoUi();
        }
    }

    /**
     * Determines if the incoming video surface should be shown based on the current videoState and
     * callState.  The video surface is shown when video reception is enabled AND either incoming
     * video is not paused, the call is active or dialing, incoming video is available
     * (i.e PLAYER_START event has been raised by lower layers)
     *
     * @param videoState The current video state.
     * @param callState The current call state.
     * @return {@code true} if the incoming video surface should be shown, {@code false} otherwise.
     */
    public static boolean showIncomingVideo(int videoState, int callState) {
        if (!CompatUtils.isVideoCompatible()) {
            return false;
        }

        boolean isPaused = VideoProfile.isPaused(videoState);
        boolean isCallActive = callState == Call.State.ACTIVE;
        //Show incoming Video for dialing calls to support early media
        boolean isCallOutgoing = Call.State.isDialing(callState) ||
                callState == Call.State.CONNECTING;

        return !isPaused && (isCallActive || isCallOutgoing) &&
                VideoProfile.isReceptionEnabled(videoState) && mIsIncomingVideoAvailable;
    }

    /**
     * Determines if the outgoing video surface should be shown based on the current videoState.
     * The video surface is shown if video transmission is enabled.
     *
     * @param videoState The current video state.
     * @return {@code true} if the the outgoing video surface should be shown, {@code false}
     *      otherwise.
     */
    public static boolean showOutgoingVideo(int videoState) {
        if (!CompatUtils.isVideoCompatible()) {
            return false;
        }

        return VideoProfile.isTransmissionEnabled(videoState);
    }

    /**
     * Opens camera if the camera has not yet been set on the {@link VideoCall}; negotiation has
     * not yet started and if camera is required
     */
    private void maybeEnableCamera() {
        if (mPreviewSurfaceState == PreviewSurfaceState.NONE && isCameraRequired()) {
            enableCamera(mVideoCall, true);
        }
    }

    /**
     * This method gets invoked when visibility of InCallUI is changed. For eg.
     * when UE moves in/out of the foreground, display either turns ON/OFF
     * @param showing true if InCallUI is visible, false  otherwise.
     */
    @Override
    public void onUiShowing(boolean showing) {
        Log.d(this, "onUiShowing, showing = " + showing + " mPrimaryCall = " + mPrimaryCall +
                " mPreviewSurfaceState = " + mPreviewSurfaceState);

        mIsInBackground = !showing;

        if (mPrimaryCall == null || !VideoUtils.isActiveVideoCall(mPrimaryCall)) {
            Log.w(this, "onUiShowing, received for non-active video call");
            return;
        }

        if (showing) {
            maybeEnableCamera();
        } else if (mPreviewSurfaceState != PreviewSurfaceState.NONE) {
            enableCamera(mVideoCall, false);
        }
    }

    /**
     * Handles peer video pause state changes.
     *
     * @param call The call which paused or un-pausedvideo transmission.
     * @param paused {@code True} when the video transmission is paused, {@code false} when video
     *               transmission resumes.
     */
    @Override
    public void onPeerPauseStateChanged(Call call, boolean paused) {
        if (!call.equals(mPrimaryCall)) {
            return;
        }

        // TODO(vt): Show/hide the peer contact photo.
    }

    /**
     * Handles peer video dimension changes.
     *
     * @param call The call which experienced a peer video dimension change.
     * @param width The new peer video width .
     * @param height The new peer video height.
     */
    @Override
    public void onUpdatePeerDimensions(Call call, int width, int height) {
        Log.d(this, "onUpdatePeerDimensions: width= " + width + " height= " + height);
        VideoCallUi ui = getUi();
        if (ui == null) {
            Log.e(this, "VideoCallUi is null. Bail out");
            return;
        }
        if (!call.equals(mPrimaryCall)) {
            Log.e(this, "Current call is not equal to primary call. Bail out");
            return;
        }

        // Change size of display surface to match the peer aspect ratio
        if (width > 0 && height > 0) {
            setDisplayVideoSize(width, height);
        }
    }

    /**
     * Handles any video quality changes in the call.
     *
     * @param call The call which experienced a video quality change.
     * @param videoQuality The new video call quality.
     */
    @Override
    public void onVideoQualityChanged(Call call, int videoQuality) {
        // No-op
    }

    /**
     * Handles a change to the dimensions of the local camera.  Receiving the camera capabilities
     * triggers the creation of the video
     *
     * @param call The call which experienced the camera dimension change.
     * @param width The new camera video width.
     * @param height The new camera video height.
     */
    @Override
    public void onCameraDimensionsChange(Call call, int width, int height) {
        Log.d(this, "onCameraDimensionsChange call=" + call + " width=" + width + " height="
                + height);
        VideoCallUi ui = getUi();
        if (ui == null) {
            Log.e(this, "onCameraDimensionsChange ui is null");
            return;
        }

        if (!call.equals(mPrimaryCall)) {
            Log.e(this, "Call is not primary call");
            return;
        }

        mPreviewSurfaceState = PreviewSurfaceState.CAPABILITIES_RECEIVED;
        changePreviewDimensions(width, height);

        // Check if the preview surface is ready yet; if it is, set it on the {@code VideoCall}.
        // If it not yet ready, it will be set when when creation completes.
        if (ui.isPreviewVideoSurfaceCreated()) {
            mPreviewSurfaceState = PreviewSurfaceState.SURFACE_SET;
            mVideoCall.setPreviewSurface(ui.getPreviewVideoSurface());
        }
    }

    /**
     * Changes the dimensions of the preview surface.
     *
     * @param width The new width.
     * @param height The new height.
     */
    private void changePreviewDimensions(int width, int height) {
        VideoCallUi ui = getUi();
        if (ui == null) {
            return;
        }

        // Resize the surface used to display the preview video
        ui.setPreviewSurfaceSize(width, height);

        // Configure the preview surface to the correct aspect ratio.
        float aspectRatio = 1.0f;
        if (width > 0 && height > 0) {
            aspectRatio = (float) width / (float) height;
        }

        mPreviewAspectRatio = aspectRatio;

        // Resize the textureview housing the preview video and rotate it appropriately based on
        // the device orientation
        setPreviewSize(mDeviceOrientation, mPreviewAspectRatio);
    }

    /**
     * Called when call session event is raised.
     *
     * @param event The call session event.
     */
    @Override
    public void onCallSessionEvent(int event) {
        StringBuilder sb = new StringBuilder();
        sb.append("onCallSessionEvent = ");

        switch (event) {
            case Connection.VideoProvider.SESSION_EVENT_RX_PAUSE:
            case Connection.VideoProvider.SESSION_EVENT_RX_RESUME:
                mIsIncomingVideoAvailable =
                    event == Connection.VideoProvider.SESSION_EVENT_RX_RESUME;
                showVideoUi(mCurrentVideoState, mCurrentCallState, isConfCall());
                sb.append(mIsIncomingVideoAvailable ? "rx_resume" : "rx_pause");
                InCallPresenter.getInstance().
                        notifyIncomingVideoAvailabilityChanged(mIsIncomingVideoAvailable);
                break;
            case Connection.VideoProvider.SESSION_EVENT_CAMERA_FAILURE:
                sb.append("camera_failure");
                break;
            case Connection.VideoProvider.SESSION_EVENT_CAMERA_READY:
                sb.append("camera_ready");
                break;
            default:
                sb.append("unknown event = ");
                sb.append(event);
                break;
        }
        Log.d(this, sb.toString());
    }

    /**
     * Handles a change to the call data usage
     *
     * @param dataUsage call data usage value
     */
    @Override
    public void onCallDataUsageChange(long dataUsage) {
        Log.d(this, "onCallDataUsageChange dataUsage=" + dataUsage);
    }

    /**
     * Handles changes to the device orientation.
     * @param orientation The screen orientation of the device (one of:
     * {@link InCallOrientationEventListener#SCREEN_ORIENTATION_0},
     * {@link InCallOrientationEventListener#SCREEN_ORIENTATION_90},
     * {@link InCallOrientationEventListener#SCREEN_ORIENTATION_180},
     * {@link InCallOrientationEventListener#SCREEN_ORIENTATION_270}).
     */
    @Override
    public void onDeviceOrientationChanged(int orientation) {
        mDeviceOrientation = orientation;

        VideoCallUi ui = getUi();
        if (ui == null) {
            Log.e(this, "onDeviceOrientationChanged: VideoCallUi is null");
            return;
        }

        Point previewDimensions = ui.getPreviewSize();
        if (previewDimensions == null) {
            return;
        }
        Log.d(this, "onDeviceOrientationChanged: orientation=" + orientation + " size: "
                + previewDimensions);
        changePreviewDimensions(previewDimensions.x, previewDimensions.y);

        ui.setPreviewRotation(mDeviceOrientation);
        // Notify picture mode changed so that if camera preview is showing in non PIP
        // mode, we can correctly resize the camera preview by swapping width and height.
        showVideoUi(mCurrentVideoState, mCurrentCallState, isConfCall());
    }

    /**
     * Sets the preview surface size based on the current device orientation.
     * See: {@link InCallOrientationEventListener#SCREEN_ORIENTATION_0},
     * {@link InCallOrientationEventListener#SCREEN_ORIENTATION_90},
     * {@link InCallOrientationEventListener#SCREEN_ORIENTATION_180},
     * {@link InCallOrientationEventListener#SCREEN_ORIENTATION_270}).
     *
     * @param orientation The device orientation
     * @param aspectRatio The aspect ratio of the camera (width / height).
     */
    private void setPreviewSize(int orientation, float aspectRatio) {
        Log.d(this, "setPreviewSize: orientation = " + orientation +
                " aspectRatio = " + aspectRatio);
        VideoCallUi ui = getUi();
        if (ui == null) {
            return;
        }

        float height = 0.0f;
        float width = 0.0f;
        final boolean isPipMode = mPictureModeHelper.isPipMode();

        if (isPipMode) {
            width = mMinimumVideoDimension;
            height = mMinimumVideoDimension;
        } else {
            Point size = getPreviewVideoSize();
            // Swap width and height if landscape
            final boolean isLayoutLandscape = mContext.getResources().getBoolean(
                R.bool.is_layout_landscape);
            width = isLayoutLandscape ? size.y : size.x;
            height = isLayoutLandscape ? size.x : size.y;
        }

        final boolean hasNoPreviewSizeInProp = ((SystemProperties.get(
                PROP_CAMERA_PREVIEW_SIZE, "")).isEmpty());

        // Do not apply aspect ratio if camera preview is set in the adb property -
        // "persist.camera.preview.size". Aspect ratio is applied to full screen size for
        // camera preview and for Pip mode
        if (hasNoPreviewSizeInProp || isPipMode) {
            if (orientation == InCallOrientationEventListener.SCREEN_ORIENTATION_90 ||
                    orientation == InCallOrientationEventListener.SCREEN_ORIENTATION_270) {
                width = (aspectRatio > 1.0) ? width * aspectRatio : width / aspectRatio;
            } else {
                // Portrait or reverse portrait orientation.
                height = (aspectRatio > 1.0) ? height * aspectRatio : height / aspectRatio;
            }
        }
        ui.setPreviewSize((int) width, (int) height);
    }

    /**
     * Sets the display video surface size based on peer width and height
     *
     * @param width peer width
     * @param height peer height
     */
    private void setDisplayVideoSize(int width, int height) {
        Log.v(this, "setDisplayVideoSize: Received peer width=" + width + " height=" + height);
        VideoCallUi ui = getUi();
        if (ui == null) {
            return;
        }

        // Get current display size
        Point size = ui.getScreenSize();
        Log.v(this, "setDisplayVideoSize: windowmgr width=" + size.x
                + " windowmgr height=" + size.y);
        size = resizeForAspectRatio(size, width, height);
        ui.setDisplayVideoSize(size.x, size.y);
    }

    public static Point resizeForAspectRatio(Point inSize, int width, int height) {
        Point size = new Point(inSize);
        if (size.y * width > size.x * height) {
            // current display height is too much. Correct it
            size.y = (int) (size.x * height / width);
        } else if (size.y * width < size.x * height) {
            // current display width is too much. Correct it
            size.x = (int) (size.y * width / height);
        }
        return size;
    }

    /**
     * Exits fullscreen mode if the current call context has changed to a non-video call.
     *
     * @param call The call.
     */
    protected void maybeExitFullscreen(Call call) {
        if (call == null) {
            return;
        }

        if (!VideoUtils.isVideoCall(call) || call.getState() == Call.State.INCOMING) {
            InCallPresenter.getInstance().setFullScreen(false);
        }
    }

    /**
     * Schedules auto-entering of fullscreen mode.
     * Will not enter full screen mode if any of the following conditions are met:
     * 1. No call
     * 2. Call is not active
     * 3. Call is not video call
     * 4. Already in fullscreen mode
     * 5. The current video state is not bi-directional (if the remote party stops transmitting,
     *    the user's contact photo would dominate in fullscreen mode).
     *
     * @param call The current call.
     */
    protected void maybeAutoEnterFullscreen(Call call) {
        if (!mIsAutoFullscreenEnabled) {
            return;
        }

        if (call == null || (
                call != null && (call.getState() != Call.State.ACTIVE ||
                        !VideoUtils.isVideoCall(call)) ||
                        InCallPresenter.getInstance().isFullscreen()) ||
                        !VideoUtils.isBidirectionalVideoCall(call)) {
            // Ensure any previously scheduled attempt to enter fullscreen is cancelled.
            cancelAutoFullScreen();
            return;
        }

        if (mAutoFullScreenPending) {
            Log.v(this, "maybeAutoEnterFullscreen : already pending.");
            return;
        }
        Log.v(this, "maybeAutoEnterFullscreen : scheduled");
        mAutoFullScreenPending = true;
        mHandler.postDelayed(mAutoFullscreenRunnable, mAutoFullscreenTimeoutMillis);
    }

    /**
     * Cancels pending auto fullscreen mode.
     */
    public void cancelAutoFullScreen() {
        if (!mAutoFullScreenPending) {
            Log.v(this, "cancelAutoFullScreen : none pending.");
            return;
        }
        Log.v(this, "cancelAutoFullScreen : cancelling pending");
        mAutoFullScreenPending = false;
        if (mHandler != null) {
            mHandler.removeCallbacks(mAutoFullscreenRunnable);
        }
    }

<<<<<<< HEAD
    private static boolean isAudioRouteEnabled(int audioRoute, int audioRouteMask) {
        return ((audioRoute & audioRouteMask) != 0);
    }

    private void updateCameraSelection(Call call) {
=======
    private static void updateCameraSelection(Call call) {
>>>>>>> 9bdcff7b
        Log.d(TAG, "updateCameraSelection: call=" + call);
        Log.d(TAG, "updateCameraSelection: call=" + toSimpleString(call));

        final Call activeCall = CallList.getInstance().getActiveCall();
        int cameraDir = Call.VideoSettings.CAMERA_DIRECTION_UNKNOWN;

        // this function should never be called with null call object, however if it happens we
        // should handle it gracefully.
        if (call == null) {
            cameraDir = Call.VideoSettings.CAMERA_DIRECTION_UNKNOWN;
            com.android.incallui.Log.e(TAG, "updateCameraSelection: Call object is null."
                    + " Setting camera direction to default value (CAMERA_DIRECTION_UNKNOWN)");
        }

        // for preview scenario if it is supported
        else if(isModifyCallPreview(mContext, call)) {
            cameraDir = toCameraDirection(call.getRequestedVideoState());
            call.getVideoSettings().setCameraDir(cameraDir);
        }

        // Clear camera direction if this is not a video call.
        else if (VideoUtils.isAudioCall(call)) {
            cameraDir = Call.VideoSettings.CAMERA_DIRECTION_UNKNOWN;
            call.getVideoSettings().setCameraDir(cameraDir);
        }

        // If this is a waiting video call, default to active call's camera,
        // since we don't want to change the current camera for waiting call
        // without user's permission.
        else if (VideoUtils.isVideoCall(activeCall) && VideoUtils.isIncomingVideoCall(call)) {
            cameraDir = activeCall.getVideoSettings().getCameraDir();
        }

        // Infer the camera direction from the video state and store it,
        // if this is an outgoing video call.
        else if (VideoUtils.isOutgoingVideoCall(call) && !isCameraDirectionSet(call) ) {
            cameraDir = toCameraDirection(call.getVideoState());
            call.getVideoSettings().setCameraDir(cameraDir);
        }

        // Use the stored camera dir if this is an outgoing video call for which camera direction
        // is set.
        else if (VideoUtils.isOutgoingVideoCall(call)) {
            cameraDir = call.getVideoSettings().getCameraDir();
        }

        // Infer the camera direction from the video state and store it,
        // if this is an active video call and camera direction is not set.
        else if (VideoUtils.isActiveVideoCall(call) && !isCameraDirectionSet(call)) {
            cameraDir = toCameraDirection(call.getVideoState());
            call.getVideoSettings().setCameraDir(cameraDir);
        }

        // Use the stored camera dir if this is an active video call for which camera direction
        // is set.
        else if (VideoUtils.isActiveVideoCall(call)) {
            cameraDir = call.getVideoSettings().getCameraDir();
        }

        // For all other cases infer the camera direction but don't store it in the call object.
        else {
            cameraDir = toCameraDirection(call.getVideoState());
        }

        com.android.incallui.Log.d(TAG, "updateCameraSelection: Setting camera direction to " +
                cameraDir + " Call=" + call);
        final InCallCameraManager cameraManager = InCallPresenter.getInstance().
                getInCallCameraManager();
        cameraManager.setUseFrontFacingCamera(cameraDir ==
                Call.VideoSettings.CAMERA_DIRECTION_FRONT_FACING);
    }

    private static int toCameraDirection(int videoState) {
        return VideoProfile.isTransmissionEnabled(videoState) &&
                !VideoProfile.isBidirectional(videoState)
                ? Call.VideoSettings.CAMERA_DIRECTION_BACK_FACING
                : Call.VideoSettings.CAMERA_DIRECTION_FRONT_FACING;
    }

    private static boolean isCameraDirectionSet(Call call) {
        return VideoUtils.isVideoCall(call) && call.getVideoSettings().getCameraDir()
                    != Call.VideoSettings.CAMERA_DIRECTION_UNKNOWN;
    }

    private static String toSimpleString(Call call) {
        return call == null ? null : call.toSimpleString();
    }

    /**
     * The function is called to create and display picture mode alert dialog when user long
     * presses on the video call screen
     */
     public boolean onLongClick() {
        // Don't show the alert if either the adb property "persist.disable.pip.mode" is not set
        // or if we are supposed to hide preview for conference calls
        if ((SystemProperties.getInt(PROP_DISABLE_VIDEOCALL_PIP_MODE, 0) == 0) ||
            shallHidePreview(isConfCall(), mCurrentVideoState)) {
            return false;
        }
        mPictureModeHelper.create(mContext);
        mPictureModeHelper.show();
        return true;
    }

    /**
     * Gets the preview video size either from the property - "persist.camera.preview.size" if it
     * is set or return the full screen size
     */
    private Point getPreviewVideoSize() {
        VideoCallUi ui = getUi();
        if (ui == null) {
            Log.e(this, "getPreviewVideoSize, VideoCallUi is null returning");
            return null;
        }

        Point previewSize = getPreviewVideoSizeFromProp();

        if (previewSize == null) {
            previewSize = ui.getScreenSize();
        }

        return previewSize;
    }

    /**
     * Gets the preview video size from the property - "persist.camera.preview.size"
     * @return Point point - Size of the preview (width and height)
     */
    private static Point getPreviewVideoSizeFromProp() {
        final String cameraPreviewSize = SystemProperties.get(
                PROP_CAMERA_PREVIEW_SIZE, "");
        if (!cameraPreviewSize.isEmpty()) {
            final String[] sizeDimensions = cameraPreviewSize.split(CAMERA_PREVIEW_SIZE_DELIM);
            final int width = Integer.parseInt(sizeDimensions[0]);
            final int height = Integer.parseInt(sizeDimensions[1]);
            return new Point(width, height);
        }
        return null;
    }

    /**
     * Gets called when preview video selection changes
     * @param boolean previewVideoSelection - New value for preview video selection
     */
    @Override
    public void onPreviewVideoSelectionChanged() {
        VideoCallUi ui = getUi();
        if (ui == null) {
            Log.e(this, "onPreviewVideoSelectionChanged, VideoCallUi is null returning");
            return;
        }

        ui.showOutgoingVideoView(showOutgoingVideo(mCurrentVideoState) &&
                mPictureModeHelper.canShowPreviewVideoView());
    }

    /**
     * Gets called when incoming video selection changes
     * @param boolean incomingVideoSelection - New value for incoming video selection
     */
    @Override
    public void onIncomingVideoSelectionChanged() {
        showVideoUi(mCurrentVideoState, mCurrentCallState, isConfCall());
    }

    /**
     * Starts an asynchronous load of the user's profile photo.
     */
    public void loadProfilePhotoAsync() {
        final VideoCallUi ui = getUi();
        if (ui == null) {
            return;
        }

        final AsyncTask<Void, Void, Void> task = new AsyncTask<Void, Void, Void>() {
            /**
             * Performs asynchronous load of the user profile information.
             *
             * @param params The parameters of the task.
             *
             * @return {@code null}.
             */
            @Override
            protected Void doInBackground(Void... params) {
                if (mProfileInfo == null) {
                    // Try and read the photo URI from the local profile.
                    mProfileInfo = new ContactInfoCache.ContactCacheEntry();
                    final Cursor cursor = mContext.getContentResolver().query(
                            ContactsContract.Profile.CONTENT_URI, new String[]{
                                    ContactsContract.CommonDataKinds.Phone._ID,
                                    ContactsContract.CommonDataKinds.Phone.PHOTO_URI,
                                    ContactsContract.CommonDataKinds.Phone.LOOKUP_KEY,
                                    ContactsContract.CommonDataKinds.Phone.DISPLAY_NAME,
                                    ContactsContract.CommonDataKinds.Phone.DISPLAY_NAME_ALTERNATIVE
                            }, null, null, null);
                    if (cursor != null) {
                        try {
                            if (cursor.moveToFirst()) {
                                mProfileInfo.lookupKey = cursor.getString(cursor.getColumnIndex(
                                        ContactsContract.CommonDataKinds.Phone.LOOKUP_KEY));
                                String photoUri = cursor.getString(cursor.getColumnIndex(
                                        ContactsContract.CommonDataKinds.Phone.PHOTO_URI));
                                mProfileInfo.displayPhotoUri = photoUri == null ? null
                                        : Uri.parse(photoUri);
                                mProfileInfo.namePrimary = cursor.getString(cursor.getColumnIndex(
                                        ContactsContract.CommonDataKinds.Phone.DISPLAY_NAME));
                                mProfileInfo.nameAlternative = cursor.getString(
                                        cursor.getColumnIndex(ContactsContract.CommonDataKinds
                                                        .Phone.DISPLAY_NAME_ALTERNATIVE));
                            }
                        } finally {
                            cursor.close();
                        }
                    }
                }
                return null;
            }

            @Override
            protected void onPostExecute(Void result) {
                // If user profile information was found, issue an async request to load the user's
                // profile photo.
                if (mProfileInfo != null) {
                    if (mContactPhotoManager == null) {
                        mContactPhotoManager = ContactPhotoManager.getInstance(mContext);
                    }
                    ContactPhotoManager.DefaultImageRequest imageRequest = (mProfileInfo != null)
                            ? null :
                            new ContactPhotoManager.DefaultImageRequest(mProfileInfo.namePrimary,
                                    mProfileInfo.lookupKey, false /* isCircularPhoto */);

                    ImageView photoView = ui.getPreviewPhotoView();
                    if (photoView == null) {
                        return;
                    }
                    mContactPhotoManager.loadDirectoryPhoto(photoView,
                                    mProfileInfo.displayPhotoUri,
                                    false /* darkTheme */, false /* isCircular */, imageRequest);
                }
            }
        };

        task.execute();
    }

    /**
     * Hide preview window if it is a VT conference call
     */
    private boolean shallHidePreview(boolean isConf, int videoState) {
        return VideoProfile.isBidirectional(videoState) && isConf
                && QtiImsExtUtils.shallHidePreviewInVtConference(mContext);
    }

    private boolean isConfCall() {
        return mPrimaryCall != null ? mPrimaryCall.isConferenceCall() : false;
    }

    public boolean isCameraPreviewMode() {
        return mPictureModeHelper.canShowPreviewVideoView() &&
                !(mPictureModeHelper.canShowIncomingVideoView());
    }

    /**
     * Defines the VideoCallUI interactions.
     */
    public interface VideoCallUi extends Ui {
        void showVideoViews(boolean showPreview, boolean showIncoming);
        void hideVideoUi();
        boolean isDisplayVideoSurfaceCreated();
        boolean isPreviewVideoSurfaceCreated();
        Surface getDisplayVideoSurface();
        Surface getPreviewVideoSurface();
        int getCurrentRotation();
        void setPreviewSize(int width, int height);
        void setPreviewSurfaceSize(int width, int height);
        void setDisplayVideoSize(int width, int height);
        Point getScreenSize();
        Point getPreviewSize();
        void cleanupSurfaces();
        ImageView getPreviewPhotoView();
        void adjustPreviewLocation(boolean shiftUp, int offset);
        void setPreviewRotation(int orientation);
        void showOutgoingVideoView(boolean show);
    }

    /**
     * Returns true if camera preview shall be shown till remote user react on the request.
     */
    private static boolean isModifyCallPreview(Context ctx, Call call) {
        if (call == null || !QtiCallUtils.shallShowPreviewWhileWaiting(ctx)) {
            return false;
        }
        return (call.getSessionModificationState() ==
                Call.SessionModificationState.WAITING_FOR_RESPONSE) &&
                VideoProfile.isTransmissionEnabled(call.getRequestedVideoState());
    }

    private void listenToCallUpdates(Call call) {
        if (!QtiCallUtils.shallShowPreviewWhileWaiting(mContext)) {
            return;
        }

        if (mPrimaryCall != null) {
            CallList.getInstance().removeCallUpdateListener(mPrimaryCall.getId(), this);
        }

        if (call != null) {
            CallList.getInstance().addCallUpdateListener(call.getId(), this);
        }
    }

    @Override
    public void onSessionModificationStateChange(Call call, int sessionModificationState) {
        Log.d(this, "onSessionModificationStateChange : sessionModificationState = " +
                sessionModificationState + " call:" + call);
        if (call != mPrimaryCall ||
                (sessionModificationState == Call.SessionModificationState.NO_REQUEST)) {
            return;
        }
        if (!VideoProfile.isTransmissionEnabled(call.getRequestedVideoState())) {
           call.setRequestedVideoState(VideoProfile.STATE_AUDIO_ONLY);
           return;
        }

        if (sessionModificationState != Call.SessionModificationState.WAITING_FOR_RESPONSE) {
            call.setRequestedVideoState(VideoProfile.STATE_AUDIO_ONLY);
        }

        checkForVideoStateChange(call);

        if (sessionModificationState == Call.SessionModificationState.REQUEST_REJECTED
                || sessionModificationState == Call.SessionModificationState.REQUEST_FAILED
                || sessionModificationState ==
                Call.SessionModificationState.UPGRADE_TO_VIDEO_REQUEST_TIMED_OUT) {
             mCurrentVideoState = call.getVideoState();
        }
    }

    @Override
    public void onLastForwardedNumberChange() {
    }

    @Override
    public void onCallChanged(Call call) {
    }

    @Override
    public void onChildNumberChange() {
    }
}<|MERGE_RESOLUTION|>--- conflicted
+++ resolved
@@ -293,11 +293,8 @@
         final InCallPresenter.InCallState inCallState =
              InCallPresenter.getInstance().getInCallState();
         onStateChange(inCallState, inCallState, CallList.getInstance());
-<<<<<<< HEAD
         InCallVideoCallCallbackNotifier.getInstance().addVideoEventListener(this,
                 VideoUtils.isVideoCall(mCurrentVideoState));
-=======
->>>>>>> 9bdcff7b
     }
 
     /**
@@ -766,15 +763,9 @@
         }
     }
 
-<<<<<<< HEAD
     private boolean isCameraRequired(int videoState) {
         return ((VideoProfile.isBidirectional(videoState) ||
                 VideoProfile.isTransmissionEnabled(videoState)) && !mIsInBackground);
-=======
-    private static boolean isCameraRequired(int videoState) {
-        return VideoProfile.isBidirectional(videoState)
-                || VideoProfile.isTransmissionEnabled(videoState);
->>>>>>> 9bdcff7b
     }
 
     private boolean isCameraRequired() {
@@ -820,15 +811,11 @@
         mCurrentVideoState = newVideoState;
         mIsVideoMode = true;
 
-<<<<<<< HEAD
-        maybeAutoEnterFullscreen(call);
-=======
         // adjustVideoMode may be called if we are already in a 1-way video state.  In this case
         // we do not want to trigger auto-fullscreen mode.
         if (!VideoUtils.isVideoCall(previousVideoState) && VideoUtils.isVideoCall(newVideoState)) {
             maybeAutoEnterFullscreen(call);
         }
->>>>>>> 9bdcff7b
     }
 
     private void enableCamera(VideoCall videoCall, boolean isCameraRequired) {
@@ -1332,15 +1319,11 @@
         }
     }
 
-<<<<<<< HEAD
     private static boolean isAudioRouteEnabled(int audioRoute, int audioRouteMask) {
         return ((audioRoute & audioRouteMask) != 0);
     }
 
     private void updateCameraSelection(Call call) {
-=======
-    private static void updateCameraSelection(Call call) {
->>>>>>> 9bdcff7b
         Log.d(TAG, "updateCameraSelection: call=" + call);
         Log.d(TAG, "updateCameraSelection: call=" + toSimpleString(call));
 
