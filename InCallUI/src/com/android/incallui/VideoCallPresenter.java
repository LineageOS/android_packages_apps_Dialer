--- conflicted
+++ resolved
@@ -293,11 +293,8 @@
         final InCallPresenter.InCallState inCallState =
              InCallPresenter.getInstance().getInCallState();
         onStateChange(inCallState, inCallState, CallList.getInstance());
-<<<<<<< HEAD
         InCallVideoCallCallbackNotifier.getInstance().addVideoEventListener(this,
                 VideoUtils.isVideoCall(mCurrentVideoState));
-=======
->>>>>>> 05a8c8a3
     }
 
     /**
@@ -760,15 +757,9 @@
         }
     }
 
-<<<<<<< HEAD
     private boolean isCameraRequired(int videoState) {
         return ((VideoProfile.isBidirectional(videoState) ||
                 VideoProfile.isTransmissionEnabled(videoState)) && !mIsInBackground);
-=======
-    private static boolean isCameraRequired(int videoState) {
-        return VideoProfile.isBidirectional(videoState)
-                || VideoProfile.isTransmissionEnabled(videoState);
->>>>>>> 05a8c8a3
     }
 
     private boolean isCameraRequired() {
@@ -814,15 +805,11 @@
         mCurrentVideoState = newVideoState;
         mIsVideoMode = true;
 
-<<<<<<< HEAD
-        maybeAutoEnterFullscreen(call);
-=======
         // adjustVideoMode may be called if we are already in a 1-way video state.  In this case
         // we do not want to trigger auto-fullscreen mode.
         if (!VideoUtils.isVideoCall(previousVideoState) && VideoUtils.isVideoCall(newVideoState)) {
             maybeAutoEnterFullscreen(call);
         }
->>>>>>> 05a8c8a3
     }
 
     private void enableCamera(VideoCall videoCall, boolean isCameraRequired) {
@@ -1318,15 +1305,11 @@
         mAutoFullScreenPending = false;
     }
 
-<<<<<<< HEAD
     private static boolean isAudioRouteEnabled(int audioRoute, int audioRouteMask) {
         return ((audioRoute & audioRouteMask) != 0);
     }
 
     private void updateCameraSelection(Call call) {
-=======
-    private static void updateCameraSelection(Call call) {
->>>>>>> 05a8c8a3
         Log.d(TAG, "updateCameraSelection: call=" + call);
         Log.d(TAG, "updateCameraSelection: call=" + toSimpleString(call));
 
