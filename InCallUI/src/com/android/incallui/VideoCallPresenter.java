/*
 * Copyright (C) 2014 The Android Open Source Project
 *
 * Licensed under the Apache License, Version 2.0 (the "License");
 * you may not use this file except in compliance with the License.
 * You may obtain a copy of the License at
 *
 *      http://www.apache.org/licenses/LICENSE-2.0
 *
 * Unless required by applicable law or agreed to in writing, software
 * distributed under the License is distributed on an "AS IS" BASIS,
 * WITHOUT WARRANTIES OR CONDITIONS OF ANY KIND, either express or implied.
 * See the License for the specific language governing permissions and
 * limitations under the License
 */

package com.android.incallui;

import android.content.Context;
import android.content.res.Configuration;
import android.graphics.Point;
import android.os.Handler;
import android.telecom.AudioState;
import android.telecom.CameraCapabilities;
import android.telecom.Connection;
import android.telecom.Connection.VideoProvider;
import android.telecom.InCallService.VideoCall;
import android.telecom.VideoProfile;
import android.view.Surface;

import com.android.contacts.common.CallUtil;
import com.android.incallui.InCallPresenter.InCallDetailsListener;
import com.android.incallui.InCallPresenter.InCallOrientationListener;
import com.android.incallui.InCallPresenter.InCallStateListener;
import com.android.incallui.InCallPresenter.IncomingCallListener;
import com.android.incallui.InCallVideoCallListenerNotifier.SurfaceChangeListener;
import com.android.incallui.InCallVideoCallListenerNotifier.VideoEventListener;
import com.android.internal.telephony.PhoneConstants;
import com.android.internal.telephony.TelephonyProperties;
import com.google.common.base.Preconditions;

import java.util.Objects;

import android.os.SystemProperties;

/**
 * Logic related to the {@link VideoCallFragment} and for managing changes to the video calling
 * surfaces based on other user interface events and incoming events from the
 * {@class VideoCallListener}.
 * <p>
 * When a call's video state changes to bi-directional video, the
 * {@link com.android.incallui.VideoCallPresenter} performs the following negotiation with the
 * telephony layer:
 * <ul>
 *     <li>{@code VideoCallPresenter} creates and informs telephony of the display surface.</li>
 *     <li>{@code VideoCallPresenter} creates the preview surface.</li>
 *     <li>{@code VideoCallPresenter} informs telephony of the currently selected camera.</li>
 *     <li>Telephony layer sends {@link CameraCapabilities}, including the
 *     dimensions of the video for the current camera.</li>
 *     <li>{@code VideoCallPresenter} adjusts size of the preview surface to match the aspect
 *     ratio of the camera.</li>
 *     <li>{@code VideoCallPresenter} informs telephony of the new preview surface.</li>
 * </ul>
 * <p>
 * When downgrading to an audio-only video state, the {@code VideoCallPresenter} nulls both
 * surfaces.
 */
public class VideoCallPresenter extends Presenter<VideoCallPresenter.VideoCallUi>  implements
        IncomingCallListener, InCallOrientationListener, InCallStateListener,
        InCallDetailsListener, SurfaceChangeListener, VideoEventListener,
        InCallVideoCallListenerNotifier.SessionModificationListener {
    public static final String TAG = "VideoCallPresenter";

    private static final String TAG = VideoCallPresenter.class.getSimpleName();

    public static final boolean DEBUG = false;

    /**
     * Determines the device orientation (portrait/lanscape).
     */
    public int getDeviceOrientation() {
        return mDeviceOrientation;
    }

    /**
     * Defines the state of the preview surface negotiation with the telephony layer.
     */
    private class PreviewSurfaceState {
        /**
         * The camera has not yet been set on the {@link VideoCall}; negotiation has not yet
         * started.
         */
        private static final int NONE = 0;

        /**
         * The camera has been set on the {@link VideoCall}, but camera capabilities have not yet
         * been received.
         */
        private static final int CAMERA_SET = 1;

        /**
         * The camera capabilties have been received from telephony, but the surface has not yet
         * been set on the {@link VideoCall}.
         */
        private static final int CAPABILITIES_RECEIVED = 2;

        /**
         * The surface has been set on the {@link VideoCall}.
         */
        private static final int SURFACE_SET = 3;
    }

    /**
     * The minimum width or height of the preview surface.  Used when re-sizing the preview surface
     * to match the aspect ratio of the currently selected camera.
     */
    private float mMinimumVideoDimension;

    /**
     * The current context.
     */
    private Context mContext;

    /**
     * The call the video surfaces are currently related to
     */
    private Call mPrimaryCall;

    /**
     * The {@link VideoCall} used to inform the video telephony layer of changes to the video
     * surfaces.
     */
    private VideoCall mVideoCall;

    /**
     * Determines if the current UI state represents a video call.
     */
    private int mCurrentVideoState;

    /**
     * Call's current state
     */
    private int mCurrentCallState = Call.State.INVALID;

    /**
     * Determines the device orientation (portrait/lanscape).
     */
    private int mDeviceOrientation;

    /**
     * Tracks the state of the preview surface negotiation with the telephony layer.
     */
    private int mPreviewSurfaceState = PreviewSurfaceState.NONE;

    /**
     * Determines whether the video surface is in full-screen mode.
     */
    private boolean mIsFullScreen = false;

    /**
     * Saves the audio mode which was selected prior to going into a video call.
     */
    private static int sPrevVideoAudioMode = AudioModeProvider.AUDIO_MODE_INVALID;

    private static boolean mIsVideoMode = false;

    /**
     * Stores the current call substate.
     */
    private int mCurrentCallSubstate;


    /** Handler which resets request state to NO_REQUEST after an interval. */
    private Handler mSessionModificationResetHandler;
    private static final long SESSION_MODIFICATION_RESET_DELAY_MS = 3000;

    /**
     * Initializes the presenter.
     *
     * @param context The current context.
     */
    public void init(Context context) {
        mContext = Preconditions.checkNotNull(context);
        mMinimumVideoDimension = mContext.getResources().getDimension(
                R.dimen.video_preview_small_dimension);
        mSessionModificationResetHandler = new Handler();
    }

    /**
     * Called when the user interface is ready to be used.
     *
     * @param ui The Ui implementation that is now ready to be used.
     */
    @Override
    public void onUiReady(VideoCallUi ui) {
        super.onUiReady(ui);
        Log.d(this, "onUiReady:");

        // Register for call state changes last
        InCallPresenter.getInstance().addListener(this);
        InCallPresenter.getInstance().addDetailsListener(this);
        InCallPresenter.getInstance().addIncomingCallListener(this);
        InCallPresenter.getInstance().addOrientationListener(this);
        // To get updates of video call details changes
        InCallPresenter.getInstance().addDetailsListener(this);

        // Register for surface and video events from {@link InCallVideoCallListener}s.
        InCallVideoCallListenerNotifier.getInstance().addSurfaceChangeListener(this);
        InCallVideoCallListenerNotifier.getInstance().addVideoEventListener(this);
        InCallVideoCallListenerNotifier.getInstance().addSessionModificationListener(this);
        mCurrentVideoState = VideoProfile.VideoState.AUDIO_ONLY;
        mCurrentCallState = Call.State.INVALID;
    }

    /**
     * Called when the user interface is no longer ready to be used.
     *
     * @param ui The Ui implementation that is no longer ready to be used.
     */
    @Override
    public void onUiUnready(VideoCallUi ui) {
        super.onUiUnready(ui);
        Log.d(this, "onUiUnready:");

        InCallPresenter.getInstance().removeListener(this);
        InCallPresenter.getInstance().removeDetailsListener(this);
        InCallPresenter.getInstance().removeIncomingCallListener(this);
        InCallPresenter.getInstance().removeOrientationListener(this);

        InCallVideoCallListenerNotifier.getInstance().removeSurfaceChangeListener(this);
        InCallVideoCallListenerNotifier.getInstance().removeVideoEventListener(this);
        InCallVideoCallListenerNotifier.getInstance().removeSessionModificationListener(this);
    }

    /**
     * Handles the creation of a surface in the {@link VideoCallFragment}.
     *
     * @param surface The surface which was created.
     */
    public void onSurfaceCreated(int surface) {
<<<<<<< HEAD
        if (DEBUG) {
            Log.i(TAG, "onSurfaceCreated: " + surface);
        }
        final VideoCallUi ui = getUi();
=======
        Log.d(this, "onSurfaceCreated surface=" + surface + " mVideoCall=" + mVideoCall);
        Log.d(this, "onSurfaceCreated PreviewSurfaceState=" + mPreviewSurfaceState);
        Log.d(this, "onSurfaceCreated presenter=" + this);
>>>>>>> 18c0feda

        final VideoCallUi ui = getUi();
        if (ui == null || mVideoCall == null) {
            Log.w(this, "onSurfaceCreated: Error bad state VideoCallUi=" + ui + " mVideoCall="
                    + mVideoCall);
            return;
        }

        // If the preview surface has just been created and we have already received camera
        // capabilities, but not yet set the surface, we will set the surface now.
        if (surface == VideoCallFragment.SURFACE_PREVIEW ) {
            if (mPreviewSurfaceState == PreviewSurfaceState.CAPABILITIES_RECEIVED) {
                mPreviewSurfaceState = PreviewSurfaceState.SURFACE_SET;
                mVideoCall.setPreviewSurface(ui.getPreviewVideoSurface());
            } else if (mPreviewSurfaceState == PreviewSurfaceState.NONE && isCameraRequired()){
                enableCamera(mVideoCall, true);
            }
        } else if (surface == VideoCallFragment.SURFACE_DISPLAY) {
            mVideoCall.setDisplaySurface(ui.getDisplayVideoSurface());
        }
    }

    /**
     * Handles structural changes (format or size) to a surface.
     *
     * @param surface The surface which changed.
     * @param format The new PixelFormat of the surface.
     * @param width The new width of the surface.
     * @param height The new height of the surface.
     */
    public void onSurfaceChanged(int surface, int format, int width, int height) {
        //Do stuff
    }

    /**
     * Handles the destruction of a surface in the {@link VideoCallFragment}.
     * Note: The surface is being released, that is, it is no longer valid.
     *
     * @param surface The surface which was destroyed.
     */
    public void onSurfaceReleased(int surface) {
        Log.d(this, "onSurfaceReleased: mSurfaceId=" + surface);
        if ( mVideoCall == null) {
            Log.w(this, "onSurfaceReleased: VideoCall is null. mSurfaceId=" +
                    surface);
            return;
        }

        if (surface == VideoCallFragment.SURFACE_DISPLAY) {
            mVideoCall.setDisplaySurface(null);
        } else if (surface == VideoCallFragment.SURFACE_PREVIEW) {
            mVideoCall.setPreviewSurface(null);
            enableCamera(mVideoCall, false);
        }
    }

    /**
     * Called by {@link VideoCallFragment} when the surface is detached from UI (TextureView).
     * Note: The surface will be cached by {@link VideoCallFragment}, so we don't immediately
     * null out incoming video surface.
     * @see VideoCallPresenter#onSurfaceReleased(int)
     *
     * @param surface The surface which was detached.
     */
    public void onSurfaceDestroyed(int surface) {
        Log.d(this, "onSurfaceDestroyed: mSurfaceId=" + surface);
        if (mVideoCall == null) {
            return;
        }

        final boolean isChangingConfigurations =
                InCallPresenter.getInstance().isChangingConfigurations();
        Log.d(this, "onSurfaceDestroyed: isChangingConfigurations=" + isChangingConfigurations);

        if (surface == VideoCallFragment.SURFACE_PREVIEW) {
            if (!isChangingConfigurations) {
                enableCamera(mVideoCall, false);
            } else {
                Log.w(this, "onSurfaceDestroyed: Activity is being destroyed due "
                        + "to configuration changes. Not closing the camera.");
            }
        }
    }

    private void toggleFullScreen() {
        mIsFullScreen = !mIsFullScreen;
        InCallPresenter.getInstance().setFullScreenVideoState(mIsFullScreen);
    }

    /**
     * Handles clicks on the video surfaces by toggling full screen state.
     * Informs the {@link InCallPresenter} of the change so that it can inform the
     * {@link CallCardPresenter} of the change.
     *
     * @param surfaceId The video surface receiving the click.
     */
    public void onSurfaceClick(int surfaceId) {
        toggleFullScreen();
    }


    /**
     * Handles incoming calls.
     *
     * @param state The in call state.
     * @param call The call.
     */
    @Override
    public void onIncomingCall(InCallPresenter.InCallState oldState,
            InCallPresenter.InCallState newState, Call call) {
        // same logic should happen as with onStateChange()
        onStateChange(oldState, newState, CallList.getInstance());
    }

    /**
     * Handles state changes (including incoming calls)
     *
     * @param newState The in call state.
     * @param callList The call list.
     */
    @Override
    public void onStateChange(InCallPresenter.InCallState oldState,
            InCallPresenter.InCallState newState, CallList callList) {
        Log.d(this, "onStateChange oldState" + oldState + " newState=" + newState +
                " isVideoMode=" + isVideoMode());

        if (newState == InCallPresenter.InCallState.NO_CALLS) {
            updateAudioMode(false);

            if (isVideoMode()) {
                exitVideoMode();
            }

            cleanupSurfaces();
        }

        // Determine the primary active call).
        Call primary = null;
        if (newState == InCallPresenter.InCallState.INCOMING) {
            // We don't want to replace active video call (primary call)
            // with a waiting call, since user may choose to ignore/decline the waiting call and
            // this should have no impact on current active video call, that is, we should not
            // change the camera or UI unless the waiting VT call becomes active.
            primary = callList.getActiveCall();
            if (!CallUtils.isActiveVideoCall(primary)) {
                primary = callList.getIncomingCall();
            }
        } else if (newState == InCallPresenter.InCallState.OUTGOING) {
            primary = callList.getOutgoingCall();
        } else if (newState == InCallPresenter.InCallState.PENDING_OUTGOING) {
            primary = callList.getPendingOutgoingCall();
        } else if (newState == InCallPresenter.InCallState.INCALL) {
            primary = callList.getActiveCall();
        }

        final boolean primaryChanged = !Objects.equals(mPrimaryCall, primary);
        Log.d(this, "onStateChange primaryChanged=" + primaryChanged);
        Log.d(this, "onStateChange primary= " + primary);
        Log.d(this, "onStateChange mPrimaryCall = " + mPrimaryCall);
        if (primaryChanged) {
            onPrimaryCallChanged(primary);
        } else if(mPrimaryCall!=null) {
            updateVideoCall(primary);
        }
        updateCallCache(primary);
    }

    private void checkForVideoStateChange(Call call) {
        final boolean isVideoCall = CallUtils.isVideoCall(call);
        final boolean hasVideoStateChanged = mCurrentVideoState != call.getVideoState();

        Log.d(this, "checkForVideoStateChange: isVideoCall= " + isVideoCall
                + " hasVideoStateChanged=" +
                hasVideoStateChanged + " isVideoMode=" + isVideoMode());

        if (!hasVideoStateChanged) { return;}

        updateCameraSelection(call);

        if (isVideoCall) {
            enterVideoMode(call.getVideoCall(), call.getVideoState());
        } else if (isVideoMode()) {
            exitVideoMode();
        }
    }

    private void checkForCallStateChange(Call call) {
        final boolean isVideoCall = CallUtils.isVideoCall(call);
        final boolean hasCallStateChanged = mCurrentCallState != call.getState();

        Log.d(this, "checkForCallStateChange: isVideoCall= " + isVideoCall
                + " hasCallStateChanged=" +
                hasCallStateChanged + " isVideoMode=" + isVideoMode());

        if (!hasCallStateChanged) { return; }

        final InCallCameraManager cameraManager = InCallPresenter.getInstance().
                getInCallCameraManager();

        String prevCameraId = cameraManager.getActiveCameraId();

        updateCameraSelection(call);

        String newCameraId = cameraManager.getActiveCameraId();

        if (!Objects.equals(prevCameraId, newCameraId) && CallUtils.isActiveVideoCall(call)) {
            enableCamera(call.getVideoCall(), true);
        }
    }

    private void checkForCallSubstateChange(Call call) {
        if (mCurrentCallSubstate != call.getCallSubstate()) {
            VideoCallUi ui = getUi();
            if (ui == null) {
                Log.e(this, "Error VideoCallUi is null. Return.");
                return;
            }
            mCurrentCallSubstate = call.getCallSubstate();
            // Display a call substate changed message on UI.
            ui.showCallSubstateChanged(mCurrentCallSubstate);
        }
    }

    private void cleanupSurfaces() {
        final VideoCallUi ui = getUi();
        if (ui == null) {
            Log.w(this, "cleanupSurfaces");
            return;
        }
        ui.cleanupSurfaces();
    }

    private void onPrimaryCallChanged(Call newPrimaryCall) {
        final boolean isVideoCall = CallUtils.isVideoCall(newPrimaryCall);
        final boolean isVideoMode = isVideoMode();

        Log.d(this, "onPrimaryCallChanged: isVideoCall=" + isVideoCall + " isVideoMode="
                + isVideoMode);

        if (!isVideoCall && isVideoMode) {
            // Terminate video mode if new primary call is not a video call
            // and we are currently in video mode.
            Log.d(this, "onPrimaryCallChanged: Exiting video mode...");
            exitVideoMode();
        } else if (isVideoCall) {
            Log.d(this, "onPrimaryCallChanged: Entering video mode...");

            updateCameraSelection(newPrimaryCall);
            enterVideoMode(newPrimaryCall.getVideoCall(), newPrimaryCall.getVideoState());
        }
    }

    private boolean isVideoMode() {
        return mIsVideoMode;
    }

    private void updateCallCache(Call call) {
        if (call == null) {
            mCurrentVideoState = VideoProfile.VideoState.AUDIO_ONLY;
            mCurrentCallSubstate = Connection.SUBSTATE_NONE;
            mCurrentCallState = Call.State.INVALID;
            mVideoCall = null;
            mPrimaryCall = null;
        } else {
            mCurrentVideoState = call.getVideoState();
            mCurrentCallSubstate = call.getCallSubstate();
            mVideoCall = call.getVideoCall();
            mCurrentCallState = call.getState();
            mPrimaryCall = call;
        }
    }

    /**
     * Handles changes to the details of the call.  The {@link VideoCallPresenter} is interested in
     * changes to the video state.
     *
     * @param call The call for which the details changed.
     * @param details The new call details.
     */
    @Override
    public void onDetailsChanged(Call call, android.telecom.Call.Details details) {
        Log.d(this, " onDetailsChanged call=" + call + " details=" + details + " mPrimaryCall="
                + mPrimaryCall);
        // If the details change is not for the currently active call no update is required.
        if (!call.equals(mPrimaryCall)) {
            Log.d(this," onDetailsChanged: Details not for current active call so returning. ");
            return;
        }

        updateVideoCall(call);
        checkForCallSubstateChange(call);

        updateCallCache(call);
    }

    private void updateVideoCall(Call call) {
        checkForVideoCallChange(call);
        checkForVideoStateChange(call);
        checkForCallStateChange(call);
    }

    /**
     * Checks for a change to the video call and changes it if required.
     */
    private void checkForVideoCallChange(Call call) {
        final VideoCall videoCall = call.getTelecommCall().getVideoCall();
        Log.d(this, "checkForVideoCallChange: videoCall=" + videoCall + " mVideoCall="
                + mVideoCall);
        if (!Objects.equals(videoCall, mVideoCall)) {
            changeVideoCall(call);
        }
    }

    /**
     * Handles a change to the video call. Sets the surfaces on the previous call to null and sets
     * the surfaces on the new video call accordingly.
     *
     * @param videoCall The new video call.
     */
    private void changeVideoCall(Call call) {
        final VideoCall videoCall = call.getTelecommCall().getVideoCall();
        Log.d(this, "changeVideoCall to videoCall=" + videoCall + " mVideoCall=" + mVideoCall);
        // Null out the surfaces on the previous video call.
        if (mVideoCall != null) {
            // Log.d(this, "Null out the surfaces on the previous video call.");
            // mVideoCall.setDisplaySurface(null);
            // mVideoCall.setPreviewSurface(null);
        }

        final boolean hasChanged = mVideoCall == null && videoCall != null;

        mVideoCall = videoCall;
        if (mVideoCall == null || call == null) {
            Log.d(this, "Video call or primary call is null. Return");
            return;
        }

        if (CallUtils.isVideoCall(call) && hasChanged) {
            enterVideoMode(call.getVideoCall(), call.getVideoState());
        }
    }

    private static boolean isCameraRequired(int videoState) {
        return VideoProfile.VideoState.isBidirectional(videoState) ||
                VideoProfile.VideoState.isTransmissionEnabled(videoState);
    }

    private boolean isCameraRequired() {
        return mPrimaryCall != null ? isCameraRequired(mPrimaryCall.getVideoState()) : false;
    }

    /**
     * Enters video mode by showing the video surfaces and making other adjustments (eg. audio).
     * TODO(vt): Need to adjust size and orientation of preview surface here.
     */
<<<<<<< HEAD
    private void enterVideoMode() {
        if (DEBUG) {
            Log.i(TAG, "enterVideoMode");
        }
=======
    private void enterVideoMode(VideoCall videoCall, int newVideoState) {
        Log.d(this, "enterVideoMode videoCall= " + videoCall + " videoState: " + newVideoState);
>>>>>>> 18c0feda
        VideoCallUi ui = getUi();
        if (ui == null) {
            Log.e(this, "Error VideoCallUi is null so returning");
            return;
        }

        showVideoUi(newVideoState);
        InCallPresenter.getInstance().setInCallAllowsOrientationChange(true);

        // Communicate the current camera to telephony and make a request for the camera
        // capabilities.
        if (videoCall != null) {
            if (ui.isDisplayVideoSurfaceCreated()) {
                Log.d(this, "Calling setDisplaySurface with " + ui.getDisplayVideoSurface());
                videoCall.setDisplaySurface(ui.getDisplayVideoSurface());
            }

            final int rotation = ui.getCurrentRotation();
            if (rotation != VideoCallFragment.ORIENTATION_UNKNOWN) {
                videoCall.setDeviceOrientation(InCallPresenter.toRotationAngle(rotation));
            }

            enableCamera(videoCall, isCameraRequired(newVideoState));
        }
        mCurrentVideoState = newVideoState;
        updateAudioMode(true);

        mIsVideoMode = true;
    }

    //TODO: Move this into Telecom. InCallUI should not be this close to audio functionality.
    private void updateAudioMode(boolean enableSpeaker) {
        if (!isSpeakerEnabledForVideoCalls()) {
            Log.d(this, "Speaker is disabled. Can't update audio mode");
            return;
        }

        final TelecomAdapter telecomAdapter = TelecomAdapter.getInstance();
        final boolean isPrevAudioModeValid =
            sPrevVideoAudioMode != AudioModeProvider.AUDIO_MODE_INVALID;

        Log.d(this, "Is previous audio mode valid = " + isPrevAudioModeValid + " enableSpeaker is "
            + enableSpeaker);

        // Set audio mode to previous mode if enableSpeaker is false.
        if (isPrevAudioModeValid && !enableSpeaker) {
            telecomAdapter.setAudioRoute(sPrevVideoAudioMode);
            sPrevVideoAudioMode = AudioModeProvider.AUDIO_MODE_INVALID;
            return;
        }

        int currentAudioMode = AudioModeProvider.getInstance().getAudioMode();

        // Set audio mode to speaker if enableSpeaker is true and bluetooth or headset are not
        // connected and it's a video call.
        if (!isAudioRouteEnabled(currentAudioMode,
            AudioState.ROUTE_BLUETOOTH | AudioState.ROUTE_WIRED_HEADSET) &&
            !isPrevAudioModeValid && enableSpeaker && CallUtils.isVideoCall(mPrimaryCall)) {
            sPrevVideoAudioMode = currentAudioMode;

            Log.d(this, "Routing audio to speaker");
            telecomAdapter.setAudioRoute(AudioState.ROUTE_SPEAKER);
        }
    }

    private static boolean isSpeakerEnabledForVideoCalls() {
        return (SystemProperties.getInt(TelephonyProperties.PROPERTY_VIDEOCALL_AUDIO_OUTPUT,
                PhoneConstants.AUDIO_OUTPUT_DEFAULT) ==
                PhoneConstants.AUDIO_OUTPUT_ENABLE_SPEAKER);
    }

    private void enableCamera(VideoCall videoCall, boolean isCameraRequired) {
        Log.d(this, "enableCamera: VideoCall=" + videoCall + " enabling=" + isCameraRequired);
        if (videoCall == null) {
            Log.w(this, "enableCamera: VideoCall is null.");
            return;
        }

        if (isCameraRequired) {
            InCallCameraManager cameraManager = InCallPresenter.getInstance().
                    getInCallCameraManager();
<<<<<<< HEAD
            mVideoCall.setCamera(cameraManager.getActiveCameraId());
            mVideoCall.requestCameraCapabilities();
            if (DEBUG) {
                Log.i(TAG, "isDisplayVideoSurfacedCreated: " + ui.isDisplayVideoSurfaceCreated());
            }
            if (ui.isDisplayVideoSurfaceCreated()) {
                mVideoCall.setDisplaySurface(ui.getDisplayVideoSurface());
            }
=======
            videoCall.setCamera(cameraManager.getActiveCameraId());
            mPreviewSurfaceState = PreviewSurfaceState.CAMERA_SET;

            videoCall.requestCameraCapabilities();
        } else {
            mPreviewSurfaceState = PreviewSurfaceState.NONE;
            videoCall.setCamera(null);
>>>>>>> 18c0feda
        }
    }

    /**
     * Exits video mode by hiding the video surfaces and making other adjustments (eg. audio).
     */
    private void exitVideoMode() {
        Log.d(this, "exitVideoMode");

        InCallPresenter.getInstance().setInCallAllowsOrientationChange(false);

        showVideoUi(VideoProfile.VideoState.AUDIO_ONLY);
        enableCamera(mVideoCall, false);

        Log.d(this, "exitVideoMode mIsFullScreen: " + mIsFullScreen);
        if (mIsFullScreen) {
            toggleFullScreen();
        }

        mIsVideoMode = false;
    }

    /**
     * Show video Ui depends on video state.
     */
    private void showVideoUi(int videoState) {
        VideoCallUi ui = getUi();
        if (ui == null) {
            Log.e(this, "showVideoUi, VideoCallUi is null returning");
            return;
        }

        if (VideoProfile.VideoState.isBidirectional(videoState)) {
            ui.showVideoViews(true, true);
        } else if (VideoProfile.VideoState.isTransmissionEnabled(videoState)) {
            ui.showVideoViews(true, false);
        } else if (VideoProfile.VideoState.isReceptionEnabled(videoState)) {
            ui.showVideoViews(false, true);
        } else {
            ui.hideVideoUi();
        }

        InCallPresenter.getInstance().enableScreenTimeout(
                VideoProfile.VideoState.isAudioOnly(videoState));
    }

    /**
     * Handles peer video pause state changes.
     *
     * @param call The call which paused or un-pausedvideo transmission.
     * @param paused {@code True} when the video transmission is paused, {@code false} when video
     *               transmission resumes.
     */
    @Override
    public void onPeerPauseStateChanged(Call call, boolean paused) {
        if (!call.equals(mPrimaryCall)) {
            return;
        }

        // TODO(vt): Show/hide the peer contact photo.
    }

    /**
     * Handles peer video dimension changes.
     *
     * @param call The call which experienced a peer video dimension change.
     * @param width The new peer video width .
     * @param height The new peer video height.
     */
    @Override
    public void onUpdatePeerDimensions(Call call, int width, int height) {
        Log.d(this, "onUpdatePeerDimensions: width= " + width + " height= " + height);
        VideoCallUi ui = getUi();
        if (ui == null) {
            Log.e(this, "VideoCallUi is null. Bail out");
            return;
        }
        if (!call.equals(mPrimaryCall)) {
            Log.e(this, "Current call is not equal to primary call. Bail out");
            return;
        }

        // Change size of display surface to match the peer aspect ratio
        if (width > 0 && height > 0) {
            setDisplayVideoSize(width, height);
        }
    }

    /**
     * Handles any video quality changes in the call.
     *
     * @param call The call which experienced a video quality change.
     * @param videoQuality The new video call quality.
     */
    @Override
    public void onVideoQualityChanged(Call call, int videoQuality) {
        if (!call.equals(mPrimaryCall)) {
            return;
        }

        VideoCallUi ui = getUi();
        if (ui == null) {
            Log.e(this, "Error VideoCallUi is null. Return.");
            return;
        }

        // Display a video quality changed message on UI.
        ui.showVideoQualityChanged(videoQuality);
    }

    /**
     * Handles a change to the dimensions of the local camera.  Receiving the camera capabilities
     * triggers the creation of the video
     *
     * @param call The call which experienced the camera dimension change.
     * @param width The new camera video width.
     * @param height The new camera video height.
     */
    @Override
    public void onCameraDimensionsChange(Call call, int width, int height) {
        Log.d(this, "onCameraDimensionsChange call=" + call + " width=" + width + " height="
                + height);
        VideoCallUi ui = getUi();
        if (ui == null) {
            Log.e(this, "onCameraDimensionsChange ui is null");
            return;
        }

        if (!call.equals(mPrimaryCall)) {
            Log.e(this, "Call is not primary call");
            return;
        }

        mPreviewSurfaceState = PreviewSurfaceState.CAPABILITIES_RECEIVED;
        ui.setPreviewSurfaceSize(width, height);

        // Configure the preview surface to the correct aspect ratio.
        float aspectRatio = 1.0f;
        if (width > 0 && height > 0) {
            aspectRatio = (float) width / (float) height;
        }
        setPreviewSize(mDeviceOrientation, aspectRatio);

        // Check if the preview surface is ready yet; if it is, set it on the {@code VideoCall}.
        // If it not yet ready, it will be set when when creation completes.
        if (ui.isPreviewVideoSurfaceCreated()) {
            mPreviewSurfaceState = PreviewSurfaceState.SURFACE_SET;
            mVideoCall.setPreviewSurface(ui.getPreviewVideoSurface());
        }
    }

    /**
     * Called when call session event is raised.
     *
     * @param event The call session event.
     */
    @Override
    public void onCallSessionEvent(int event) {
        Log.d(this, "onCallSessionEvent event =" + event);
        VideoCallUi ui = getUi();
        if (ui == null) {
            Log.e(this, "onCallSessionEvent: VideoCallUi is null");
            return;
        }
        ui.displayCallSessionEvent(event);
    }

    /**
     * Handles a change to the call data usage
     *
     * @param dataUsage call data usage value
     */
    @Override
    public void onCallDataUsageChange(long dataUsage) {
        Log.d(this, "onCallDataUsageChange dataUsage=" + dataUsage);
        VideoCallUi ui = getUi();
        if (ui == null) {
            Log.e(this, "onCallDataUsageChange: VideoCallUi is null");
            return;
        }
        ui.setCallDataUsage(mContext, dataUsage);
    }

    /**
     * Handles changes to the device orientation.
     * See: {@link Configuration.ORIENTATION_LANDSCAPE}, {@link Configuration.ORIENTATION_PORTRAIT}
     * @param orientation The device orientation.
     */
    @Override
    public void onDeviceOrientationChanged(int orientation) {
        Log.d(this, "onDeviceOrientationChanged: orientation=" + orientation);
        mDeviceOrientation = orientation;
    }

    @Override
    public void onUpgradeToVideoRequest(Call call, int videoState) {
        Log.d(this, "onUpgradeToVideoRequest call = " + call + " new video state = " + videoState);
        if (mPrimaryCall == null || !Call.areSame(mPrimaryCall, call)) {
            Log.w(this, "UpgradeToVideoRequest received for non-primary call");
        }

        if (call == null) {
            return;
        }

        call.setSessionModificationTo(videoState);
    }

    @Override
    public void onUpgradeToVideoSuccess(Call call) {
        Log.d(this, "onUpgradeToVideoSuccess call=" + call);
        if (mPrimaryCall == null || !Call.areSame(mPrimaryCall, call)) {
            Log.w(this, "UpgradeToVideoSuccess received for non-primary call");
        }

        if (call == null) {
            return;
        }

        call.setSessionModificationState(Call.SessionModificationState.NO_REQUEST);
    }

    @Override
    public void onUpgradeToVideoFail(int status, Call call) {
        Log.d(this, "onUpgradeToVideoFail call=" + call);
        if (mPrimaryCall == null || !Call.areSame(mPrimaryCall, call)) {
            Log.w(this, "UpgradeToVideoFail received for non-primary call");
        }

        if (call == null) {
            return;
        }

        if (status == VideoProvider.SESSION_MODIFY_REQUEST_TIMED_OUT) {
            call.setSessionModificationState(
                    Call.SessionModificationState.UPGRADE_TO_VIDEO_REQUEST_TIMED_OUT);
        } else {
            call.setSessionModificationState(Call.SessionModificationState.REQUEST_FAILED);

            final Call modifyCall = call;
            // Start handler to change state from REQUEST_FAILED to NO_REQUEST after an interval.
            mSessionModificationResetHandler.postDelayed(new Runnable() {
                @Override
                public void run() {
                    if (modifyCall != null) {
                        modifyCall
                            .setSessionModificationState(Call.SessionModificationState.NO_REQUEST);
                    }
                }
            }, SESSION_MODIFICATION_RESET_DELAY_MS);
        }
    }

    @Override
    public void onDowngradeToAudio(Call call) {
        // exit video mode
        exitVideoMode();
    }

    /**
     * Sets the preview surface size based on the current device orientation.
     * See: {@link Configuration.ORIENTATION_LANDSCAPE}, {@link Configuration.ORIENTATION_PORTRAIT}
     *
     * @param orientation The device orientation.
     * @param aspectRatio The aspect ratio of the camera (width / height).
     */
    private void setPreviewSize(int orientation, float aspectRatio) {
        VideoCallUi ui = getUi();
        if (ui == null) {
            return;
        }

        int height;
        int width;

        if (orientation == Configuration.ORIENTATION_LANDSCAPE) {
            width = (int) (mMinimumVideoDimension * aspectRatio);
            height = (int) mMinimumVideoDimension;
        } else {
            width = (int) mMinimumVideoDimension;
            height = (int) (mMinimumVideoDimension * aspectRatio);
        }
        ui.setPreviewSize(width, height);
    }

    /**
     * Sets the display video surface size based on peer width and height
     *
     * @param width peer width
     * @param height peer height
     */

    private void setDisplayVideoSize(int width, int height) {
        Log.d(this, "setDisplayVideoSize:Received peer width=" + width + " peer height=" + height);
        VideoCallUi ui = getUi();
        if (ui == null) {
            return;
        }

        // Get current display size
        Point size = ui.getScreenSize();
        Log.d("VideoCallPresenter", "setDisplayVideoSize: windowmgr width=" + size.x
                + " windowmgr height=" + size.y);
        if (size.y * width > size.x * height) {
            // current display height is too much. Correct it
            size.y = (int) (size.x * height / width);
        } else if (size.y * width < size.x * height) {
            // current display width is too much. Correct it
            size.x = (int) (size.y * width / height);
        }
        ui.setDisplayVideoSize(size.x, size.y);
    }

    private static boolean isAudioRouteEnabled(int audioRoute, int audioRouteMask) {
        return ((audioRoute & audioRouteMask) != 0);
    }

    private static void updateCameraSelection(Call call) {
        Log.d(TAG, "updateCameraSelection: call=" + call);
        Log.d(TAG, "updateCameraSelection: call=" + toSimpleString(call));

        final Call activeCall = CallList.getInstance().getActiveCall();
        int cameraDir = Call.VideoSettings.CAMERA_DIRECTION_UNKNOWN;

        // this function should never be called with null call object, however if it happens we
        // should handle it gracefully.
        if (call == null) {
            cameraDir = Call.VideoSettings.CAMERA_DIRECTION_UNKNOWN;
            com.android.incallui.Log.e(TAG, "updateCameraSelection: Call object is null."
                    + " Setting camera direction to default value (CAMERA_DIRECTION_UNKNOWN)");
        }

        // Clear camera direction if this is not a video call.
        else if (CallUtils.isAudioCall(call)) {
            cameraDir = Call.VideoSettings.CAMERA_DIRECTION_UNKNOWN;
            call.getVideoSettings().setCameraDir(cameraDir);
        }

        // If this is a waiting video call, default to active call's camera,
        // since we don't want to change the current camera for waiting call
        // without user's permission.
        else if (CallUtils.isVideoCall(activeCall) && CallUtils.isIncomingVideoCall(call)) {
            cameraDir = activeCall.getVideoSettings().getCameraDir();
        }

        // Infer the camera direction from the video state and store it,
        // if this is an outgoing video call.
        else if (CallUtils.isOutgoingVideoCall(call) && !isCameraDirectionSet(call) ) {
            cameraDir = toCameraDirection(call.getVideoState());
            call.getVideoSettings().setCameraDir(cameraDir);
        }

        // Use the stored camera dir if this is an outgoing video call for which camera direction
        // is set.
        else if (CallUtils.isOutgoingVideoCall(call)) {
            cameraDir = call.getVideoSettings().getCameraDir();
        }

        // Infer the camera direction from the video state and store it,
        // if this is an active video call and camera direction is not set.
        else if (CallUtils.isActiveVideoCall(call) && !isCameraDirectionSet(call)) {
            cameraDir = toCameraDirection(call.getVideoState());
            call.getVideoSettings().setCameraDir(cameraDir);
        }

        // Use the stored camera dir if this is an active video call for which camera direction
        // is set.
        else if (CallUtils.isActiveVideoCall(call)) {
            cameraDir = call.getVideoSettings().getCameraDir();
        }

        // For all other cases infer the camera direction but don't store it in the call object.
        else {
            cameraDir = toCameraDirection(call.getVideoState());
        }

        com.android.incallui.Log.d(TAG, "updateCameraSelection: Setting camera direction to " +
                cameraDir + " Call=" + call);
        final InCallCameraManager cameraManager = InCallPresenter.getInstance().
                getInCallCameraManager();
        cameraManager.setUseFrontFacingCamera(cameraDir ==
                Call.VideoSettings.CAMERA_DIRECTION_FRONT_FACING);
    }

    private static int toCameraDirection(int videoState) {
        return VideoProfile.VideoState.isTransmissionEnabled(videoState) &&
                !VideoProfile.VideoState.isBidirectional(videoState)
                ? Call.VideoSettings.CAMERA_DIRECTION_BACK_FACING
                : Call.VideoSettings.CAMERA_DIRECTION_FRONT_FACING;
    }

    private static boolean isCameraDirectionSet(Call call) {
        return CallUtils.isVideoCall(call) && call.getVideoSettings().getCameraDir()
                    != Call.VideoSettings.CAMERA_DIRECTION_UNKNOWN;
    }

    private static String toSimpleString(Call call) {
        return call == null ? null : call.toSimpleString();
    }

    /**
     * Defines the VideoCallUI interactions.
     */
    public interface VideoCallUi extends Ui {
        void showVideoViews(boolean showPreview, boolean showIncoming);
        void hideVideoUi();
        void showVideoQualityChanged(int videoQuality);
        boolean isDisplayVideoSurfaceCreated();
        boolean isPreviewVideoSurfaceCreated();
        Surface getDisplayVideoSurface();
        Surface getPreviewVideoSurface();
        int getCurrentRotation();
        void setPreviewSize(int width, int height);
        void setPreviewSurfaceSize(int width, int height);
        void setDisplayVideoSize(int width, int height);
        void setCallDataUsage(Context context, long dataUsage);
        void displayCallSessionEvent(int event);
        Point getScreenSize();
        void cleanupSurfaces();
        boolean isActivityRestart();
        void showCallSubstateChanged(int callSubstate);
    }
}<|MERGE_RESOLUTION|>--- conflicted
+++ resolved
@@ -238,16 +238,9 @@
      * @param surface The surface which was created.
      */
     public void onSurfaceCreated(int surface) {
-<<<<<<< HEAD
-        if (DEBUG) {
-            Log.i(TAG, "onSurfaceCreated: " + surface);
-        }
-        final VideoCallUi ui = getUi();
-=======
         Log.d(this, "onSurfaceCreated surface=" + surface + " mVideoCall=" + mVideoCall);
         Log.d(this, "onSurfaceCreated PreviewSurfaceState=" + mPreviewSurfaceState);
         Log.d(this, "onSurfaceCreated presenter=" + this);
->>>>>>> 18c0feda
 
         final VideoCallUi ui = getUi();
         if (ui == null || mVideoCall == null) {
@@ -603,15 +596,8 @@
      * Enters video mode by showing the video surfaces and making other adjustments (eg. audio).
      * TODO(vt): Need to adjust size and orientation of preview surface here.
      */
-<<<<<<< HEAD
-    private void enterVideoMode() {
-        if (DEBUG) {
-            Log.i(TAG, "enterVideoMode");
-        }
-=======
     private void enterVideoMode(VideoCall videoCall, int newVideoState) {
         Log.d(this, "enterVideoMode videoCall= " + videoCall + " videoState: " + newVideoState);
->>>>>>> 18c0feda
         VideoCallUi ui = getUi();
         if (ui == null) {
             Log.e(this, "Error VideoCallUi is null so returning");
@@ -693,16 +679,6 @@
         if (isCameraRequired) {
             InCallCameraManager cameraManager = InCallPresenter.getInstance().
                     getInCallCameraManager();
-<<<<<<< HEAD
-            mVideoCall.setCamera(cameraManager.getActiveCameraId());
-            mVideoCall.requestCameraCapabilities();
-            if (DEBUG) {
-                Log.i(TAG, "isDisplayVideoSurfacedCreated: " + ui.isDisplayVideoSurfaceCreated());
-            }
-            if (ui.isDisplayVideoSurfaceCreated()) {
-                mVideoCall.setDisplaySurface(ui.getDisplayVideoSurface());
-            }
-=======
             videoCall.setCamera(cameraManager.getActiveCameraId());
             mPreviewSurfaceState = PreviewSurfaceState.CAMERA_SET;
 
@@ -710,7 +686,6 @@
         } else {
             mPreviewSurfaceState = PreviewSurfaceState.NONE;
             videoCall.setCamera(null);
->>>>>>> 18c0feda
         }
     }
 
