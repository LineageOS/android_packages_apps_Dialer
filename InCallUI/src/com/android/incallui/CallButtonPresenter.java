/*
 * Copyright (C) 2013 The Android Open Source Project
 *
 * Licensed under the Apache License, Version 2.0 (the "License");
 * you may not use this file except in compliance with the License.
 * You may obtain a copy of the License at
 *
 *      http://www.apache.org/licenses/LICENSE-2.0
 *
 * Unless required by applicable law or agreed to in writing, software
 * distributed under the License is distributed on an "AS IS" BASIS,
 * WITHOUT WARRANTIES OR CONDITIONS OF ANY KIND, either express or implied.
 * See the License for the specific language governing permissions and
 * limitations under the License
 */

package com.android.incallui;

import static com.android.incallui.CallButtonFragment.Buttons.BUTTON_ADD_CALL;
import static com.android.incallui.CallButtonFragment.Buttons.BUTTON_AUDIO;
import static com.android.incallui.CallButtonFragment.Buttons.BUTTON_DIALPAD;
import static com.android.incallui.CallButtonFragment.Buttons.BUTTON_DOWNGRADE_TO_AUDIO;
import static com.android.incallui.CallButtonFragment.Buttons.BUTTON_HOLD;
import static com.android.incallui.CallButtonFragment.Buttons.BUTTON_MERGE;
import static com.android.incallui.CallButtonFragment.Buttons.BUTTON_MUTE;
import static com.android.incallui.CallButtonFragment.Buttons.BUTTON_PAUSE_VIDEO;
import static com.android.incallui.CallButtonFragment.Buttons.BUTTON_SWAP;
import static com.android.incallui.CallButtonFragment.Buttons.BUTTON_SWITCH_CAMERA;
import static com.android.incallui.CallButtonFragment.Buttons.BUTTON_TRANSFER_ASSURED;
import static com.android.incallui.CallButtonFragment.Buttons.BUTTON_TRANSFER_BLIND;
import static com.android.incallui.CallButtonFragment.Buttons.BUTTON_TRANSFER_CONSULTATIVE;
import static com.android.incallui.CallButtonFragment.Buttons.BUTTON_UPGRADE_TO_VIDEO;
import static com.android.incallui.CallButtonFragment.Buttons.BUTTON_RECORD;
import static com.android.incallui.CallButtonFragment.Buttons.BUTTON_RXTX_VIDEO_CALL;
import static com.android.incallui.CallButtonFragment.Buttons.BUTTON_RX_VIDEO_CALL;
import static com.android.incallui.CallButtonFragment.Buttons.BUTTON_VO_VIDEO_CALL;
import static com.android.incallui.CallButtonFragment.Buttons.BUTTON_ADD_PARTICIPANT;

import android.content.Context;
import android.os.Build;
import android.os.Bundle;
import android.telecom.CallAudioState;
import android.telecom.InCallService.VideoCall;
import android.telecom.PhoneAccount;
import android.telecom.PhoneAccountHandle;
import android.telecom.VideoProfile;
import android.widget.Toast;

import com.android.contacts.common.compat.CallSdkCompat;
import com.android.contacts.common.compat.SdkVersionOverride;
import com.android.dialer.util.PresenceHelper;
import com.android.dialer.compat.UserManagerCompat;
import com.android.incallui.AudioModeProvider.AudioModeListener;
import com.android.incallui.InCallCameraManager.Listener;
import com.android.incallui.InCallPresenter.CanAddCallListener;
import com.android.incallui.InCallPresenter.InCallDetailsListener;
import com.android.incallui.InCallPresenter.InCallState;
import com.android.incallui.InCallPresenter.InCallStateListener;
import com.android.incallui.InCallPresenter.IncomingCallListener;

import org.codeaurora.ims.utils.QtiImsExtUtils;

/**
 * Logic for call buttons.
 */
public class CallButtonPresenter extends Presenter<CallButtonPresenter.CallButtonUi>
        implements InCallStateListener, AudioModeListener, IncomingCallListener,
        InCallDetailsListener, CanAddCallListener, CallList.ActiveSubChangeListener, Listener {

    private static final String KEY_AUTOMATICALLY_MUTED = "incall_key_automatically_muted";
    private static final String KEY_PREVIOUS_MUTE_STATE = "incall_key_previous_mute_state";

    private Call mCall;
    private boolean mAutomaticallyMuted = false;
    private boolean mPreviousMuteState = false;
    private static final int MAX_PARTICIPANTS_LIMIT = 6;
    private boolean mEnhanceEnable = false;

    // NOTE: Capability constant definition has been duplicated to avoid bundling
    // the Dialer with Frameworks.
    private static final int CAPABILITY_ADD_PARTICIPANT = 0x02000000;

    public CallButtonPresenter() {
    }

    @Override
    public void onUiReady(CallButtonUi ui) {
        super.onUiReady(ui);

        mEnhanceEnable = ui.getContext().getResources().getBoolean(
                R.bool.config_enable_enhance_video_call_ui);
        AudioModeProvider.getInstance().addListener(this);

        // register for call state changes last
        final InCallPresenter inCallPresenter = InCallPresenter.getInstance();
        inCallPresenter.addListener(this);
        inCallPresenter.addIncomingCallListener(this);
        inCallPresenter.addDetailsListener(this);
        inCallPresenter.addCanAddCallListener(this);
        inCallPresenter.getInCallCameraManager().addCameraSelectionListener(this);
        CallList.getInstance().addActiveSubChangeListener(this);

        // Update the buttons state immediately for the current call
        onStateChange(InCallState.NO_CALLS, inCallPresenter.getInCallState(),
                CallList.getInstance());
    }

    @Override
    public void onUiUnready(CallButtonUi ui) {
        super.onUiUnready(ui);

        InCallPresenter.getInstance().removeListener(this);
        AudioModeProvider.getInstance().removeListener(this);
        InCallPresenter.getInstance().removeIncomingCallListener(this);
        InCallPresenter.getInstance().removeDetailsListener(this);
        InCallPresenter.getInstance().getInCallCameraManager().removeCameraSelectionListener(this);
        InCallPresenter.getInstance().removeCanAddCallListener(this);
        CallList.getInstance().removeActiveSubChangeListener(this);
    }

    @Override
    public void onStateChange(InCallState oldState, InCallState newState, CallList callList) {
        CallButtonUi ui = getUi();

        if (newState == InCallState.OUTGOING) {
            mCall = callList.getOutgoingCall();
        } else if (newState == InCallState.INCALL) {
            mCall = callList.getActiveOrBackgroundCall();

            // When connected to voice mail, automatically shows the dialpad.
            // (On previous releases we showed it when in-call shows up, before waiting for
            // OUTGOING.  We may want to do that once we start showing "Voice mail" label on
            // the dialpad too.)
            if (ui != null) {
                if (oldState == InCallState.OUTGOING && mCall != null) {
                    if (CallerInfoUtils.isVoiceMailNumber(ui.getContext(), mCall)) {
                        ui.displayDialpad(true /* show */, true /* animate */);
                    }
                }
            }
        } else if (newState == InCallState.INCOMING) {
            if (ui != null) {
                ui.displayDialpad(false /* show */, true /* animate */);
            }
            mCall = callList.getIncomingCall();
        } else {
            mCall = null;
        }
        updateUi(newState, mCall);
    }

    /**
     * Updates the user interface in response to a change in the details of a call.
     * Currently handles changes to the call buttons in response to a change in the details for a
     * call.  This is important to ensure changes to the active call are reflected in the available
     * buttons.
     *
     * @param call The active call.
     * @param details The call details.
     */
    @Override
    public void onDetailsChanged(Call call, android.telecom.Call.Details details) {
        // Only update if the changes are for the currently active call
        if (getUi() != null && call != null && call.equals(mCall)) {
            updateButtonsState(call);
        }
    }

    @Override
    public void onIncomingCall(InCallState oldState, InCallState newState, Call call) {
        onStateChange(oldState, newState, CallList.getInstance());
    }

    @Override
    public void onCanAddCallChanged(boolean canAddCall) {
        if (getUi() != null && mCall != null) {
            updateButtonsState(mCall);
        }
    }

    @Override
    public void onAudioMode(int mode) {
        if (getUi() != null) {
            getUi().setAudio(mode);
        }
    }

    @Override
    public void onSupportedAudioMode(int mask) {
        if (getUi() != null) {
            getUi().setSupportedAudio(mask);
        }
    }

    @Override
    public void onMute(boolean muted) {
        if (getUi() != null && !mAutomaticallyMuted) {
            getUi().setMute(muted);
        }
    }

    public int getAudioMode() {
        return AudioModeProvider.getInstance().getAudioMode();
    }

    public int getSupportedAudio() {
        return AudioModeProvider.getInstance().getSupportedModes();
    }

    public void setAudioMode(int mode) {

        // TODO: Set a intermediate state in this presenter until we get
        // an update for onAudioMode().  This will make UI response immediate
        // if it turns out to be slow

        Log.d(this, "Sending new Audio Mode: " + CallAudioState.audioRouteToString(mode));
        TelecomAdapter.getInstance().setAudioRoute(mode);
    }

    /**
     * Function assumes that bluetooth is not supported.
     */
    public void toggleSpeakerphone() {
        // this function should not be called if bluetooth is available
        if (0 != (CallAudioState.ROUTE_BLUETOOTH & getSupportedAudio())) {

            // It's clear the UI is wrong, so update the supported mode once again.
            Log.e(this, "toggling speakerphone not allowed when bluetooth supported.");
            getUi().setSupportedAudio(getSupportedAudio());
            return;
        }

        int newMode = CallAudioState.ROUTE_SPEAKER;

        // if speakerphone is already on, change to wired/earpiece
        if (getAudioMode() == CallAudioState.ROUTE_SPEAKER) {
            newMode = CallAudioState.ROUTE_WIRED_OR_EARPIECE;
        }

        setAudioMode(newMode);
    }

    public void muteClicked(boolean checked) {
        Log.d(this, "turning on mute: " + checked);
        TelecomAdapter.getInstance().mute(checked);
    }

    public void holdClicked(boolean checked) {
        if (mCall == null) {
            return;
        }
        if (checked) {
            Log.i(this, "Putting the call on hold: " + mCall);
            TelecomAdapter.getInstance().holdCall(mCall.getId());
        } else {
            Log.i(this, "Removing the call from hold: " + mCall);
            TelecomAdapter.getInstance().unholdCall(mCall.getId());
        }
    }

    public void swapClicked() {
        if (mCall == null) {
            return;
        }

        Log.i(this, "Swapping the call: " + mCall);
        TelecomAdapter.getInstance().swap(mCall.getId());
    }

    public void mergeClicked() {
        if (getUi().getContext().getResources().getBoolean(
                R.bool.add_multi_participants_enabled)){
            int participantsCount = 0;
            if (mCall.isConferenceCall()) {
                participantsCount = mCall.getChildCallIds().size();
            } else {
                Call backgroundCall = CallList.getInstance().getBackgroundCall();
                if (backgroundCall != null && backgroundCall.isConferenceCall()) {
                    participantsCount = backgroundCall.getChildCallIds().size();
                }
            }
            Log.i(this, "Number of participantsCount is " + participantsCount);
            if (participantsCount >= MAX_PARTICIPANTS_LIMIT) {
                Toast.makeText(getUi().getContext(),
                        R.string.too_many_recipients, Toast.LENGTH_SHORT).show();
                return;
            }
         }
        TelecomAdapter.getInstance().merge(mCall.getId());
        InCallAudioManager.getInstance().onMergeClicked();
    }

    public void addParticipantClicked() {
        if (getUi().getContext().getResources().getBoolean(
                R.bool.add_multi_participants_enabled)){
            InCallPresenter.getInstance().sendAddMultiParticipantsIntent();
            return;
        }
        InCallPresenter.getInstance().sendAddParticipantIntent();
    }

    public void addCallClicked() {
        if (!QtiImsExtUtils.isCarrierOneSupported()) {
            // Automatically mute the current call
            mAutomaticallyMuted = true;
            mPreviousMuteState = AudioModeProvider.getInstance().getMute();
            // Simulate a click on the mute button
            muteClicked(true);
        }
        TelecomAdapter.getInstance().addCall();
    }

    public void changeToVoiceClicked() {
        VideoCall videoCall = mCall.getVideoCall();
        if (videoCall == null) {
            return;
        }

        VideoProfile videoProfile = new VideoProfile(VideoProfile.STATE_AUDIO_ONLY);
        videoCall.sendSessionModifyRequest(videoProfile);

        if (QtiCallUtils.useCustomVideoUi(getUi().getContext())) {
            InCallAudioManager.getInstance().onModifyCallClicked(mCall,
                    VideoProfile.STATE_AUDIO_ONLY);
        }
    }

    public void showDialpadClicked(boolean checked) {
        Log.v(this, "Show dialpad " + String.valueOf(checked));
        getUi().displayDialpad(checked /* show */, true /* animate */);
    }

    public void changeToVideoClicked() {
        final Context context = getUi().getContext();
        if (QtiCallUtils.useExt(context)) {
            QtiCallUtils.displayModifyCallOptions(mCall, context);
            return;
        }

        VideoCall videoCall = mCall.getVideoCall();
        if (videoCall == null) {
            return;
        }
        int currVideoState = mCall.getVideoState();
        int currUnpausedVideoState = VideoUtils.getUnPausedVideoState(currVideoState);
        currUnpausedVideoState |= VideoProfile.STATE_BIDIRECTIONAL;

        VideoProfile videoProfile = new VideoProfile(currUnpausedVideoState);
        videoCall.sendSessionModifyRequest(videoProfile);
        mCall.setSessionModificationState(Call.SessionModificationState.WAITING_FOR_RESPONSE);

        if (QtiCallUtils.useCustomVideoUi(context)) {
            InCallAudioManager.getInstance().onModifyCallClicked(mCall,
                    currUnpausedVideoState);
        }
    }

    public void changeToVideo(int videoState) {
        final Context context = getUi().getContext();
        if(mCall == null) {
            return;
        }

        if(VideoProfile.isVideo(videoState) &&
                !PresenceHelper.getVTCapability(mCall.getNumber())) {
            Toast.makeText(context,context.getString(R.string.video_call_cannot_upgrade),
                    Toast.LENGTH_SHORT).show();
            return;
        }
        final VideoProfile videoProfile = new VideoProfile(videoState);
        QtiCallUtils.changeToVideoCall(mCall, videoProfile, context);
    }
    /**
     * Switches the camera between the front-facing and back-facing camera.
     * @param useFrontFacingCamera True if we should switch to using the front-facing camera, or
     *     false if we should switch to using the back-facing camera.
     */
    public void switchCameraClicked(boolean useFrontFacingCamera) {
        InCallCameraManager cameraManager = InCallPresenter.getInstance().getInCallCameraManager();
        cameraManager.setUseFrontFacingCamera(useFrontFacingCamera);

        VideoCall videoCall = mCall.getVideoCall();
        if (videoCall == null) {
            return;
        }

        String cameraId = cameraManager.getActiveCameraId();
        if (cameraId != null) {
            final int cameraDir = cameraManager.isUsingFrontFacingCamera()
                    ? Call.VideoSettings.CAMERA_DIRECTION_FRONT_FACING
                    : Call.VideoSettings.CAMERA_DIRECTION_BACK_FACING;
            mCall.getVideoSettings().setCameraDir(cameraDir);
            videoCall.setCamera(cameraId);
            videoCall.requestCameraCapabilities();
        }
    }


    /**
     * Stop or start client's video transmission.
     * @param pause True if pausing the local user's video, or false if starting the local user's
     *    video.
     */
    public void pauseVideoClicked(boolean pause) {
        VideoCall videoCall = mCall.getVideoCall();
        if (videoCall == null) {
            return;
        }

        final int currUnpausedVideoState = VideoUtils.getUnPausedVideoState(mCall.getVideoState());
        if (pause) {
            videoCall.setCamera(null);
            VideoProfile videoProfile = new VideoProfile(currUnpausedVideoState
                    & ~VideoProfile.STATE_TX_ENABLED);
            videoCall.sendSessionModifyRequest(videoProfile);
        } else {
            InCallCameraManager cameraManager = InCallPresenter.getInstance().
                    getInCallCameraManager();
            videoCall.setCamera(cameraManager.getActiveCameraId());
            VideoProfile videoProfile = new VideoProfile(currUnpausedVideoState
                    | VideoProfile.STATE_TX_ENABLED);
            videoCall.sendSessionModifyRequest(videoProfile);
            mCall.setSessionModificationState(Call.SessionModificationState.WAITING_FOR_RESPONSE);
        }
        getUi().setVideoPaused(pause);
    }

    public void callTransferClicked(int type) {
        String number = null;
        Context mContext = getUi().getContext();
        if (type != QtiImsExtUtils.QTI_IMS_CONSULTATIVE_TRANSFER) {
            /**
             * Since there are no editor options available to provide a number during
             * blind or assured transfer, for now, making use of the existing
             * call deflection editor to provide the required number.
             */
            number = QtiImsExtUtils.getCallDeflectNumber(mContext.getContentResolver());
            if (number == null) {
                 QtiCallUtils.displayToast(mContext, R.string.qti_ims_transfer_num_error);
                return;
            }
        }

        boolean status = mCall.sendCallTransferRequest(type, number);
        if (!status) {
            QtiCallUtils.displayToast(mContext, R.string.qti_ims_transfer_request_error);
        }
    }

    private void updateUi(InCallState state, Call call) {
        Log.d(this, "Updating call UI for call: ", call);

        final CallButtonUi ui = getUi();
        if (ui == null) {
            return;
        }

        final boolean isEnabled =
                state.isConnectingOrConnected() &&!state.isIncoming() && call != null;
        ui.setEnabled(isEnabled);

        if (call == null) {
            return;
        }

        updateButtonsState(call);
    }

    /**
     * Updates the buttons applicable for the UI.
     *
     * @param call The active call.
     */
    private void updateButtonsState(Call call) {
        Log.v(this, "updateButtonsState");
        final CallButtonUi ui = getUi();
        final boolean isVideo = VideoUtils.isVideoCall(call);

        // Common functionality (audio, hold, etc).
        // Show either HOLD or SWAP, but not both. If neither HOLD or SWAP is available:
        //     (1) If the device normally can hold, show HOLD in a disabled state.
        //     (2) If the device doesn't have the concept of hold/swap, remove the button.
        final boolean showSwap = call.can(
                android.telecom.Call.Details.CAPABILITY_SWAP_CONFERENCE);
        final boolean showHold = !showSwap
                && call.can(android.telecom.Call.Details.CAPABILITY_SUPPORT_HOLD)
                && call.can(android.telecom.Call.Details.CAPABILITY_HOLD);
        final boolean isCallOnHold = call.getState() == Call.State.ONHOLD;

        final boolean showAddCall = TelecomAdapter.getInstance().canAddCall()
                && UserManagerCompat.isUserUnlocked(ui.getContext());
        final boolean showMerge = call.can(
                android.telecom.Call.Details.CAPABILITY_MERGE_CONFERENCE);
        final boolean useExt = QtiCallUtils.useExt(ui.getContext());
        final boolean useCustomVideoUi =
                QtiCallUtils.useCustomVideoUi(ui.getContext());
        final boolean isCallActive = call.getState() == Call.State.ACTIVE;

        final boolean showUpgradeToVideo =
                /* When useExt is true, show upgrade button for an active/held
                   call if the call has either voice or video capabilities */
                ((useExt && QtiCallUtils.hasVoiceOrVideoCapabilities(call)) ||
                /* When useCustomVideoUi is true, show upgrade button for an active/held
                   voice call only if the current call has video capabilities */
                (useCustomVideoUi && !isVideo && hasVideoCallCapabilities(call))
                && (isCallActive || isCallOnHold)) ||
                /* When useExt and custom UI are false, default to Google behaviour */
                (!isVideo && !useExt && !useCustomVideoUi && hasVideoCallCapabilities(call));

        final boolean showDowngradeToAudio = isVideo && isDowngradeToAudioSupported(call);
        final int callState = call.getState();

        final boolean showRecord = ((callState == Call.State.ACTIVE
                || callState == Call.State.ONHOLD)
                && (ui.getContext().getResources().getBoolean(R.bool.enable_call_record)));

        final boolean showMute = call.can(android.telecom.Call.Details.CAPABILITY_MUTE);
        int callTransferCapabilities = call.isEmergencyCall()? 0 : call.getTransferCapabilities();
        boolean showAddParticipant = call.can(CAPABILITY_ADD_PARTICIPANT);
        if (ui.getContext().getResources().getBoolean(
            R.bool.add_participant_only_in_conference)) {
            showAddParticipant = showAddParticipant&&(call.isConferenceCall());
        }

        boolean showRxTx = false;
        boolean showRx = false;
        boolean showVolte = false;

        if (mEnhanceEnable && hasVideoCallCapabilities(call)) {
            boolean isAudioAndVtCap = (VideoProfile.isAudioOnly(mCall.getVideoState()) &&
                    PresenceHelper.getVTCapability(call.getNumber()));
            showRxTx = ((VideoProfile.isReceptionEnabled(mCall.getVideoState()) &&
                    !VideoProfile.isBidirectional(mCall.getVideoState())) || isAudioAndVtCap);
            //"hide me" show be show if call is video call or voice call only, "hide me"
            //is mean that call can upgrade to Rx video call for voice call only.
            showRx = (VideoProfile.isBidirectional(mCall.getVideoState()) || isAudioAndVtCap);
            showVolte = VideoProfile.isVideo(mCall.getVideoState());
            Log.v(this, "updateButtonsState showRxTx = " + showRxTx +
                    " showRx" + showRx + " showVolte = " + showVolte);
        }

        ui.showButton(BUTTON_AUDIO, true);
        ui.showButton(BUTTON_SWAP, showSwap);
        ui.showButton(BUTTON_HOLD, showHold);
        ui.setHold(isCallOnHold);
        ui.showButton(BUTTON_MUTE, showMute);
        ui.showButton(BUTTON_ADD_CALL, showAddCall);
        ui.showButton(BUTTON_UPGRADE_TO_VIDEO, showUpgradeToVideo && !mEnhanceEnable);
        ui.showButton(BUTTON_DOWNGRADE_TO_AUDIO, showDowngradeToAudio && !useExt);
        ui.showButton(BUTTON_SWITCH_CAMERA, isVideo);
<<<<<<< HEAD
        ui.showButton(BUTTON_PAUSE_VIDEO, isVideo && !useExt && !useCustomVideoUi &&
                !mEnhanceEnable);
=======
        ui.showButton(BUTTON_PAUSE_VIDEO, isVideo);
        if (isVideo) {
            getUi().setVideoPaused(!VideoUtils.isTransmissionEnabled(call));
        }
>>>>>>> 9bdcff7b
        ui.showButton(BUTTON_DIALPAD, true);
        ui.showButton(BUTTON_MERGE, showMerge);
        ui.showButton(BUTTON_ADD_PARTICIPANT, showAddParticipant && !mEnhanceEnable);
        ui.showButton(BUTTON_RECORD, showRecord);

        /* Depending on the transfer capabilities, display the corresponding buttons */
        if ((callTransferCapabilities & QtiImsExtUtils.QTI_IMS_CONSULTATIVE_TRANSFER) != 0) {
            ui.showButton(BUTTON_TRANSFER_BLIND, true);
            ui.showButton(BUTTON_TRANSFER_ASSURED, true);
            ui.showButton(BUTTON_TRANSFER_CONSULTATIVE, true);
        } else if ((callTransferCapabilities & QtiImsExtUtils.QTI_IMS_BLIND_TRANSFER) != 0) {
            ui.showButton(BUTTON_TRANSFER_BLIND, true);
            ui.showButton(BUTTON_TRANSFER_ASSURED, true);
            ui.showButton(BUTTON_TRANSFER_CONSULTATIVE, false);
        } else {
            ui.showButton(BUTTON_TRANSFER_BLIND, false);
            ui.showButton(BUTTON_TRANSFER_ASSURED, false);
            ui.showButton(BUTTON_TRANSFER_CONSULTATIVE, false);
        }
        if (mEnhanceEnable) {
            Log.v(this, "Add three new buttons");
            ui.showButton(BUTTON_RXTX_VIDEO_CALL, showRxTx);
            ui.showButton(BUTTON_RX_VIDEO_CALL, showRx);
            ui.showButton(BUTTON_VO_VIDEO_CALL, showVolte);
        }

        ui.updateButtonStates();
        ui.updateColors();
    }

    private boolean hasVideoCallCapabilities(Call call) {
        if (SdkVersionOverride.getSdkVersion(Build.VERSION_CODES.M) >= Build.VERSION_CODES.M) {
            return call.can(android.telecom.Call.Details.CAPABILITY_SUPPORTS_VT_LOCAL_TX)
                    && call.can(android.telecom.Call.Details.CAPABILITY_SUPPORTS_VT_REMOTE_RX);
        }
        // In L, this single flag represents both video transmitting and receiving capabilities
        return call.can(android.telecom.Call.Details.CAPABILITY_SUPPORTS_VT_LOCAL_TX);
    }

    /**
     * Determines if downgrading from a video call to an audio-only call is supported.  In order to
     * support downgrade to audio, the SDK version must be >= N and the call should NOT have the
     * {@link android.telecom.Call.Details#CAPABILITY_CANNOT_DOWNGRADE_VIDEO_TO_AUDIO}.
     * @param call The call.
     * @return {@code true} if downgrading to an audio-only call from a video call is supported.
     */
    private boolean isDowngradeToAudioSupported(Call call) {
        return !call.can(CallSdkCompat.Details.CAPABILITY_CANNOT_DOWNGRADE_VIDEO_TO_AUDIO);
    }

    public void refreshMuteState() {
        // Restore the previous mute state
        if (mAutomaticallyMuted &&
                AudioModeProvider.getInstance().getMute() != mPreviousMuteState) {
            if (getUi() == null) {
                return;
            }
            muteClicked(mPreviousMuteState);
        }
        mAutomaticallyMuted = false;
    }

    @Override
    public void onSaveInstanceState(Bundle outState) {
        super.onSaveInstanceState(outState);
        outState.putBoolean(KEY_AUTOMATICALLY_MUTED, mAutomaticallyMuted);
        outState.putBoolean(KEY_PREVIOUS_MUTE_STATE, mPreviousMuteState);
    }

    @Override
    public void onRestoreInstanceState(Bundle savedInstanceState) {
        mAutomaticallyMuted =
                savedInstanceState.getBoolean(KEY_AUTOMATICALLY_MUTED, mAutomaticallyMuted);
        mPreviousMuteState =
                savedInstanceState.getBoolean(KEY_PREVIOUS_MUTE_STATE, mPreviousMuteState);
        super.onRestoreInstanceState(savedInstanceState);
    }

    public interface CallButtonUi extends Ui {
        void showButton(int buttonId, boolean show);
        void enableButton(int buttonId, boolean enable);
        void setEnabled(boolean on);
        void setMute(boolean on);
        void setHold(boolean on);
        void setCameraSwitched(boolean isBackFacingCamera);
        void setVideoPaused(boolean isPaused);
        void setAudio(int mode);
        void setSupportedAudio(int mask);
        void displayDialpad(boolean on, boolean animate);
        boolean isDialpadVisible();

        /**
         * Once showButton() has been called on each of the individual buttons in the UI, call
         * this to configure the overflow menu appropriately.
         */
        void updateButtonStates();
        Context getContext();
        public void updateColors();
    }

    @Override
    public void onActiveCameraSelectionChanged(boolean isUsingFrontFacingCamera) {
        if (getUi() == null) {
            return;
        }
        getUi().setCameraSwitched(!isUsingFrontFacingCamera);
    }

    public void onActiveSubChanged(int subId) {
        InCallState state = InCallPresenter.getInstance()
                .getPotentialStateFromCallList(CallList.getInstance());

        onStateChange(null, state, CallList.getInstance());
        Log.d(this, "onActiveSubChanged");
        CallButtonUi ui = getUi();
        if (ui != null) {
            ui.updateColors();
        }
    }
}<|MERGE_RESOLUTION|>--- conflicted
+++ resolved
@@ -548,15 +548,11 @@
         ui.showButton(BUTTON_UPGRADE_TO_VIDEO, showUpgradeToVideo && !mEnhanceEnable);
         ui.showButton(BUTTON_DOWNGRADE_TO_AUDIO, showDowngradeToAudio && !useExt);
         ui.showButton(BUTTON_SWITCH_CAMERA, isVideo);
-<<<<<<< HEAD
         ui.showButton(BUTTON_PAUSE_VIDEO, isVideo && !useExt && !useCustomVideoUi &&
                 !mEnhanceEnable);
-=======
-        ui.showButton(BUTTON_PAUSE_VIDEO, isVideo);
         if (isVideo) {
             getUi().setVideoPaused(!VideoUtils.isTransmissionEnabled(call));
         }
->>>>>>> 9bdcff7b
         ui.showButton(BUTTON_DIALPAD, true);
         ui.showButton(BUTTON_MERGE, showMerge);
         ui.showButton(BUTTON_ADD_PARTICIPANT, showAddParticipant && !mEnhanceEnable);
