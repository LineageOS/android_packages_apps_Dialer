/*
 * Copyright (C) 2013 The Android Open Source Project
 *
 * Licensed under the Apache License, Version 2.0 (the "License");
 * you may not use this file except in compliance with the License.
 * You may obtain a copy of the License at
 *
 *      http://www.apache.org/licenses/LICENSE-2.0
 *
 * Unless required by applicable law or agreed to in writing, software
 * distributed under the License is distributed on an "AS IS" BASIS,
 * WITHOUT WARRANTIES OR CONDITIONS OF ANY KIND, either express or implied.
 * See the License for the specific language governing permissions and
 * limitations under the License
 */

package com.android.incallui;

import android.content.Context;
import android.os.Bundle;
import android.text.Editable;
import android.text.method.DialerKeyListener;
import android.util.AttributeSet;
import android.view.KeyEvent;
import android.view.LayoutInflater;
import android.view.MotionEvent;
import android.view.View;
import android.view.ViewGroup;
import android.view.ViewTreeObserver;
import android.view.accessibility.AccessibilityManager;
import android.widget.EditText;
import android.widget.LinearLayout;
import android.widget.TextView;

import com.android.contacts.common.dialpad.DialpadKeyButton;
import com.android.contacts.common.dialpad.DialpadView;

import java.util.HashMap;

/**
 * Fragment for call control buttons
 */
public class DialpadFragment extends BaseFragment<DialpadPresenter, DialpadPresenter.DialpadUi>
        implements DialpadPresenter.DialpadUi, View.OnTouchListener, View.OnKeyListener,
        View.OnHoverListener {

    private static final float DIALPAD_SLIDE_FRACTION = 1.0f;

    /**
     * LinearLayout with getter and setter methods for the translationY property using floats,
     * for animation purposes.
     */
    public static class DialpadSlidingLinearLayout extends LinearLayout {

        public DialpadSlidingLinearLayout(Context context) {
            super(context);
        }

        public DialpadSlidingLinearLayout(Context context, AttributeSet attrs) {
            super(context, attrs);
        }

        public DialpadSlidingLinearLayout(Context context, AttributeSet attrs, int defStyle) {
            super(context, attrs, defStyle);
        }

        public float getYFraction() {
            final int height = getHeight();
            if (height == 0) return 0;
            return getTranslationY() / height;
        }

        public void setYFraction(float yFraction) {
            setTranslationY(yFraction * getHeight());
        }
    }

    /**
     * LinearLayout that always returns true for onHoverEvent callbacks, to fix
     * problems with accessibility due to the dialpad overlaying other fragments.
     */
    public static class HoverIgnoringLinearLayout extends LinearLayout {

        public HoverIgnoringLinearLayout(Context context) {
            super(context);
        }

        public HoverIgnoringLinearLayout(Context context, AttributeSet attrs) {
            super(context, attrs);
        }

        public HoverIgnoringLinearLayout(Context context, AttributeSet attrs, int defStyle) {
            super(context, attrs, defStyle);
        }

        @Override
        public boolean onHoverEvent(MotionEvent event) {
            return true;
        }
    }

    private EditText mDtmfDialerField;

    /** Hash Map to map a view id to a character*/
    private static final HashMap<Integer, Character> mDisplayMap =
        new HashMap<Integer, Character>();

    /** Set up the static maps*/
    static {
        // Map the buttons to the display characters
        mDisplayMap.put(R.id.one, '1');
        mDisplayMap.put(R.id.two, '2');
        mDisplayMap.put(R.id.three, '3');
        mDisplayMap.put(R.id.four, '4');
        mDisplayMap.put(R.id.five, '5');
        mDisplayMap.put(R.id.six, '6');
        mDisplayMap.put(R.id.seven, '7');
        mDisplayMap.put(R.id.eight, '8');
        mDisplayMap.put(R.id.nine, '9');
        mDisplayMap.put(R.id.zero, '0');
        mDisplayMap.put(R.id.pound, '#');
        mDisplayMap.put(R.id.star, '*');
    }

    // KeyListener used with the "dialpad digits" EditText widget.
    private DTMFKeyListener mDialerKeyListener;

    private DialpadView mDialpadView;

    /**
     * Our own key listener, specialized for dealing with DTMF codes.
     *   1. Ignore the backspace since it is irrelevant.
     *   2. Allow ONLY valid DTMF characters to generate a tone and be
     *      sent as a DTMF code.
     *   3. All other remaining characters are handled by the superclass.
     *
     * This code is purely here to handle events from the hardware keyboard
     * while the DTMF dialpad is up.
     */
    private class DTMFKeyListener extends DialerKeyListener {

        private DTMFKeyListener() {
            super();
        }

        /**
         * Overriden to return correct DTMF-dialable characters.
         */
        @Override
        protected char[] getAcceptedChars(){
            return DTMF_CHARACTERS;
        }

        /** special key listener ignores backspace. */
        @Override
        public boolean backspace(View view, Editable content, int keyCode,
                KeyEvent event) {
            return false;
        }

        /**
         * Return true if the keyCode is an accepted modifier key for the
         * dialer (ALT or SHIFT).
         */
        private boolean isAcceptableModifierKey(int keyCode) {
            switch (keyCode) {
                case KeyEvent.KEYCODE_ALT_LEFT:
                case KeyEvent.KEYCODE_ALT_RIGHT:
                case KeyEvent.KEYCODE_SHIFT_LEFT:
                case KeyEvent.KEYCODE_SHIFT_RIGHT:
                    return true;
                default:
                    return false;
            }
        }

        /**
         * Overriden so that with each valid button press, we start sending
         * a dtmf code and play a local dtmf tone.
         */
        @Override
        public boolean onKeyDown(View view, Editable content,
                                 int keyCode, KeyEvent event) {
            // if (DBG) log("DTMFKeyListener.onKeyDown, keyCode " + keyCode + ", view " + view);

            // find the character
            char c = (char) lookup(event, content);

            // if not a long press, and parent onKeyDown accepts the input
            if (event.getRepeatCount() == 0 && super.onKeyDown(view, content, keyCode, event)) {

                boolean keyOK = ok(getAcceptedChars(), c);

                // if the character is a valid dtmf code, start playing the tone and send the
                // code.
                if (keyOK) {
                    Log.d(this, "DTMFKeyListener reading '" + c + "' from input.");
                    getPresenter().processDtmf(c);
                } else {
                    Log.d(this, "DTMFKeyListener rejecting '" + c + "' from input.");
                }
                return true;
            }
            return false;
        }

        /**
         * Overriden so that with each valid button up, we stop sending
         * a dtmf code and the dtmf tone.
         */
        @Override
        public boolean onKeyUp(View view, Editable content,
                                 int keyCode, KeyEvent event) {
            // if (DBG) log("DTMFKeyListener.onKeyUp, keyCode " + keyCode + ", view " + view);

            super.onKeyUp(view, content, keyCode, event);

            // find the character
            char c = (char) lookup(event, content);

            boolean keyOK = ok(getAcceptedChars(), c);

            if (keyOK) {
                Log.d(this, "Stopping the tone for '" + c + "'");
                getPresenter().stopTone();
                return true;
            }

            return false;
        }

        /**
         * Handle individual keydown events when we DO NOT have an Editable handy.
         */
        public boolean onKeyDown(KeyEvent event) {
            char c = lookup(event);
            Log.d(this, "DTMFKeyListener.onKeyDown: event '" + c + "'");

            // if not a long press, and parent onKeyDown accepts the input
            if (event.getRepeatCount() == 0 && c != 0) {
                // if the character is a valid dtmf code, start playing the tone and send the
                // code.
                if (ok(getAcceptedChars(), c)) {
                    Log.d(this, "DTMFKeyListener reading '" + c + "' from input.");
                    getPresenter().processDtmf(c);
                    return true;
                } else {
                    Log.d(this, "DTMFKeyListener rejecting '" + c + "' from input.");
                }
            }
            return false;
        }

        /**
         * Handle individual keyup events.
         *
         * @param event is the event we are trying to stop.  If this is null,
         * then we just force-stop the last tone without checking if the event
         * is an acceptable dialer event.
         */
        public boolean onKeyUp(KeyEvent event) {
            if (event == null) {
                //the below piece of code sends stopDTMF event unnecessarily even when a null event
                //is received, hence commenting it.
                /*if (DBG) log("Stopping the last played tone.");
                stopTone();*/
                return true;
            }

            char c = lookup(event);
            Log.d(this, "DTMFKeyListener.onKeyUp: event '" + c + "'");

            // TODO: stopTone does not take in character input, we may want to
            // consider checking for this ourselves.
            if (ok(getAcceptedChars(), c)) {
                Log.d(this, "Stopping the tone for '" + c + "'");
                getPresenter().stopTone();
                return true;
            }

            return false;
        }

        /**
         * Find the Dialer Key mapped to this event.
         *
         * @return The char value of the input event, otherwise
         * 0 if no matching character was found.
         */
        private char lookup(KeyEvent event) {
            // This code is similar to {@link DialerKeyListener#lookup(KeyEvent, Spannable) lookup}
            int meta = event.getMetaState();
            int number = event.getNumber();

            if (!((meta & (KeyEvent.META_ALT_ON | KeyEvent.META_SHIFT_ON)) == 0) || (number == 0)) {
                int match = event.getMatch(getAcceptedChars(), meta);
                number = (match != 0) ? match : number;
            }

            return (char) number;
        }

        /**
         * Check to see if the keyEvent is dialable.
         */
        boolean isKeyEventAcceptable (KeyEvent event) {
            return (ok(getAcceptedChars(), lookup(event)));
        }

        /**
         * Overrides the characters used in {@link DialerKeyListener#CHARACTERS}
         * These are the valid dtmf characters.
         */
        public final char[] DTMF_CHARACTERS = new char[] {
            '0', '1', '2', '3', '4', '5', '6', '7', '8', '9', '#', '*'
        };
    }

    @Override
    public boolean onHover(View v, MotionEvent event) {
        // When touch exploration is turned on, lifting a finger while inside
        // the button's hover target bounds should perform a click action.
        final AccessibilityManager accessibilityManager = (AccessibilityManager)
            v.getContext().getSystemService(Context.ACCESSIBILITY_SERVICE);

        if (accessibilityManager.isEnabled()
                && accessibilityManager.isTouchExplorationEnabled()) {
            final int left = v.getPaddingLeft();
            final int right = (v.getWidth() - v.getPaddingRight());
            final int top = v.getPaddingTop();
            final int bottom = (v.getHeight() - v.getPaddingBottom());

            switch (event.getActionMasked()) {
                case MotionEvent.ACTION_HOVER_ENTER:
                    // Lift-to-type temporarily disables double-tap activation.
                    v.setClickable(false);
                    break;
                case MotionEvent.ACTION_HOVER_EXIT:
                    final int x = (int) event.getX();
                    final int y = (int) event.getY();
                    if ((x > left) && (x < right) && (y > top) && (y < bottom)) {
                        v.performClick();
                    }
                    v.setClickable(true);
                    break;
            }
        }

        return false;
    }

    @Override
    public boolean onKey(View v, int keyCode, KeyEvent event) {
        Log.d(this, "onKey:  keyCode " + keyCode + ", view " + v);

        if (keyCode == KeyEvent.KEYCODE_DPAD_CENTER) {
            int viewId = v.getId();
            if (mDisplayMap.containsKey(viewId)) {
                switch (event.getAction()) {
                case KeyEvent.ACTION_DOWN:
                    if (event.getRepeatCount() == 0) {
                        getPresenter().processDtmf(mDisplayMap.get(viewId));
                    }
                    break;
                case KeyEvent.ACTION_UP:
                    getPresenter().stopTone();
                    break;
                }
                // do not return true [handled] here, since we want the
                // press / click animation to be handled by the framework.
            }
        }
        return false;
    }

    @Override
    public boolean onTouch(View v, MotionEvent event) {
        Log.d(this, "onTouch");
        int viewId = v.getId();

        // if the button is recognized
        if (mDisplayMap.containsKey(viewId)) {
            switch (event.getAction()) {
                case MotionEvent.ACTION_DOWN:
                    // Append the character mapped to this button, to the display.
                    // start the tone
                    getPresenter().processDtmf(mDisplayMap.get(viewId));
                    break;
                case MotionEvent.ACTION_UP:
                case MotionEvent.ACTION_CANCEL:
                    // stop the tone on ANY other event, except for MOVE.
                    getPresenter().stopTone();
                    break;
            }
            // do not return true [handled] here, since we want the
            // press / click animation to be handled by the framework.
        }
        return false;
    }

    // TODO(klp) Adds hardware keyboard listener

    @Override
    DialpadPresenter createPresenter() {
        return new DialpadPresenter();
    }

    @Override
    DialpadPresenter.DialpadUi getUi() {
        return this;
    }

    @Override
    public void onCreate(Bundle savedInstanceState) {
        super.onCreate(savedInstanceState);
    }

    @Override
    public View onCreateView(LayoutInflater inflater, ViewGroup container,
            Bundle savedInstanceState) {
        final View parent = inflater.inflate(
                com.android.incallui.R.layout.dtmf_twelve_key_dialer_view, container, false);
        mDialpadView = (DialpadView) parent.findViewById(R.id.dialpad_view);
        mDialpadView.setCanDigitsBeEdited(false);
        mDialpadView.setBackgroundResource(R.color.incall_dialpad_background);
        mDtmfDialerField = (EditText) parent.findViewById(R.id.digits);
        if (mDtmfDialerField != null) {
            mDialerKeyListener = new DTMFKeyListener();
            mDtmfDialerField.setKeyListener(mDialerKeyListener);
            // remove the long-press context menus that support
            // the edit (copy / paste / select) functions.
            mDtmfDialerField.setLongClickable(false);
            mDtmfDialerField.setElegantTextHeight(false);
            configureKeypadListeners(mDialpadView);
        }

        final ViewTreeObserver vto = parent.getViewTreeObserver();
        // Adjust the translation of the DialpadFragment in a preDrawListener instead of in
        // DialtactsActivity, because at the point in time when the DialpadFragment is added,
        // its views have not been laid out yet.
        final ViewTreeObserver.OnPreDrawListener
                preDrawListener = new ViewTreeObserver.OnPreDrawListener() {
            @Override
            public boolean onPreDraw() {
                if (isHidden()) return true;
                if (parent.getTranslationY() == 0) {
                    ((DialpadSlidingLinearLayout) parent)
                            .setYFraction(DIALPAD_SLIDE_FRACTION);
                }
                final ViewTreeObserver vto = parent.getViewTreeObserver();
                vto.removeOnPreDrawListener(this);
                return true;
            }

        };

        vto.addOnPreDrawListener(preDrawListener);

        return parent;
    }

    @Override
    public void onDestroyView() {
        mDialerKeyListener = null;
        super.onDestroyView();
    }

    @Override
    public void setVisible(boolean on) {
        if (on) {
            getView().setVisibility(View.VISIBLE);
        } else {
            getView().setVisibility(View.INVISIBLE);
        }
    }

    @Override
    public void appendDigitsToField(char digit) {
        if (mDtmfDialerField != null) {
            // TODO: maybe *don't* manually append this digit if
            // mDialpadDigits is focused and this key came from the HW
            // keyboard, since in that case the EditText field will
            // get the key event directly and automatically appends
            // whetever the user types.
            // (Or, a cleaner fix would be to just make mDialpadDigits
            // *not* handle HW key presses.  That seems to be more
            // complicated than just setting focusable="false" on it,
            // though.)
            mDtmfDialerField.getText().append(digit);
        }
    }

    /**
     * Called externally (from InCallScreen) to play a DTMF Tone.
     */
    /* package */ boolean onDialerKeyDown(KeyEvent event) {
        Log.d(this, "Notifying dtmf key down.");
        if (mDialerKeyListener != null) {
            return mDialerKeyListener.onKeyDown(event);
        } else {
            return false;
        }
    }

    /**
     * Called externally (from InCallScreen) to cancel the last DTMF Tone played.
     */
    public boolean onDialerKeyUp(KeyEvent event) {
        Log.d(this, "Notifying dtmf key up.");
        if (mDialerKeyListener != null) {
            return mDialerKeyListener.onKeyUp(event);
        } else {
            return false;
        }
    }

    private void configureKeypadListeners(View fragmentView) {
        final int[] buttonIds = new int[] {R.id.zero, R.id.one, R.id.two, R.id.three, R.id.four,
                R.id.five, R.id.six, R.id.seven, R.id.eight, R.id.nine, R.id.star, R.id.pound};
        DialpadKeyButton dialpadKey;
        for (int i = 0; i < buttonIds.length; i++) {
<<<<<<< HEAD
            button = fragmentView.findViewById(buttonIds[i]);
            button.setOnTouchListener(this);
            button.setClickable(true);
            button.setOnKeyListener(this);
            button.setOnHoverListener(this);
            numberView = (TextView) button.findViewById(R.id.dialpad_key_number);
            lettersView = (TextView) button.findViewById(R.id.dialpad_key_letters);
            final String numberString = resources.getString(numberIds[i]);
            numberView.setText(numberString);
            button.setContentDescription(numberString);
            if (lettersView != null) {
                lettersView.setText(resources.getString(letterIds[i]));
            }
=======
            dialpadKey = (DialpadKeyButton) fragmentView.findViewById(buttonIds[i]);
            dialpadKey.setBackgroundResource(R.drawable.incall_dialpad_key_colors);
            dialpadKey.setOnTouchListener(this);
            dialpadKey.setOnKeyListener(this);
            dialpadKey.setOnHoverListener(this);
            dialpadKey.setOnClickListener(this);
>>>>>>> 943e903e
        }
    }
}<|MERGE_RESOLUTION|>--- conflicted
+++ resolved
@@ -42,7 +42,7 @@
  */
 public class DialpadFragment extends BaseFragment<DialpadPresenter, DialpadPresenter.DialpadUi>
         implements DialpadPresenter.DialpadUi, View.OnTouchListener, View.OnKeyListener,
-        View.OnHoverListener {
+        View.OnHoverListener, View.OnClickListener {
 
     private static final float DIALPAD_SLIDE_FRACTION = 1.0f;
 
@@ -314,6 +314,21 @@
         public final char[] DTMF_CHARACTERS = new char[] {
             '0', '1', '2', '3', '4', '5', '6', '7', '8', '9', '#', '*'
         };
+    }
+
+    @Override
+    public void onClick(View v) {
+        final AccessibilityManager accessibilityManager = (AccessibilityManager)
+            v.getContext().getSystemService(Context.ACCESSIBILITY_SERVICE);
+        // When accessibility is on, simulate press and release to preserve the
+        // semantic meaning of performClick(). Required for Braille support.
+        if (accessibilityManager.isEnabled()) {
+            final int id = v.getId();
+            // Checking the press state prevents double activation.
+            if (!v.isPressed() && mDisplayMap.containsKey(id)) {
+                getPresenter().processDtmf(mDisplayMap.get(id));
+            }
+        }
     }
 
     @Override
@@ -519,28 +534,12 @@
                 R.id.five, R.id.six, R.id.seven, R.id.eight, R.id.nine, R.id.star, R.id.pound};
         DialpadKeyButton dialpadKey;
         for (int i = 0; i < buttonIds.length; i++) {
-<<<<<<< HEAD
-            button = fragmentView.findViewById(buttonIds[i]);
-            button.setOnTouchListener(this);
-            button.setClickable(true);
-            button.setOnKeyListener(this);
-            button.setOnHoverListener(this);
-            numberView = (TextView) button.findViewById(R.id.dialpad_key_number);
-            lettersView = (TextView) button.findViewById(R.id.dialpad_key_letters);
-            final String numberString = resources.getString(numberIds[i]);
-            numberView.setText(numberString);
-            button.setContentDescription(numberString);
-            if (lettersView != null) {
-                lettersView.setText(resources.getString(letterIds[i]));
-            }
-=======
             dialpadKey = (DialpadKeyButton) fragmentView.findViewById(buttonIds[i]);
             dialpadKey.setBackgroundResource(R.drawable.incall_dialpad_key_colors);
             dialpadKey.setOnTouchListener(this);
             dialpadKey.setOnKeyListener(this);
             dialpadKey.setOnHoverListener(this);
             dialpadKey.setOnClickListener(this);
->>>>>>> 943e903e
         }
     }
 }