--- conflicted
+++ resolved
@@ -42,7 +42,7 @@
  */
 public class DialpadFragment extends BaseFragment<DialpadPresenter, DialpadPresenter.DialpadUi>
         implements DialpadPresenter.DialpadUi, View.OnTouchListener, View.OnKeyListener,
-        View.OnHoverListener {
+        View.OnHoverListener, View.OnClickListener {
 
     private static final float DIALPAD_SLIDE_FRACTION = 1.0f;
 
@@ -317,8 +317,6 @@
     }
 
     @Override
-<<<<<<< HEAD
-=======
     public void onClick(View v) {
         final AccessibilityManager accessibilityManager = (AccessibilityManager)
             v.getContext().getSystemService(Context.ACCESSIBILITY_SERVICE);
@@ -334,7 +332,6 @@
     }
 
     @Override
->>>>>>> c8caa6b8
     public boolean onHover(View v, MotionEvent event) {
         // When touch exploration is turned on, lifting a finger while inside
         // the button's hover target bounds should perform a click action.
@@ -551,6 +548,7 @@
             dialpadKey.setOnTouchListener(this);
             dialpadKey.setOnKeyListener(this);
             dialpadKey.setOnHoverListener(this);
+            dialpadKey.setOnClickListener(this);
         }
     }
 }