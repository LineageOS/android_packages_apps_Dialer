--- conflicted
+++ resolved
@@ -278,7 +278,6 @@
         Log.v(this, "bluetooth on " + bluetoothOn);
         Log.v(this, "gateway " + gatewayLabel + gatewayNumber);
 
-<<<<<<< HEAD
         // There are cases where we totally skip the animation, in which case remove the transition
         // animation here and restore it afterwards.
         final boolean skipAnimation = (Call.State.isDialing(state)
@@ -329,30 +328,11 @@
     }
 
     private void updateCallStateLabel(int state, boolean bluetoothOn, String text) {
-        if (!TextUtils.isEmpty(text)) {
-            mCallStateLabel.setVisibility(View.VISIBLE);
-            mCallStateLabel.setText(text);
-
-            if (Call.State.INCOMING == state) {
-                setBluetoothOn(bluetoothOn);
-            }
-        } else {
-            mCallStateLabel.setVisibility(View.GONE);
-            // Gravity is aligned left when receiving an incoming call in landscape.
-            // In that rare case, the gravity needs to be reset to the right.
-            // Also, setText("") is used since there is a delay in making the view GONE,
-            // so the user will otherwise see the text jump to the right side before disappearing.
-            if(mCallStateLabel.getGravity() != Gravity.END) {
-                mCallStateLabel.setText("");
-                mCallStateLabel.setGravity(Gravity.END);
-            }
-=======
         // Update the call state label.
         mCallStateLabel.setText(callStateLabel);
 
         if (Call.State.INCOMING == state) {
             setBluetoothOn(bluetoothOn);
->>>>>>> a26e3794
         }
     }
 
