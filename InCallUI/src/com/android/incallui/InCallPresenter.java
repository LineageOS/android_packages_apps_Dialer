--- conflicted
+++ resolved
@@ -113,11 +113,8 @@
 
     private AudioModeProvider mAudioModeProvider;
     private StatusBarNotifier mStatusBarNotifier;
-<<<<<<< HEAD
     private InCallVibrationHandler mInCallVibrationHandler;
-=======
     private ExternalCallNotifier mExternalCallNotifier;
->>>>>>> 05a8c8a3
     private ContactInfoCache mContactInfoCache;
     private Context mContext;
     private CallList mCallList;
