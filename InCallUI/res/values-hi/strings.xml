<?xml version="1.0" encoding="UTF-8"?>
<!-- 
  ~ Copyright (C) 2013 The Android Open Source Project
  ~
  ~ Licensed under the Apache License, Version 2.0 (the "License");
  ~ you may not use this file except in compliance with the License.
  ~ You may obtain a copy of the License at
  ~
  ~      http://www.apache.org/licenses/LICENSE-2.0
  ~
  ~ Unless required by applicable law or agreed to in writing, software
  ~ distributed under the License is distributed on an "AS IS" BASIS,
  ~ WITHOUT WARRANTIES OR CONDITIONS OF ANY KIND, either express or implied.
  ~ See the License for the specific language governing permissions and
  ~ limitations under the License
   -->

<resources xmlns:android="http://schemas.android.com/apk/res/android"
    xmlns:xliff="urn:oasis:names:tc:xliff:document:1.2">
    <string name="phoneAppLabel" product="default" msgid="906161039445636857">"फ़ोन"</string>
    <string name="onHold" msgid="9035493194749959955">"होल्ड पर"</string>
    <string name="unknown" msgid="6878797917991465859">"अज्ञात"</string>
    <string name="private_num" msgid="6713286113000232309">"निजी नंबर"</string>
    <string name="payphone" msgid="1931775086311769314">"सशुल्क फ़ोन"</string>
    <string name="callFailed_userBusy" msgid="8851106999809294904">"लाइन व्यस्त"</string>
    <string name="callFailed_congestion" msgid="8737761615702718375">"नेटवर्क व्यस्त"</string>
    <string name="callFailed_timedOut" msgid="7590961703135543346">"कोई प्रतिसाद नहीं, समयबाह्य"</string>
    <string name="callFailed_server_unreachable" msgid="2133506577423869729">"सर्वर पहुंच योग्य नहीं है"</string>
    <string name="callFailed_number_unreachable" msgid="7632566442515734778">"नंबर पहुंच योग्य नहीं है"</string>
    <string name="callFailed_invalid_credentials" msgid="8226835346196775378">"गलत उपयोगकर्ता नाम या पासवर्ड"</string>
    <string name="callFailed_out_of_network" msgid="8740943329772180507">"नेटवर्क के बाहर से कॉल किया गया"</string>
    <string name="callFailed_server_error" msgid="5717915213586193217">"सर्वर त्रुटि. बाद में पुन: प्रयास करें."</string>
    <string name="callFailed_noSignal" msgid="1889803273616031933">"कोई सिग्नल नहीं"</string>
    <string name="callFailed_limitExceeded" msgid="4958065157970101491">"ACM सीमा पार हो गई"</string>
    <string name="callFailed_powerOff" msgid="2766035859391549713">"रेडियो बंद"</string>
    <string name="callFailed_simError" msgid="4476360200030635828">"कोई सिम नहीं या सिम त्रुटि"</string>
    <string name="callFailed_outOfService" msgid="4825791466557236225">"सेवा क्षेत्र के बाहर"</string>
    <string name="callFailed_fdn_only" msgid="2850204579765430641">"आउटगोइंग कॉल FDN द्वारा प्रतिबंधित हैं."</string>
    <string name="callFailed_cb_enabled" msgid="3686963693629739680">"जब कॉल अवरोधन चालू हो, तो आप आउटगोइंग कॉल नहीं कर सकते."</string>
    <string name="callFailed_dsac_restricted" msgid="2180223622768522345">"सभी कॉल पहुंच नियंत्रण द्वारा प्रतिबंधित हैं."</string>
    <string name="callFailed_dsac_restricted_emergency" msgid="4353654268813314466">"आपातकालीन कॉल पहुंच नियंत्रण द्वारा प्रतिबंधित किए गए हैं."</string>
    <string name="callFailed_dsac_restricted_normal" msgid="2680774510252408620">"सामान्य कॉल पहुंच नियंत्रण द्वारा प्रतिबंधित हैं."</string>
    <string name="callFailed_unobtainable_number" msgid="4736290912891155067">"अमान्य नंबर"</string>
    <string name="confCall" msgid="1904840547188336828">"कॉन्फ़्रेंस कॉल"</string>
    <string name="call_lost" msgid="317670617901479594">"कॉल कट चुकी है."</string>
    <string name="ok" msgid="3811371167865772377">"ठीक है"</string>
    <string name="audio_mode_speaker" msgid="27649582100085266">"स्‍पीकर"</string>
    <string name="audio_mode_earpiece" msgid="4156527186373869107">"हैंडसेट ईयरपीस"</string>
    <string name="audio_mode_wired_headset" msgid="1465350758489175975">"वायर वाला हेडसेट"</string>
    <string name="audio_mode_bluetooth" msgid="3047641300848211128">"Bluetooth"</string>
    <string name="wait_prompt_str" msgid="7601815427707856238">"निम्न टोन भेजें?\n"</string>
    <string name="pause_prompt_str" msgid="1789964702154314806">"भेजने वाली टोन\n"</string>
    <string name="send_button" msgid="4106860097497818751">"भेजें"</string>
    <string name="pause_prompt_yes" msgid="3564467212025151797">"हां"</string>
    <string name="pause_prompt_no" msgid="6686238803236884877">"नहीं"</string>
    <string name="wild_prompt_str" msgid="5543521676355533577">"वाइल्ड वर्ण को इससे बदलें:"</string>
<<<<<<< HEAD
    <string name="no_vm_number" msgid="4164780423805688336">"गुम ध्वनिमेल नंबर"</string>
    <string name="no_vm_number_msg" msgid="1300729501030053828">"सिम कार्ड पर कोई ध्वनिमेल नंबर संग्रहीत नहीं है."</string>
    <string name="add_vm_number_str" msgid="4676479471644687453">"नंबर जोड़ें"</string>
    <string name="puk_unlocked" msgid="2284912838477558454">"आपका सिम कार्ड अनब्लॉक कर दिया गया है. आपका फ़ोन अनलॉक किया जा रहा है..."</string>
    <string name="label_ndp" msgid="780479633159517250">"सिम नेटवर्क अनलॉक पिन"</string>
    <string name="sim_ndp_unlock_text" msgid="683628237760543009">"अनब्लॉक करें"</string>
    <string name="sim_ndp_dismiss_text" msgid="1604823375752456947">"खारिज करें"</string>
    <string name="requesting_unlock" msgid="6412629401033249351">"नेटवर्क अनलॉक के लिए अनुरोध कर रहा है..."</string>
    <string name="unlock_failed" msgid="6490531697031504225">"नेटवर्क अनलॉक अनुरोध असफल."</string>
    <string name="unlock_success" msgid="6770085622238180152">"नेटवर्क अनलॉक सफल रहा."</string>
    <string name="labelGSMMore" msgid="5930842194056092106">"GSM कॉल सेटिंग"</string>
    <string name="labelCDMAMore" msgid="1630676740428229339">"CDMA कॉल सेटिंग"</string>
    <string name="apn_settings" msgid="9043423184895642077">"एक्सेस केन्द्र का नाम"</string>
    <string name="settings_label" msgid="3876743539816984008">"नेटवर्क सेटिंग"</string>
    <string name="voicemail" msgid="8693759337917898954">"ध्वनिमेल"</string>
    <string name="voicemail_abbreviated" msgid="2215592488517217448">"VM:"</string>
    <string name="networks" msgid="8873030692174541976">"नेटवर्क ऑपरेटर"</string>
    <string name="call_settings" msgid="6112441768261754562">"कॉल सेटिंग"</string>
    <string name="additional_gsm_call_settings" msgid="1391795981938800617">"अतिरिक्त सेटिंग"</string>
    <string name="sum_gsm_call_settings" msgid="4076647190996778012">"अतिरिक्त केवल GSM कॉल सेटिंग"</string>
    <string name="additional_cdma_call_settings" msgid="8628958775721886909">"अतिरिक्त CDMA कॉल सेटिंग"</string>
    <string name="sum_cdma_call_settings" msgid="284753265979035549">"अतिरिक्त केवल CDMA कॉल सेटिंग"</string>
    <string name="labelNwService" msgid="4699970172021870983">"नेटवर्क सेवा सेटिंग"</string>
    <string name="labelCallerId" msgid="3888899447379069198">"कॉलर आईडी"</string>
    <string name="sum_loading_settings" msgid="1826692909391168620">"सेटिंग लोड हो रही हैं…"</string>
    <string name="sum_hide_caller_id" msgid="1071407020290873782">"आउटगोइंग कॉल में छुपे नंबर"</string>
    <string name="sum_show_caller_id" msgid="6768534125447290401">"आउटगोइंग कॉल में प्रदर्शित किया गया नंबर"</string>
    <string name="sum_default_caller_id" msgid="1954518825510901365">"आउटगोइंग कॉल में मेरा नंबर दिखाने के लिए सामान्य ऑपरेटर सेटिंग का उपयोग करें"</string>
    <string name="labelCW" msgid="6120513814915920200">"कॉल प्रतीक्षा"</string>
    <string name="sum_cw_enabled" msgid="8083061901633671397">"कॉल के दौरान, मुझे इनकमिंग कॉल की सूचना दें"</string>
    <string name="sum_cw_disabled" msgid="3648693907300104575">"कॉल के दौरान, मुझे इनकमिंग कॉल की सूचना दें"</string>
    <string name="call_forwarding_settings" msgid="3378927671091537173">"कॉल अग्रेषण सेटिंग"</string>
    <string name="labelCF" msgid="2574386948026924737">"कॉल अग्रेषण"</string>
    <string name="labelCFU" msgid="8147177368148660600">"हमेशा इसको भेजें"</string>
    <string name="messageCFU" msgid="3560082430662923687">"हमेशा इस नंबर का उपयोग करें"</string>
    <string name="sum_cfu_enabled_indicator" msgid="4014187342724130197">"सभी कॉल अग्रेषित कर रहा है"</string>
    <string name="sum_cfu_enabled" msgid="2450052502198827927">"सभी कॉल <xliff:g id="PHONENUMBER">{0}</xliff:g> को अग्रेषित किए जा रहे हैं"</string>
    <string name="sum_cfu_enabled_no_number" msgid="6591985777096823616">"नंबर अनुपलब्ध है"</string>
    <string name="sum_cfu_disabled" msgid="3698472522160364904">"अक्षम की गई"</string>
    <string name="labelCFB" msgid="218938523102207587">"व्यस्त होने पर इसको भेजें"</string>
    <string name="messageCFB" msgid="3711089705936187129">"व्यस्त रहते समय नंबर"</string>
    <string name="sum_cfb_enabled" msgid="5984198104833116690">"<xliff:g id="PHONENUMBER">{0}</xliff:g> को अग्रेषित कर रहा है"</string>
    <string name="sum_cfb_disabled" msgid="227440009979537651">"अक्षम की गई"</string>
    <string name="disable_cfb_forbidden" msgid="3506984333877998061">"जब आपका फ़ोन व्यस्त हो, तो आपका ऑपरेटर कॉल अग्रेषण अक्षम करने का समर्थन नहीं करता."</string>
    <string name="labelCFNRy" msgid="3646316323834351390">"अनुत्तरित होने पर इसको भेजें"</string>
    <string name="messageCFNRy" msgid="672317899884380374">"अनुत्तरित होने पर नंबर"</string>
    <string name="sum_cfnry_enabled" msgid="6955775691317662910">"<xliff:g id="PHONENUMBER">{0}</xliff:g> को अग्रेषित कर रहा है"</string>
    <string name="sum_cfnry_disabled" msgid="8422350929957344729">"अक्षम की गई"</string>
    <string name="disable_cfnry_forbidden" msgid="4308233959150658058">"जब आपका फ़ोन उत्तर न दे, तो आपका ऑपरेटर कॉल अग्रेषण अक्षम करने का समर्थन नहीं करता."</string>
    <string name="labelCFNRc" msgid="47183615370850000">"पहुंच योग्य न होने पर इसको भेजें"</string>
    <string name="messageCFNRc" msgid="6380695421020295119">"पहुंच योग्य न होने पर नंबर"</string>
    <string name="sum_cfnrc_enabled" msgid="7010898346095497421">"<xliff:g id="PHONENUMBER">{0}</xliff:g> को अग्रेषित कर रहा है"</string>
    <string name="sum_cfnrc_disabled" msgid="7222141261321276464">"अक्षम की गई"</string>
    <string name="disable_cfnrc_forbidden" msgid="5646361343094064333">"जब आपका फ़ोन पहुंच योग्य न हो, तो आपका कैरियर कॉल अग्रेषण अक्षम करने का समर्थन नहीं करता."</string>
    <string name="updating_title" msgid="6146755386174019046">"कॉल सेटिंग"</string>
    <string name="error_updating_title" msgid="7970259216988931777">"कॉल सेटिंग त्रुटि"</string>
    <string name="reading_settings" msgid="1920291699287055284">"सेटिंग पढ़ रहा है..."</string>
    <string name="updating_settings" msgid="8171225533884883252">"सेटिंग के लिए नई जानकारी मिल रही है..."</string>
    <string name="reverting_settings" msgid="4752151682666912828">"सेटिंग वापस ला रहा है..."</string>
    <string name="response_error" msgid="6674110501330139405">"नेटवर्क से अनपेक्षित प्रतिसाद."</string>
    <string name="exception_error" msgid="7027667130619518211">"नेटवर्क या सिम कार्ड त्रुटि."</string>
    <string name="fdn_check_failure" msgid="18200614306525434">"आपके फ़ोन एप्‍स की फ़िक्‍स्‍ड डायलिंग नंबर सेटिंग चालू है. इसके परिणामस्‍वरूप, कॉल से संबंधित कुछ सुविधाएं कार्य नहीं कर रही हैं."</string>
    <string name="radio_off_error" msgid="2304459933248513376">"इन सेटिंग को देखने के पहले रेडियो चालू करें."</string>
    <string name="close_dialog" msgid="2365884406356986917">"ठीक है"</string>
    <string name="enable" msgid="1059008390636773574">"सक्षम करें"</string>
    <string name="disable" msgid="7274240979164762320">"अक्षम करें"</string>
    <string name="change_num" msgid="239476305819844391">"नई जानकारी पाएं"</string>
  <string-array name="clir_display_values">
    <item msgid="5560134294467334594">"नेटवर्क सामान्य"</item>
    <item msgid="7876195870037833661">"नंबर छुपाएं"</item>
    <item msgid="1108394741608734023">"नंबर दिखाएं"</item>
  </string-array>
    <string name="vm_changed" msgid="380744030726254139">"ध्वनिमेल नंबर बदला गया."</string>
    <string name="vm_change_failed" msgid="3352934863246208918">"ध्वनिमेल नंबर बदला नहीं जा सका.\nयदि यह समस्या बनी रहती है, तो अपने कैरियर से संपर्क करें."</string>
    <string name="fw_change_failed" msgid="5298103228470214665">"अग्रेषण नंबर बदला नहीं जा सका.\nयदि यह समस्या बनी रहती है, तो अपने कैरियर से संपर्क करें."</string>
    <string name="fw_get_in_vm_failed" msgid="8862896836093833973">"वर्तमान अग्रेषण संख्‍या सेटिंग पुनर्प्राप्त नही की जा सकी और सहेजी नहीं जा सकी.\nकिसी भी तरह नए प्रदाता पर स्विच करें?"</string>
    <string name="no_change" msgid="3186040086622435212">"कोई परिवर्तन नहीं किए गए."</string>
    <string name="sum_voicemail_choose_provider" msgid="59911196126278922">"ध्वनिमेल सेवा चुनें"</string>
    <string name="voicemail_default" msgid="5902099213882352338">"मेरा कैरियर"</string>
    <string name="mobile_networks" msgid="5540397602919106177">"मोबाइल नेटवर्क सेटिंग"</string>
    <string name="label_available" msgid="1181658289009300430">"उपलब्ध नेटवर्क"</string>
    <string name="load_networks_progress" msgid="5230707536168902952">"खोज रहा है..."</string>
    <string name="empty_networks_list" msgid="4249426905018815316">"कोई नेटवर्क नहीं मिला."</string>
    <string name="search_networks" msgid="1601136049300882441">"नेटवर्क खोजें"</string>
    <string name="network_query_error" msgid="6828516148953325006">"नेटवर्क खोज के दौरान त्रुटि."</string>
    <string name="register_on_network" msgid="9055203954040805084">"<xliff:g id="NETWORK">%s</xliff:g> पर पंजीकरण कर रहा है…"</string>
    <string name="not_allowed" msgid="5613353860205691579">"आपका सिम कार्ड इस नेटवर्क पर कनेक्शन की अनुमति नहीं देता है."</string>
    <string name="connect_later" msgid="2308119155752343975">"अभी इस नेटवर्क से कनेक्ट नहीं कर सकते. बाद में पुन: प्रयास करें."</string>
    <string name="registration_done" msgid="495135664535876612">"नेटवर्क पर पंजीकृत."</string>
    <string name="sum_carrier_select" msgid="3494252551249882718">"कोई नेटवर्क ऑपरेटर चुनें"</string>
    <string name="sum_search_networks" msgid="2921092249873272715">"सभी उपलब्ध नेटवर्क खोजें"</string>
    <string name="select_automatically" msgid="5628402124471810174">"अपने आप चुनें"</string>
    <string name="sum_select_automatically" msgid="5614890115123292400">"पसंदीदा नेटवर्क अपने आप चुनें"</string>
    <string name="register_automatically" msgid="6017849844573519637">"स्वचालित पंजीकरण..."</string>
    <string name="preferred_network_mode_title" msgid="8873246565334559308">"नेटवर्क मोड"</string>
    <string name="preferred_network_mode_summary" msgid="1434820673166126609">"नेटवर्क संचालन मोड बदलें"</string>
    <string name="preferred_network_mode_dialogtitle" msgid="8176355237105593793">"पसंदीदा नेटवर्क मोड"</string>
    <string name="preferred_network_mode_wcdma_perf_summary" msgid="8521677230113533809">"पसंदीदा नेटवर्क मोड: WCDMA को प्राथमिकता"</string>
    <string name="preferred_network_mode_gsm_only_summary" msgid="3352445413437453511">"पसंदीदा नेटवर्क मोड: केवल GSM"</string>
    <string name="preferred_network_mode_wcdma_only_summary" msgid="2836897236221063413">"पसंदीदा नेटवर्क मोड: केवल WCDMA"</string>
    <string name="preferred_network_mode_gsm_wcdma_summary" msgid="3161255745326408587">"पसंदीदा नेटवर्क मोड: CDMA / WCDMA"</string>
    <string name="preferred_network_mode_cdma_summary" msgid="3175690187294334241">"पसंदीदा नेटवर्क मोड: CDMA"</string>
    <string name="preferred_network_mode_cdma_evdo_summary" msgid="8332063064712726618">"पसंदीदा नेटवर्क मोड: CDMA / EvDo"</string>
    <string name="preferred_network_mode_cdma_only_summary" msgid="1309770926198634150">"पसंदीदा नेटवर्क मोड: केवल CDMA"</string>
    <string name="preferred_network_mode_evdo_only_summary" msgid="8472220691721269155">"पसंदीदा नेटवर्क मोड: केवल EvDo"</string>
    <string name="preferred_network_mode_cdma_evdo_gsm_wcdma_summary" msgid="4726682079415227330">"पसंदीदा नेटवर्क मोड: CDMA/EvDo/GSM/WCDMA"</string>
    <string name="preferred_network_mode_lte_summary" msgid="574752287596469136">"पसंदीदा नेटवर्क मोड: LTE"</string>
    <string name="preferred_network_mode_lte_gsm_wcdma_summary" msgid="8455358514068283935">"पसंदीदा नेटवर्क मोड: GSM/WCDMA/LTE"</string>
    <string name="preferred_network_mode_lte_cdma_evdo_summary" msgid="228702246343742853">"पसंदीदा नेटवर्क मोड: CDMA+LTE/EVDO"</string>
    <string name="preferred_network_mode_global_summary" msgid="1633134285545730364">"पसंदीदा नेटवर्क मोड: वैश्विक"</string>
    <string name="preferred_network_mode_lte_wcdma_summary" msgid="9180775701594742750">"पसंदीदा नेटवर्क मोड: LTE / WCDMA"</string>
  <string-array name="preferred_network_mode_choices">
    <item msgid="7886739962255042385">"LTE / WCDMA"</item>
    <item msgid="577652050447385699">"LTE"</item>
    <item msgid="6813597571293773656">"वैश्विक"</item>
    <item msgid="127064712132619032">"GSM/WCDMA/LTE"</item>
    <item msgid="1126767511633425977">"CDMA + LTE/EvDo"</item>
    <item msgid="6389676313771670660">"CDMA/EvDo/GSM/WCDMA"</item>
    <item msgid="545430093607698090">"केवल EvDo"</item>
    <item msgid="1508557726283094448">"EvDo के बिना CDMA"</item>
    <item msgid="4341433122263841224">"CDMA/EvDo स्वतः"</item>
    <item msgid="5958053792390386668">"GSM/WCDMA स्वत:"</item>
    <item msgid="7913148405605373434">"केवल WCDMA"</item>
    <item msgid="1524224863879435516">"केवल GSM"</item>
    <item msgid="3817924849415716259">"GSM/WCDMA पसंदीदा"</item>
  </string-array>
    <string name="data_enabled" msgid="5972538663568715366">"डेटा सक्षम किया गया"</string>
    <string name="data_enable_summary" msgid="5022018967714633874">"मोबाइल नेटवर्क पर डेटा पहुंच सक्षम करें"</string>
    <string name="roaming" msgid="8871412572928323707">"डेटा रोमिंग"</string>
    <string name="roaming_enable" msgid="7331106985174381987">"रोमिंग के समय डेटा सेवाएं कनेक्ट करें"</string>
    <string name="roaming_disable" msgid="1843417228755568110">"रोमिंग के समय डेटा सेवाएं कनेक्ट करें"</string>
    <string name="roaming_reenable_message" msgid="8913735676127858115">"आपकी डेटा कनेक्टिविटी खो गई है क्योंकि आप डेटा रोमिंग बंद करके अपने होम नेटवर्क से बाहर आ गए हैं."</string>
    <string name="roaming_warning" msgid="7820963598559553967">"डेटा रोमिंग की अनुमति दें? आपको रोमिंग शुल्‍क लग सकते हैं!"</string>
    <string name="gsm_umts_options" msgid="6538311689850981686">"GSM/UMTS विकल्प"</string>
    <string name="cdma_options" msgid="4016822858172249884">"CDMA विकल्प"</string>
    <string name="throttle_data_usage" msgid="3715677828160555808">"डेटा उपयोग"</string>
    <string name="throttle_current_usage" msgid="8762280193043815361">"वर्तमान अवधि में उपयोग किया गया डेटा"</string>
    <string name="throttle_time_frame" msgid="1915198770363734685">"डेटा उपयोग अवधि"</string>
    <string name="throttle_rate" msgid="4710388992676803508">"डेटा दर नीति"</string>
    <string name="throttle_help" msgid="243651091785169900">"अधिक जानें"</string>
    <string name="throttle_status_subtext" msgid="1657318943142085170">"<xliff:g id="USED_2">%3$s</xliff:g> में से <xliff:g id="USED_0">%1$s</xliff:g> (<xliff:g id="USED_1">%2$d</xliff:g>٪) अवधि अधिकतम\nअगली अवधि <xliff:g id="USED_3">%4$d</xliff:g> दिनों (<xliff:g id="USED_4">%5$s</xliff:g>) में प्रारंभ होगी"</string>
    <string name="throttle_data_usage_subtext" msgid="6029276011123694701">"<xliff:g id="USED_2">%3$s</xliff:g> में से <xliff:g id="USED_0">%1$s</xliff:g> (<xliff:g id="USED_1">%2$d</xliff:g>٪) अवधि अधिकतम"</string>
    <string name="throttle_data_rate_reduced_subtext" msgid="7492763592720107737">"<xliff:g id="USED_0">%1$s</xliff:g> अधिकतम सीमा पार हो गई\nडेटा दर <xliff:g id="USED_1">%2$d</xliff:g> Kb/s तक कम हो गई है"</string>
    <string name="throttle_time_frame_subtext" msgid="7732763021560399960">"चक्र का <xliff:g id="USED_0">%1$d</xliff:g>٪ बीत चुका है\nअगली अवधि <xliff:g id="USED_1">%2$d</xliff:g> दिन में आरंभ होगी (<xliff:g id="USED_2">%3$s</xliff:g>)"</string>
    <string name="throttle_rate_subtext" msgid="2149102656120726855">"यदि डेटा उपयोग की सीमा पार होती है, तो डेटा दर <xliff:g id="USED">%1$d</xliff:g> Kb/s तक कम हो जाती है."</string>
    <string name="throttle_help_subtext" msgid="5217706521499010816">"आपके कैरियर की मोबाइल नेटवर्क डेटा उपयोग नीति के बारे में अधिक जानकारी"</string>
    <string name="cell_broadcast_sms" msgid="5584192824053625842">"सेल प्रसारण SMS"</string>
    <string name="enable_disable_cell_bc_sms" msgid="4851147873691392255">"सेल प्रसारण SMS"</string>
    <string name="cell_bc_sms_enable" msgid="6441688565738921084">"सेल प्रसारण SMS सक्षम किया गया"</string>
    <string name="cell_bc_sms_disable" msgid="3398365088309408749">"सेल प्रसारण SMS अक्षम किए गए"</string>
    <string name="cb_sms_settings" msgid="651715019785107312">"सेल प्रसारण SMS सेटिंग"</string>
    <string name="enable_disable_emergency_broadcast" msgid="2157014609041245335">"आपातकालीन प्रसारण"</string>
    <string name="emergency_broadcast_enable" msgid="2645980025414010211">"आपातकालीन प्रसारण सक्षम किया गया"</string>
    <string name="emergency_broadcast_disable" msgid="3665199821267569426">"आपातकालीन प्रसारण अक्षम किया गया"</string>
    <string name="enable_disable_administrative" msgid="6501582322182059412">"व्यवस्थापकीय"</string>
    <string name="administrative_enable" msgid="1750086122962032235">"व्यवस्थापकीय सक्षम किया गया"</string>
    <string name="administrative_disable" msgid="8433273857248698539">"व्यवस्थापकीय अक्षम किया गया"</string>
    <string name="enable_disable_maintenance" msgid="1819693083025106678">"रखरखाव"</string>
    <string name="maintenance_enable" msgid="8566636458770971189">"रखरखाव सक्षम किया गया"</string>
    <string name="maintenance_disable" msgid="7340189100885066077">"रखरखाव अक्षम किया गया"</string>
    <string name="general_news_settings" msgid="4968779723948432978">"सामान्य समाचार"</string>
    <string name="bf_news_settings" msgid="3935593091894685267">"व्यवसाय और वित्तीय समाचार"</string>
    <string name="sports_news_settings" msgid="7649399631270052835">"खेल समाचार"</string>
    <string name="entertainment_news_settings" msgid="5051153952959405035">"मनोरंजक समाचार"</string>
    <string name="enable_disable_local" msgid="7890281063123416120">"स्थानीय"</string>
    <string name="local_enable" msgid="6370463247609136359">"स्थानीय समाचार सक्षम किए गए"</string>
    <string name="local_disable" msgid="4405691986943795798">"स्थानीय समाचार अक्षम किए गए"</string>
    <string name="enable_disable_regional" msgid="4905652414535565872">"क्षेत्रीय"</string>
    <string name="regional_enable" msgid="4434680415437834759">"क्षेत्रीय समाचार सक्षम किए गए"</string>
    <string name="regional_disable" msgid="5359325527213850077">"क्षेत्रीय समाचार अक्षम किए गए"</string>
    <string name="enable_disable_national" msgid="236278090206880734">"राष्ट्रीय"</string>
    <string name="national_enable" msgid="1172443648912246952">"राष्ट्रीय समाचार सक्षम किए गए"</string>
    <string name="national_disable" msgid="326018148178601166">"राष्ट्रीय समाचार अक्षम किए गए"</string>
    <string name="enable_disable_international" msgid="7535348799604565592">"अंतर्राष्‍ट्रीय"</string>
    <string name="international_enable" msgid="5855356769925044927">"अंतर्राष्ट्रीय समाचार सक्षम किए गए"</string>
    <string name="international_disable" msgid="2850648591041088931">"अंतर्राष्ट्रीय समाचार अक्षम किए गए"</string>
    <string name="list_language_title" msgid="2841683501919760043">"भाषा"</string>
    <string name="list_language_summary" msgid="8109546531071241601">"समाचार भाषा को चुनें"</string>
  <string-array name="list_language_entries">
    <item msgid="6137851079727305485">"अंग्रेज़ी"</item>
    <item msgid="1151988412809572526">"फ़्रांसीसी"</item>
    <item msgid="577840534704312665">"स्पेनिश"</item>
    <item msgid="8385712091143148180">"जापानी"</item>
    <item msgid="1858401628368130638">"कोरियाई"</item>
    <item msgid="1933212028684529632">"चीनी"</item>
    <item msgid="1908428006803639064">"हिब्रू"</item>
  </string-array>
  <string-array name="list_language_values">
    <item msgid="1804908636436467150">"1"</item>
    <item msgid="289708030346890334">"2"</item>
    <item msgid="1121469729692402684">"3"</item>
    <item msgid="2614093115912897722">"4"</item>
    <item msgid="2411164639857960614">"5"</item>
    <item msgid="5884448729274543324">"6"</item>
    <item msgid="5511864807618312598">"7"</item>
  </string-array>
    <string name="list_language_dtitle" msgid="5442908726538951934">"भाषाएं"</string>
    <string name="enable_disable_local_weather" msgid="986967454867219114">"स्थानीय मौसम"</string>
    <string name="local_weather_enable" msgid="6199315114382448922">"स्थानीय मौसम सक्षम किया गया"</string>
    <string name="local_weather_disable" msgid="2510158089142626480">"स्थानीय मौसम अक्षम किया गया"</string>
    <string name="enable_disable_atr" msgid="8339572391278872343">"क्षेत्र ट्रैफिक रिपोर्ट"</string>
    <string name="atr_enable" msgid="5541757457789181799">"क्षेत्र ट्रैफिक रिपोर्ट सक्षम की गई"</string>
    <string name="atr_disable" msgid="7085558154727596455">"क्षेत्र ट्रैफिक रिपोर्ट अक्षम की गई"</string>
    <string name="enable_disable_lafs" msgid="668189073721277199">"स्थानीय हवाई अड्डा उड़ान शेड्यूल"</string>
    <string name="lafs_enable" msgid="2791978667205137052">"स्थानीय हवाई अड्डा उड़ान शेड्यूल सक्षम"</string>
    <string name="lafs_disable" msgid="2391212397725495350">"स्थानीय हवाई अड्डा उड़ान शेड्यूल अक्षम किया गया"</string>
    <string name="enable_disable_restaurants" msgid="6240381945336814024">"रेस्तरां"</string>
    <string name="restaurants_enable" msgid="5137657479469118847">"रेस्तरां सक्षम किए गए"</string>
    <string name="restaurants_disable" msgid="3678480270938424092">"रेस्तरां अक्षम किए गए"</string>
    <string name="enable_disable_lodgings" msgid="1822029172658551202">"लॉजिंग"</string>
    <string name="lodgings_enable" msgid="3230042508992850322">"लॉजिंग सक्षम की गई"</string>
    <string name="lodgings_disable" msgid="3387879742320682391">"लॉजिंग अक्षम की गई"</string>
    <string name="enable_disable_retail_directory" msgid="1357809784475660303">"रिटेल निर्देशिका"</string>
    <string name="retail_directory_enable" msgid="3280626290436111496">"रिटेल निर्देशिका सक्षम की गई"</string>
    <string name="retail_directory_disable" msgid="6479739816662879027">"रिटेल निर्देशिका अक्षम की गई"</string>
    <string name="enable_disable_advertisements" msgid="5999495926176182128">"विज्ञापन"</string>
    <string name="advertisements_enable" msgid="2050305021264683786">"विज्ञापन सक्षम किए गए"</string>
    <string name="advertisements_disable" msgid="8350985908788707935">"विज्ञापन अक्षम किए गए"</string>
    <string name="enable_disable_stock_quotes" msgid="6397810445293533603">"शेयर भाव"</string>
    <string name="stock_quotes_enable" msgid="4384802470887170543">"शेयर भाव सक्षम किए गए"</string>
    <string name="stock_quotes_disable" msgid="4781450084565594998">"शेयर भाव अक्षम किए गए"</string>
    <string name="enable_disable_eo" msgid="4863043263443942494">"रोज़गार के अवसर"</string>
    <string name="eo_enable" msgid="8623559062015685813">"रोज़गार के अवसर सक्षम किए गए"</string>
    <string name="eo_disable" msgid="3863812478090907609">"रोज़गार के अवसर अक्षम किए गए"</string>
    <string name="enable_disable_mhh" msgid="908214593528968522">"चिकित्सा, स्वास्थ्य और अस्पताल"</string>
    <string name="mhh_enable" msgid="5544500632306446815">"चिकित्सा, स्वास्थ्य और अस्पताल सक्षम"</string>
    <string name="mhh_disable" msgid="8998210550117117437">"चिकित्सा, स्वास्थ्य और अस्पताल अक्षम"</string>
    <string name="enable_disable_technology_news" msgid="3517184627114999149">"तकनीकी समाचार"</string>
    <string name="technology_news_enable" msgid="7995209394210455181">"तकनीकी समाचार सक्षम किए गए"</string>
    <string name="technology_news_disable" msgid="5483490380561851946">"तकनीकी समाचार अक्षम किए गए"</string>
    <string name="enable_disable_multi_category" msgid="626771003122899280">"बहु-श्रेणी"</string>
    <string name="multi_category_enable" msgid="1179299804641721768">"बहु-श्रेणी सक्षम की गई"</string>
    <string name="multi_category_disable" msgid="880104702904139505">"बहु-श्रेणी अक्षम की गई"</string>
    <string name="prefer_2g" msgid="8442550937280449639">"केवल 2G नेटवर्क का उपयोग करें"</string>
    <string name="prefer_2g_summary" msgid="1976491403210690759">"बैटरी बचाता है"</string>
    <string name="cdma_system_select_title" msgid="5757657769327732833">"सिस्टम चयन"</string>
    <string name="cdma_system_select_summary" msgid="60460043745797517">"CDMA रोमिंग मोड बदलें"</string>
    <string name="cdma_system_select_dialogtitle" msgid="6083355415165359075">"सिस्टम चयन"</string>
  <string-array name="cdma_system_select_choices">
    <item msgid="176474317493999285">"केवल होम"</item>
    <item msgid="1205664026446156265">"स्वचालित"</item>
  </string-array>
    <string name="cdma_subscription_title" msgid="1162564010076763284">"CDMA सदस्यता"</string>
    <string name="cdma_subscription_summary" msgid="2530890766115781140">"RUIM/सिम और NV के बीच बदलें"</string>
    <string name="cdma_subscription_dialogtitle" msgid="2699527950523333110">"ग्राहकी"</string>
  <string-array name="cdma_subscription_choices">
    <item msgid="2258014151300708431">"RUIM/सिम"</item>
    <item msgid="5127722015571873880">"NV"</item>
  </string-array>
  <string-array name="cdma_subscription_values">
    <item msgid="7494167883478914080">"0"</item>
    <item msgid="6043847456049107742">"1"</item>
  </string-array>
    <string name="cdma_activate_device" msgid="3793805892364814518">"उपकरण सक्रिय करें"</string>
    <string name="cdma_lte_data_service" msgid="4255018217292548962">"डेटा सेवा सेट करें"</string>
    <string name="fdn" msgid="7878832555095183202">"फ़िक्स्ड डायलिंग नंबर"</string>
    <string name="manage_fdn_list" msgid="8777755791892122369">"FDN सूची"</string>
    <string name="fdn_activation" msgid="2156479741307463576">"FDN सक्रियण"</string>
    <string name="fdn_enabled" msgid="5238109009915521240">"फ़िक्स्ड डायलिंग नंबर सक्षम किए गए"</string>
    <string name="fdn_disabled" msgid="4700049736675368279">"फ़िक्स्ड डायलिंग नंबर अक्षम किए गए हैं"</string>
    <string name="enable_fdn" msgid="3740191529180493851">"FDN सक्षम करें"</string>
    <string name="disable_fdn" msgid="7944020890722540616">"FDN अक्षम करें"</string>
    <string name="change_pin2" msgid="2153563695382176676">"पिन2 बदलें"</string>
    <string name="enable_fdn_ok" msgid="7215588870329688132">"FDN अक्षम करें"</string>
    <string name="disable_fdn_ok" msgid="5727046928930740173">"FDN सक्षम करें"</string>
    <string name="sum_fdn" msgid="1959399454900272878">"फ़िक्स्ड डायलिंग नंबर प्रबंधित करें"</string>
    <string name="sum_fdn_change_pin" msgid="6666549734792827932">"FDN पहुंच के लिए पिन बदलें"</string>
    <string name="sum_fdn_manage_list" msgid="8431088265332628316">"फ़ोन नंबर सूची प्रबंधित करें"</string>
    <string name="voice_privacy" msgid="3776841382844614716">"ध्वनि गोपनीयता"</string>
    <string name="voice_privacy_summary" msgid="3159383389833516214">"उन्नत गोपनीयता मोड सक्षम करें"</string>
    <string name="tty_mode_option_title" msgid="9033098925144434669">"TTY मोड"</string>
    <string name="tty_mode_option_summary" msgid="1073835131534808732">"TTY मोड सेट करें"</string>
    <string name="auto_retry_mode_title" msgid="4073265511427813322">"स्वतः पुन: प्रयास"</string>
    <string name="auto_retry_mode_summary" msgid="4973886004067532288">"स्वतः पुन: प्रयास मोड सक्षम करें"</string>
    <string name="menu_add" msgid="1882023737425114762">"संपर्क जोड़ें"</string>
    <string name="menu_edit" msgid="7143003705504672374">"संपर्क संपादित करें"</string>
    <string name="menu_delete" msgid="3977150783449642851">"संपर्क हटाएं"</string>
    <string name="get_pin2" msgid="8204677063922225311">"पिन2 लिखें"</string>
    <string name="name" msgid="7329028332786872378">"नाम"</string>
    <string name="number" msgid="7905950798349903858">"नंबर"</string>
    <string name="save" msgid="4094274636321939086">"सहेजें"</string>
    <string name="add_fdn_contact" msgid="2481915899633353976">"फ़िक्स्ड डायलिंग नंबर जोड़ें"</string>
    <string name="adding_fdn_contact" msgid="7627379633721940991">"फ़िक्स्ड डायलिंग नंबर जोड़ रहा है..."</string>
    <string name="fdn_contact_added" msgid="7458335758501736665">"फ़िक्स्ड डायलिंग नंबर जोड़ा गया."</string>
    <string name="edit_fdn_contact" msgid="7976936035587081480">"फ़िक्स्ड डायलिंग नंबर संपादित करें"</string>
    <string name="updating_fdn_contact" msgid="8370929876849803600">"फ़िक्स्ड डायलिंग नंबर के लिए नई जानकारी…"</string>
    <string name="fdn_contact_updated" msgid="5497828782609005017">"फ़िक्स्ड डायलिंग नंबर के लिए नई जानकारी."</string>
    <string name="delete_fdn_contact" msgid="6668958073074151717">"फ़िक्स्ड डायलिंग नंबर हटाएं"</string>
    <string name="deleting_fdn_contact" msgid="5669163206349319969">"फ़िक्स्ड डायलिंग नंबर हटा रहा है..."</string>
    <string name="fdn_contact_deleted" msgid="7154162327112259569">"फ़िक्स्ड डायलिंग नंबर हटाया गया."</string>
    <string name="pin2_invalid" msgid="5470854099230755944">"FDN पे नई जानकारी नहीं है क्योंकि आपने गलत पिन लिखा है."</string>
    <string name="fdn_invalid_number" msgid="1494755047900009147">"FDN पे नई जानकारी नहीं है क्योंकि नंबर में 20 से अधिक अंक नहीं हो सकते."</string>
    <string name="pin2_or_fdn_invalid" msgid="6025144083384701197">"FDN पे नई जानकारी नहीं है. PIN2 गलत था, या फ़ोन नंबर अस्वीकृत था."</string>
    <string name="simContacts_emptyLoading" msgid="2203331234764498011">"सिम कार्ड से पढ़ रहा है…"</string>
    <string name="simContacts_empty" msgid="5270660846489561932">"आपके सिम कार्ड पर कोई संपर्क नहीं है."</string>
    <string name="simContacts_title" msgid="1861472842524839921">"आयात करने के लिए संपर्कों को चुनें"</string>
    <string name="simContacts_airplaneMode" msgid="1846161429087789936">"सिम कार्ड से संपर्क आयात करने के लिए, पहले हवाई जहाज़ मोड बंद करें."</string>
    <string name="enable_pin" msgid="5422767284133234860">"सिम पिन सक्षम/अक्षम करें"</string>
    <string name="change_pin" msgid="9174186126330785343">"सिम पिन बदलें"</string>
    <string name="enter_pin_text" msgid="8532615714751931951">"सिम पिन:"</string>
    <string name="oldPinLabel" msgid="5287773661246368314">"पुराना पिन"</string>
    <string name="newPinLabel" msgid="207488227285336897">"नया पिन"</string>
    <string name="confirmPinLabel" msgid="257597715098070206">"नए पिन की पुष्टि करें"</string>
    <string name="badPin" msgid="8955102849303984935">"आपके द्वारा लिखा गया पुराना पिन सही नहीं है. पुनः प्रयास करें."</string>
    <string name="mismatchPin" msgid="5923253370683071889">"आपके द्वारा लिखे गए पिन का मिलान नहीं होता. पुनः प्रयास करें."</string>
    <string name="invalidPin" msgid="5981171102258684792">"कोई ऐसा पिन लिखें, जिसमें 4 से 8 अंक हों."</string>
    <string name="disable_sim_pin" msgid="3992926931620188855">"सिम पिन अक्षम करें"</string>
    <string name="enable_sim_pin" msgid="5803702443844458831">"सिम पिन सक्षम करें"</string>
    <string name="enable_in_progress" msgid="3695303775100109650">"कृपया प्रतीक्षा करें..."</string>
    <string name="enable_pin_ok" msgid="9166061915030865848">"सिम पिन सक्षम"</string>
    <string name="disable_pin_ok" msgid="5596999379593924850">"सिम पिन अक्षम"</string>
    <string name="pin_failed" msgid="2298841192582192277">"आपके द्वारा लिखा गया पिन गलत था."</string>
    <string name="pin_changed" msgid="4365538014588501049">"सिम पिन सफलतापूर्वक बदला गया."</string>
    <string name="puk_requested" msgid="3898394204193202803">"पासवर्ड गलत, सिम लॉक की गई है! PUK2 का अनुरोध किया गया है."</string>
    <string name="enter_pin2_text" msgid="8339444124477720345">"पिन2"</string>
    <string name="oldPin2Label" msgid="8559146795026261502">"पुराना पिन2"</string>
    <string name="newPin2Label" msgid="4573956902204349054">"नया पिन2"</string>
    <string name="confirmPin2Label" msgid="8100319484454787708">"नए पिन2 की पुष्टि करें"</string>
    <string name="badPuk2" msgid="4851734468010000418">"आपके द्वारा लिखा गया PUK2 सही नहीं है. पुनः प्रयास करें."</string>
    <string name="badPin2" msgid="1041576234483629991">"आपके द्वारा लिखा गया पुराना पिन2 सही नहीं है. पुनः प्रयास करें."</string>
    <string name="mismatchPin2" msgid="523029155918113440">"आपके द्वारा लिखे गए पिन2 का मिलान नहीं होता. पुनः प्रयास करें."</string>
    <string name="invalidPin2" msgid="8237110107480395938">"पिन2 टाइप करें जो 4 से 8 नंबर की हो."</string>
    <string name="invalidPuk2" msgid="1290977391033057871">"वह PUK2 टाइप करें जिसमें 8 नंबर हों."</string>
    <string name="pin2_changed" msgid="1639666438836544393">"पिन2 सफलतापूर्वक बदला गया"</string>
    <string name="label_puk2_code" msgid="302845876240219560">"PUK2 कोड टाइप करें"</string>
    <string name="fdn_enable_puk2_requested" msgid="4262894949634885773">"पासवर्ड गलत. पिन2 बदलें और पुनः प्रयास करें."</string>
    <string name="puk2_requested" msgid="8909278021238716877">"पासवर्ड गलत है, सिम लॉक हो गया है. PUK2 का अनुरोध किया गया."</string>
    <string name="doneButton" msgid="2859593360997984240">"पूर्ण"</string>
=======
>>>>>>> 57e98dab
    <string name="caller_manage_header" msgid="3231519674734638786">"कॉन्फ़्रेंस कॉल <xliff:g id="CONF_CALL_TIME">%s</xliff:g>"</string>
    <string name="voicemail_settings_number_label" msgid="8524164258691887790">"ध्‍वनिमेल नबंर"</string>
    <string name="card_title_dialing" msgid="5769417478498348054">"डायल कर रहा है"</string>
    <string name="card_title_redialing" msgid="4831412164303596395">"पुनः प्रयास कर रहा है"</string>
    <string name="card_title_conf_call" msgid="1162980346189744501">"कॉन्फ़्रेंस कॉल"</string>
    <string name="card_title_incoming_call" msgid="7364539451234646909">"इनकमिंग कॉल"</string>
    <string name="card_title_call_ended" msgid="5544730338889702298">"कॉल समाप्त"</string>
    <string name="card_title_on_hold" msgid="821463117892339942">"होल्ड पर"</string>
    <string name="card_title_hanging_up" msgid="3999101620995182450">"बंद कर रहा है"</string>
    <string name="card_title_in_call" msgid="6346543933068225205">"कॉल में"</string>
    <string name="card_title_my_phone_number" msgid="112428362494434191">"मेरा नंबर <xliff:g id="MY_PHONE_NUMBER">%s</xliff:g> है"</string>
    <string name="notification_dialing" msgid="2107666444937350731">"डायल हो रहा है"</string>
    <string name="notification_missedCallTitle" msgid="7554385905572364535">"छूटी कॉल"</string>
    <string name="notification_missedCallsTitle" msgid="1361677948941502522">"छूटी कॉल"</string>
    <string name="notification_missedCallsMsg" msgid="4575787816055205600">"<xliff:g id="NUM_MISSED_CALLS">%s</xliff:g> छूटी कॉल"</string>
    <string name="notification_missedCallTicker" msgid="504686252427747209">"<xliff:g id="MISSED_CALL_FROM">%s</xliff:g> की कॉल छूटी"</string>
    <string name="notification_ongoing_call" msgid="7068688957273482989">"चल रही कॉल"</string>
    <string name="notification_on_hold" msgid="3480694969511790465">"होल्ड पर"</string>
    <string name="notification_incoming_call" msgid="2820429205043529642">"इनकमिंग कॉल"</string>
    <string name="notification_voicemail_title" msgid="8933468752045550523">"नया ध्वनिमेल"</string>
    <string name="notification_voicemail_title_count" msgid="4366360747660929916">"नई ध्वनिमेल (<xliff:g id="COUNT">%d</xliff:g>)"</string>
    <string name="notification_voicemail_text_format" msgid="4447323569453981685">"<xliff:g id="VOICEMAIL_NUMBER">%s</xliff:g> डायल करें"</string>
    <string name="notification_voicemail_no_vm_number" msgid="760963466895609716">"ध्वनिमेल नंबर अज्ञात"</string>
    <string name="notification_network_selection_title" msgid="4224455487793492772">"कोई सेवा नहीं"</string>
    <string name="notification_network_selection_text" msgid="2607085729661923269">"चयनित नेटवर्क (<xliff:g id="OPERATOR_NAME">%s</xliff:g>) अनुपलब्ध"</string>
    <string name="notification_action_end_call" msgid="6069460915123531620">"समाप्त करें"</string>
    <string name="notification_missedCall_call_back" msgid="2684890353590890187">"वापस कॉल करें"</string>
    <string name="notification_missedCall_message" msgid="3049928912736917988">"संदेश"</string>
    <string name="incall_error_power_off" msgid="6550191216405193368">"कॉल करने के लिए, पहले विमान मोड बंद करें."</string>
    <string name="incall_error_emergency_only" msgid="4678640422710818317">"नेटवर्क पर पंजीकृत नहीं."</string>
    <string name="incall_error_out_of_service" msgid="8587993036435080418">"मोबाइल नेटवर्क उपलब्ध नहीं."</string>
    <string name="incall_error_no_phone_number_supplied" msgid="4197432103471807739">"कॉल नहीं भेजी गई, कोई मान्य नंबर दर्ज नहीं किया गया."</string>
    <string name="incall_error_call_failed" msgid="4313552620858880999">"कॉल नहीं भेजी गई."</string>
    <string name="incall_status_dialed_mmi" msgid="3672498861336189563">"MMI अनुक्रम प्रारंभ हो रहा है…"</string>
    <string name="incall_error_supp_service_unknown" msgid="2991054870745666038">"असमर्थित सेवा."</string>
    <string name="incall_error_supp_service_switch" msgid="3503552565745872241">"कॉल स्विच करने में असमर्थ."</string>
    <string name="incall_error_supp_service_separate" msgid="914362338192301746">"कॉल पृथक करने में असमर्थ."</string>
    <string name="incall_error_supp_service_transfer" msgid="2509871374644921632">"कॉल स्थानांतरित करने में असमर्थ."</string>
    <string name="incall_error_supp_service_conference" msgid="2505727299596357312">"कॉंन्फ़्रेंस कॉल करने में असमर्थ."</string>
    <string name="incall_error_supp_service_reject" msgid="7055164130563826216">"कॉल अस्वीकृत करने में असमर्थ."</string>
    <string name="incall_error_supp_service_hangup" msgid="7417583238334762737">"कॉल छोड़ने में असमर्थ."</string>
    <string name="incall_call_type_label_sip" msgid="2310958283037924371">"इंटरनेट कॉल"</string>
    <string name="emergency_enable_radio_dialog_title" msgid="4627849966634578257">"आपातकालीन कॉल"</string>
    <string name="emergency_enable_radio_dialog_message" msgid="207613549344420291">"रेडियो चालू कर रहा है..."</string>
    <string name="emergency_enable_radio_dialog_retry" msgid="3724423402363063736">"सेवा क्षेत्र के बाहर, पुनः प्रयास कर रहा है..."</string>
    <string name="dial_emergency_error" msgid="7969515493359619960">"कॉल नहीं भेजा गया, <xliff:g id="NON_EMERGENCY_NUMBER">%s</xliff:g> कोई आपातकालीन नंबर नहीं है!"</string>
    <string name="dial_emergency_empty_error" msgid="5556166819619323893">"कॉल नहीं भेजा गया. कोई आपातकालीन नंबर डायल करें!"</string>
    <string name="dialerKeyboardHintText" msgid="9192914825413747792">"डायल करने के लिए कीबोर्ड का उपयोग करें"</string>
    <string name="onscreenHoldText" msgid="2285258239691145872">"होल्ड करें"</string>
    <string name="onscreenEndCallText" msgid="4403855834875398585">"समाप्त"</string>
    <string name="onscreenShowDialpadText" msgid="8561805492659639893">"डायलपैड"</string>
    <string name="onscreenMuteText" msgid="5011369181754261374">"म्यूट करें"</string>
    <string name="onscreenAddCallText" msgid="5140385634712287403">"कॉल जोड़ें"</string>
    <string name="onscreenMergeCallsText" msgid="6640195098064538950">"कॉल मर्ज करें"</string>
    <string name="onscreenSwapCallsText" msgid="1602990689244030047">"स्वैप करें"</string>
    <string name="onscreenManageCallsText" msgid="5473231160123254154">"कॉल प्रबंधित करें"</string>
    <string name="onscreenManageConferenceText" msgid="6485935856534311346">"कॉन्फ़्रेंस प्रबंधित करें"</string>
    <string name="onscreenAudioText" msgid="1710087112800041743">"ऑडियो"</string>
    <string name="onscreenVideoCallText" msgid="4800924186056115442">"वीडियो कॉल"</string>
<<<<<<< HEAD
    <string name="importSimEntry" msgid="6614358325359736031">"आयात करें"</string>
    <string name="importAllSimEntries" msgid="1503181169636198673">"सभी आयात करें"</string>
    <string name="importingSimContacts" msgid="7374056215462575769">"सिम संपर्क आयात कर रहा है"</string>
    <string name="importToFDNfromContacts" msgid="2130620207013368580">"संपर्कों से आयात करें"</string>
    <string name="hac_mode_title" msgid="8740268574688743289">"श्रवण सहायक साधन"</string>
    <string name="hac_mode_summary" msgid="6833851160514929341">"श्रवण सहायक साधन संगतता चालू करें"</string>
  <string-array name="tty_mode_entries">
    <item msgid="512950011423868021">"TTY बंद"</item>
    <item msgid="3971695875449640648">"TTY पूर्ण"</item>
    <item msgid="1937509904407445684">"TTY HCO"</item>
    <item msgid="5644925873488772224">"TTY VCO"</item>
  </string-array>
    <string name="dtmf_tones_title" msgid="5163153771291340803">"DTMF टोन"</string>
    <string name="dtmf_tones_summary" msgid="3351820372864020331">"DTMF टोन की लंबाई सेट करें"</string>
  <string-array name="dtmf_tone_entries">
    <item msgid="899650777817315681">"सामान्य"</item>
    <item msgid="2883365539347850535">"लंबा"</item>
  </string-array>
    <string name="network_message" msgid="4483886461245213802">"नेटवर्क संदेश"</string>
    <string name="ota_title_activate" msgid="8616918561356194398">"अपना फ़ोन सक्रिय करें"</string>
    <string name="ota_touch_activate" msgid="6553212803262586244">"आपकी फ़ोन सेवा को सक्रिय करने के लिए एक विशेष कॉल करने की आवश्यकता है. \n\n\"सक्रिय करें\" दबाने के बाद, अपने फ़ोन को सक्रिय करने के लिए दिए जाने वाले निर्देश सुनें."</string>
    <string name="ota_skip_activation_dialog_title" msgid="2943366608272261306">"सक्रियण छोड़ें?"</string>
    <string name="ota_skip_activation_dialog_message" msgid="2440770373498870550">"यदि आप सक्रियण छोड़ देते हैं, तो आप कॉल नहीं कर सकते या मोबाइल डेटा नेटवर्क से कनेक्ट (हालांकि आप Wi-Fi नेटवर्क से कनेक्ट हो सकते हैं) नहीं हो सकते हैं. जब तक आप अपने फ़ोन को सक्रिय नहीं करते, आपको प्रत्येक बार उसे चालू करने पर उसे सक्रिय करने के लिए कहा जाएगा."</string>
    <string name="ota_skip_activation_dialog_skip_label" msgid="3458532775091563208">"छोड़ें"</string>
    <string name="ota_activate" msgid="1368528132525626264">"सक्रिय करें"</string>
    <string name="ota_title_activate_success" msgid="6570240212263372046">"फ़ोन सक्रिय हो गया."</string>
    <string name="ota_title_problem_with_activation" msgid="7095824491970084367">"सक्रियण में समस्या"</string>
    <string name="ota_listen" msgid="162923839877584937">"जब तक आप यह न सुनें कि सक्रियण पूर्ण हो गया है, कहे गए निर्देशों का पालन करें."</string>
    <string name="ota_speaker" msgid="6904589278542719647">"स्‍पीकर"</string>
    <string name="ota_progress" msgid="3420314892609254729">"जब तक आपका फ़ोन प्रोग्राम हो, प्रतीक्षा करें."</string>
    <string name="ota_failure" msgid="4311299546379674378">"प्रोग्रामिंग विफल"</string>
    <string name="ota_successful" msgid="1880780692887077407">"आपका फ़ोन अब सक्रिय कर दिया गया है. सेवा को आरंभ होने में 15 मिनट तक लग सकते हैं."</string>
    <string name="ota_unsuccessful" msgid="8072141612635635357">"आपका फ़ोन सक्रिय नहीं हुआ. \nआपको बेहतर कवरेज वाले किसी क्षेत्र (खिड़की के पास या बाहर) में जाने की आवश्यकता हो सकती है. \n\nपुनः प्रयास करें या अधिक विकल्पों के लिए ग्राहक सेवा को कॉल करें."</string>
    <string name="ota_spc_failure" msgid="3909983542575030796">"अतिरिक्त SPC विफलताएं"</string>
    <string name="ota_call_end" msgid="4537279738134612388">"वापस जाएं"</string>
    <string name="ota_try_again" msgid="7685477206465902290">"पुन: प्रयास करें"</string>
    <string name="ota_next" msgid="3904945374358235910">"अगला"</string>
    <string name="ecm_exit_dialog" msgid="4448531867763097533">"EcmExitDialog"</string>
    <string name="phone_entered_ecm_text" msgid="6266424252578731203">"आपातकालीन कॉलबैक मोड में प्रविष्ट हुए"</string>
    <string name="phone_in_ecm_notification_title" msgid="3226896828951687085">"आपातकालीन कॉलबैक मोड"</string>
    <string name="phone_in_ecm_call_notification_text" msgid="4611608947314729773">"डेटा कनेक्शन अक्षम किया गया"</string>
  <plurals name="phone_in_ecm_notification_time">
    <item quantity="one" msgid="4866221796252472622">"<xliff:g id="COUNT">%s</xliff:g> मिनट के लिए कोई डेटा कनेक्शन नहीं"</item>
    <item quantity="other" msgid="3122217344579273583">"<xliff:g id="COUNT">%s</xliff:g> मिनट के लिए कोई डेटा कनेक्शन नहीं"</item>
  </plurals>
  <plurals name="alert_dialog_exit_ecm">
    <item quantity="one" msgid="8060210887681426682">"फ़ोन <xliff:g id="COUNT">%s</xliff:g> मिनट के लिए आपातकालीन कॉलबैक मोड में रहेगा. हालांकि, इस मोड में होने पर डेटा कनेक्शन का उपयोग करने वाले किसी एप्स का उपयोग नहीं किया जा सकता. क्या आप अभी बाहर निकलना चाहते हैं?"</item>
    <item quantity="other" msgid="8617116564023933114">"फ़ोन <xliff:g id="COUNT">%s</xliff:g> मिनट के लिए आपातकालीन कॉलबैक मोड में रहेगा. हालांकि, इस मोड में होने पर डेटा कनेक्शन का उपयोग करने वाले किसी एप्स का उपयोग नहीं किया जा सकता. क्या आप अभी बाहर निकलना चाहते हैं?"</item>
  </plurals>
  <plurals name="alert_dialog_not_avaialble_in_ecm">
    <item quantity="one" msgid="2585506997024726599">"आपातकालीन कॉलबैक मोड के समय चयनित क्रिया उपलब्ध नहीं है. फ़ोन <xliff:g id="COUNT">%s</xliff:g> मिनट तक इस मोड में रहेगा. क्या आप अभी बाहर निकलना चाहते हैं?"</item>
    <item quantity="other" msgid="6115622137771382224">"आपातकालीन कॉलबैक मोड के समय चयनित क्रिया उपलब्ध नहीं है. फ़ोन <xliff:g id="COUNT">%s</xliff:g> मिनट तक इस मोड में रहेगा. क्या आप अभी बाहर निकलना चाहते हैं?"</item>
  </plurals>
    <string name="alert_dialog_in_ecm_call" msgid="1886723687211887104">"आपातकालीन कॉल के समय चयनित क्रिया उपलब्ध नहीं होती है."</string>
    <string name="progress_dialog_exiting_ecm" msgid="4835734101617817074">"आपातकालीन कॉलबैक मोड से बाहर निकल रहा है"</string>
    <string name="alert_dialog_yes" msgid="6674268047820703974">"हां"</string>
    <string name="alert_dialog_no" msgid="1476091437797628703">"नहीं"</string>
    <string name="alert_dialog_dismiss" msgid="2491494287075907171">"खारिज करें"</string>
=======
>>>>>>> 57e98dab
    <string name="voicemail_provider" msgid="5135942703327136909">"सेवा"</string>
    <string name="voicemail_settings" msgid="72448049107749316">"सेटअप"</string>
    <string name="voicemail_number_not_set" msgid="6724904736891087856">"&lt;सेट नहीं है&gt;"</string>
    <string name="other_settings" msgid="3672912580359716394">"अन्य कॉल सेटिंग"</string>
    <string name="calling_via_template" msgid="4839419581866928142">"<xliff:g id="PROVIDER_NAME">%s</xliff:g> के माध्यम से कॉल किया जा रहा है"</string>
    <string name="contactPhoto" msgid="4713193418046639466">"संपर्क का फ़ोटो"</string>
    <string name="goPrivate" msgid="865837794424530980">"निजी हो जाएं"</string>
    <string name="selectContact" msgid="781975788478987237">"संपर्क को चुनें"</string>
<<<<<<< HEAD
    <string name="sip_settings" msgid="6699045718560859691">"इंटरनेट कॉल सेटिंग"</string>
    <string name="sip_accounts" msgid="2097054001288457163">"इंटरनेट कॉलिंग (SIP) खाते"</string>
    <string name="sip_accounts_title" msgid="1212889069281054570">"खाते"</string>
    <string name="sip_receive_calls" msgid="5635685570889971559">"इनकमिंग कॉल प्राप्त करें"</string>
    <string name="sip_receive_calls_summary" msgid="8403613238633679184">"बैटरी का जीवनकाल कम करता है"</string>
    <string name="sip_call_options_title" msgid="27433718808839672">"इंटरनेट कॉलिंग का उपयोग करें"</string>
    <string name="sip_call_options_wifi_only_title" msgid="145572394529090811">"इंटरनेट कॉलिंग का उपयोग करें (केवल Wi-Fi)"</string>
    <string name="sip_call_options_entry_1" msgid="6556668894178520760">"सभी कॉल के लिए जब डेटा नेटवर्क उपलब्ध हो"</string>
    <string name="sip_call_options_entry_2" msgid="6789764029719494361">"केवल इंटरनेट कॉल के लिए"</string>
    <string name="sip_call_options_entry_3" msgid="7474809001402649185">"प्रत्येक कॉल के लिए पूछें"</string>
    <string name="sip_call_options_wifi_only_entry_1" msgid="7423523864471650069">"सभी कॉल के लिए"</string>
    <string name="pick_outgoing_call_phone_type" msgid="5622916534828338675">"कॉल करें"</string>
    <string name="pick_outgoing_sip_phone" msgid="7012322118236208875">"इंटरनेट कॉलिंग खाते का उपयोग करें:"</string>
    <string name="remember_my_choice" msgid="7058059586169290705">"हमेशा इंटरनेट कॉल करने के लिए उपयोग करें"</string>
    <string name="reset_my_choice_hint" msgid="5523030209803567922">"आप परिवर्तित कर सकते हैं कि फ़ोन &gt; सेटिंग &gt; इंटरनेट कॉल सेटिंग &gt; खाता स्क्रीन से डिफ़ॉल्ट रूप से किस इंटरनेट कॉलिंग खाते का उपयोग करना है."</string>
    <string name="pstn_phone" msgid="8782554491484326429">"सेल फ़ोन कॉल"</string>
    <string name="internet_phone" msgid="1147922660195095810">"इंटरनेट कॉल"</string>
    <string name="no_sip_account_found_title" msgid="6266249392379373628">"कोई इंटरनेट कॉलिंग खाता नहीं"</string>
    <string name="no_sip_account_found" msgid="724325811961769997">"इस फ़ोन पर कोई इंटरनेट कॉलिंग खाता नहीं है. क्या आप अभी एक जोड़ना चाहते हैं?"</string>
    <string name="sip_menu_add" msgid="8757508498518881500">"जोड़ें"</string>
    <string name="add_sip_account" msgid="5904858426290097611">"खाता जोड़ें"</string>
    <string name="remove_sip_account" msgid="7645900420385682570">"खाता निकालें"</string>
    <string name="sip_account_list" msgid="5480058210652194306">"SIP खाते"</string>
    <string name="saving_account" msgid="52903398217017954">"खाता सहेज रहा है..."</string>
    <string name="removing_account" msgid="7183999896088628100">"खाता निकाल रहा है..."</string>
    <string name="sip_menu_save" msgid="5842531129356014943">"सहेजें"</string>
    <string name="sip_menu_discard" msgid="524075892158789701">"छोड़ें"</string>
    <string name="alert_dialog_close" msgid="7759635137627626235">"प्रोफ़ाइल बंद करें"</string>
    <string name="alert_dialog_ok" msgid="3580379406983564080">"ठीक है"</string>
    <string name="close_profile" msgid="6886968271423155284">"बंद करें"</string>
    <string name="primary_account_summary_with" msgid="1633960536212343187">"प्राथमिक खाता. <xliff:g id="REGISTRATION_STATUS">%s</xliff:g>"</string>
    <string name="registration_status_checking_status" msgid="3381868307694056727">"स्थिति की जांच कर रहा है..."</string>
    <string name="registration_status_registering" msgid="4288401139400232968">"पंजीकरण जारी है..."</string>
    <string name="registration_status_still_trying" msgid="3185581992666091911">"अब भी प्रयास कर रहा है..."</string>
    <string name="registration_status_not_receiving" msgid="4185572774980557758">"कॉल प्राप्त नहीं हो रहे."</string>
    <string name="registration_status_no_data" msgid="4901476962360656611">"खाता पंजीकरण रुक गया क्योंकि कोई इंटरनेट कनेक्शन उपलब्ध नहीं है."</string>
    <string name="registration_status_no_wifi_data" msgid="4038976374713018067">"कोई Wi-Fi कनेक्शन न होने के कारण खाता पंजीकरण रोका गया."</string>
    <string name="registration_status_not_running" msgid="4824867184446232131">"खाता पंजीकरण विफल."</string>
    <string name="registration_status_done" msgid="884630717456439280">"कॉल प्राप्त हो रहे हैं"</string>
    <string name="registration_status_failed_try_later" msgid="5214474354451220581">"खाता पंजीकरण विफल: (<xliff:g id="REGISTRATION_ERROR_MESSAGE">%s</xliff:g>); बाद में पुन: प्रयास किया जाएगा"</string>
    <string name="registration_status_invalid_credentials" msgid="4908446367559341757">"खाता पंजीकरण विफल: गलत उपयोगकर्ता नाम या पासवर्ड."</string>
    <string name="registration_status_server_unreachable" msgid="5733421582468991276">"खाता पंजीकरण विफल: सर्वर नाम जांचें."</string>
    <string name="third_party_account_summary" msgid="2532526738862533028">"वर्तमान में इस खाते का उपयोग <xliff:g id="ACCOUNT_OWNER">%s</xliff:g> एप्स द्वारा किया जा रहा है."</string>
    <string name="sip_edit_title" msgid="489288416435014385">"SIP खाता विवरण"</string>
    <string name="sip_edit_new_title" msgid="3659149255856520385">"SIP खाता विवरण"</string>
    <string name="domain_address_title" msgid="9071787581316160480">"सर्वर"</string>
    <string name="username_title" msgid="2479375923477682328">"उपयोगकर्ता नाम"</string>
    <string name="password_title" msgid="3323555249068171531">"पासवर्ड"</string>
    <string name="display_name_title" msgid="2459768196312249937">"प्रदर्शन नाम"</string>
    <string name="proxy_address_title" msgid="4828301345351614273">"जावक प्रॉक्सी पता"</string>
    <string name="port_title" msgid="5952939408078626657">"पोर्ट नंबर"</string>
    <string name="transport_title" msgid="8253139511847746640">"परिवहन प्रकार"</string>
    <string name="send_keepalive_title" msgid="7533342573918645113">"जीवित-रखें भेजें"</string>
    <string name="set_primary_title" msgid="5351892327447571451">"प्राथमिक खाते के रूप में सेट करें"</string>
    <string name="set_primary_summary" msgid="2219064654523258577">"जावक कॉल के लिए उपयोग किया जाता है"</string>
    <string name="advanced_settings" msgid="8350631795335495338">"वैकल्पिक सेटिंग"</string>
    <string name="auth_username_title" msgid="851473016307947120">"प्रमाणीकरण उपयोगकर्ता नाम"</string>
    <string name="auth_username_summary" msgid="6782012405225938629">"प्रमाणीकरण के लिए उपयोग होने वाला उपयोगकर्ता नाम"</string>
    <string name="default_preference_summary" msgid="868766740121667450">"&lt;सेट नहीं है&gt;"</string>
    <string name="display_name_summary" msgid="8636377460518225523">"&lt;उपयोगकर्ता नाम के समान&gt;"</string>
    <string name="optional_summary" msgid="1464058793789832411">"&lt;वैकल्पिक&gt;"</string>
    <string name="advanced_settings_show" msgid="4668880308290857597">"▷ सभी दिखाने के लिए स्पर्श करें"</string>
    <string name="advanced_settings_hide" msgid="217398292824758079">"▽ सभी छुपाने के लिए स्पर्श करें"</string>
    <string name="empty_alert" msgid="6839103946505432390">"<xliff:g id="INPUT_FIELD_NAME">%s</xliff:g> आवश्यक है और रिक्त नहीं छोड़ा जा सकता."</string>
    <string name="not_a_valid_port" msgid="4796149266434630292">"पोर्ट नंबर 1000 और 65534 के बीच होना चाहिए."</string>
    <string name="no_internet_available_title" msgid="3327109242858406165">"कोई इंटरनेट कनेक्शन नहीं है"</string>
    <string name="no_wifi_available_title" msgid="747881033089378758">"कोई Wi-Fi कनेक्शन नहीं"</string>
    <string name="no_internet_available" msgid="7877142631803238549">"इंटरनेट कॉल करने के लिए, पहले अपने इंटरनेट कनेक्शन की जांच करें."</string>
    <string name="no_wifi_available" msgid="1225073547318465713">"इंटरनेट कॉल के लिए आपको Wi-Fi नेटवर्क से कनेक्ट होना आवश्यक है (वायरलेस और नेटवर्क सेटिंग का उपयोग करें)."</string>
    <string name="no_voip" msgid="8901474054537199865">"इंटरनेट कॉलिंग समर्थित नहीं है"</string>
    <string name="sip_system_decide" msgid="368030746310423471">"स्वचालित"</string>
    <string name="sip_always_send_keepalive" msgid="8192080724632877132">"हमेशा भेजें"</string>
    <string name="not_voice_capable" msgid="2739898841461577811">"ध्वनि कॉल करना समर्थित नहीं है"</string>
=======
>>>>>>> 57e98dab
    <string name="respond_via_sms_canned_response_1" msgid="2461606462788380215">"अभी बात नहीं हो सकती. क्‍या चल रहा है?"</string>
    <string name="respond_via_sms_canned_response_2" msgid="4074450431532859214">"मैं आपको वापस कॉल करूंगा/करूंगी."</string>
    <string name="respond_via_sms_canned_response_3" msgid="3496079065723960450">"मैं आपको बाद में कॉल करूंगा/करूंगी."</string>
    <string name="respond_via_sms_canned_response_4" msgid="1698989243040062190">"अभी बात नहीं हो सकती. बाद में कॉल करें?"</string>
    <string name="respond_via_sms_custom_message" msgid="6158880869935281078">"अपना स्वयं का लिखें..."</string>
    <string name="custom_message_cancel" msgid="7516406059429609296">"रद्द करें"</string>
    <string name="custom_message_send" msgid="5795754217085747742">"भेजें"</string>
    <string name="respond_via_sms_setting_title" msgid="3754000371039709383">"त्वरित प्रतिसाद"</string>
    <string name="respond_via_sms_setting_title_2" msgid="6104662227299493906">"त्वरित प्रतिसाद संपादित करें"</string>
    <string name="respond_via_sms_setting_summary" msgid="9150281183930613065"></string>
    <string name="respond_via_sms_edittext_dialog_title" msgid="20379890418289778">"त्वरित प्रतिसाद"</string>
    <string name="respond_via_sms_menu_reset_default_activity" msgid="1461742052902053466">"डिफ़ॉल्ट एप्स रीसेट करें"</string>
    <string name="respond_via_sms_confirmation_format" msgid="7229149977515784269">"<xliff:g id="PHONE_NUMBER">%s</xliff:g> को संदेश भेजा गया."</string>
    <string name="description_image_button_one" msgid="5502718871331943463">"एक"</string>
    <string name="description_image_button_two" msgid="4903738528222924522">"दो"</string>
    <string name="description_image_button_three" msgid="5570985408463782329">"तीन"</string>
    <string name="description_image_button_four" msgid="1697520001239289074">"चार"</string>
    <string name="description_image_button_five" msgid="3450276493026943454">"पांच"</string>
    <string name="description_image_button_six" msgid="2070376172268675300">"छ:"</string>
    <string name="description_image_button_seven" msgid="1757351311199993371">"सात"</string>
    <string name="description_image_button_eight" msgid="4734693919020613227">"आठ"</string>
    <string name="description_image_button_nine" msgid="5568534122590597040">"नौ"</string>
    <string name="description_image_button_star" msgid="1976280813017254462">"तारा"</string>
    <string name="description_image_button_zero" msgid="4211255756866893605">"शून्‍य"</string>
    <string name="description_image_button_pound" msgid="1716041284529917866">"पाउंड"</string>
    <string name="description_dial_button" msgid="7459705245418435351">"डायल करें"</string>
    <string name="description_delete_button" msgid="4015842181592283903">"बैकस्पेस"</string>
    <string name="accessibility_speakerphone_enabled" msgid="1988512040421036359">"स्‍पीकरफ़ोन सक्षम."</string>
    <string name="accessibility_call_muted" msgid="2776111226185342220">"कॉल म्‍यूट की गई."</string>
    <string name="description_target_answer" msgid="7205604197797472471">"उत्तर"</string>
    <string name="description_target_send_sms" msgid="2098326025587950144">"SMS भेजें"</string>
    <string name="description_target_decline" msgid="4789834364389731957">"अस्वीकार करें"</string>
    <string name="voicemail_notification_vibrate_when_title" msgid="8361970092063604886">"कंपन करें"</string>
    <string name="voicemail_notification_vibarte_when_dialog_title" msgid="5739583146522136440">"कंपन करें"</string>
    <string name="voicemail_notification_ringtone_title" msgid="2609519527849101590">"ध्वनि"</string>
    <string name="default_notification_description" msgid="78174796906240970">"डिफ़ॉल्ट ध्वनि (<xliff:g id="DEFAULT_SOUND_TITLE">%1$s</xliff:g>)"</string>
    <string name="ringtone_title" msgid="6374978286202084684">"फ़ोन रिंगटोन"</string>
    <string name="vibrate_on_ring_title" msgid="9197564612065258960">"रिंग आने पर कंपन करें"</string>
    <string name="dtmf_tone_enable_title" msgid="827601042915852989">"कॉल करते समय ध्वनी सुने"</string>
    <string name="dial_pad_autocomplete" msgid="494525952035761075">"डायलपैड स्वत: पूर्ण"</string>
    <string name="preference_category_ringtone" msgid="5197960752529332721">"रिंगटोन और कंपन"</string>
    <string name="manageConferenceLabel" msgid="4691922394301969053">"कॉन्फ़्रेंस कॉल प्रबंधित करें"</string>
</resources><|MERGE_RESOLUTION|>--- conflicted
+++ resolved
@@ -54,337 +54,6 @@
     <string name="pause_prompt_yes" msgid="3564467212025151797">"हां"</string>
     <string name="pause_prompt_no" msgid="6686238803236884877">"नहीं"</string>
     <string name="wild_prompt_str" msgid="5543521676355533577">"वाइल्ड वर्ण को इससे बदलें:"</string>
-<<<<<<< HEAD
-    <string name="no_vm_number" msgid="4164780423805688336">"गुम ध्वनिमेल नंबर"</string>
-    <string name="no_vm_number_msg" msgid="1300729501030053828">"सिम कार्ड पर कोई ध्वनिमेल नंबर संग्रहीत नहीं है."</string>
-    <string name="add_vm_number_str" msgid="4676479471644687453">"नंबर जोड़ें"</string>
-    <string name="puk_unlocked" msgid="2284912838477558454">"आपका सिम कार्ड अनब्लॉक कर दिया गया है. आपका फ़ोन अनलॉक किया जा रहा है..."</string>
-    <string name="label_ndp" msgid="780479633159517250">"सिम नेटवर्क अनलॉक पिन"</string>
-    <string name="sim_ndp_unlock_text" msgid="683628237760543009">"अनब्लॉक करें"</string>
-    <string name="sim_ndp_dismiss_text" msgid="1604823375752456947">"खारिज करें"</string>
-    <string name="requesting_unlock" msgid="6412629401033249351">"नेटवर्क अनलॉक के लिए अनुरोध कर रहा है..."</string>
-    <string name="unlock_failed" msgid="6490531697031504225">"नेटवर्क अनलॉक अनुरोध असफल."</string>
-    <string name="unlock_success" msgid="6770085622238180152">"नेटवर्क अनलॉक सफल रहा."</string>
-    <string name="labelGSMMore" msgid="5930842194056092106">"GSM कॉल सेटिंग"</string>
-    <string name="labelCDMAMore" msgid="1630676740428229339">"CDMA कॉल सेटिंग"</string>
-    <string name="apn_settings" msgid="9043423184895642077">"एक्सेस केन्द्र का नाम"</string>
-    <string name="settings_label" msgid="3876743539816984008">"नेटवर्क सेटिंग"</string>
-    <string name="voicemail" msgid="8693759337917898954">"ध्वनिमेल"</string>
-    <string name="voicemail_abbreviated" msgid="2215592488517217448">"VM:"</string>
-    <string name="networks" msgid="8873030692174541976">"नेटवर्क ऑपरेटर"</string>
-    <string name="call_settings" msgid="6112441768261754562">"कॉल सेटिंग"</string>
-    <string name="additional_gsm_call_settings" msgid="1391795981938800617">"अतिरिक्त सेटिंग"</string>
-    <string name="sum_gsm_call_settings" msgid="4076647190996778012">"अतिरिक्त केवल GSM कॉल सेटिंग"</string>
-    <string name="additional_cdma_call_settings" msgid="8628958775721886909">"अतिरिक्त CDMA कॉल सेटिंग"</string>
-    <string name="sum_cdma_call_settings" msgid="284753265979035549">"अतिरिक्त केवल CDMA कॉल सेटिंग"</string>
-    <string name="labelNwService" msgid="4699970172021870983">"नेटवर्क सेवा सेटिंग"</string>
-    <string name="labelCallerId" msgid="3888899447379069198">"कॉलर आईडी"</string>
-    <string name="sum_loading_settings" msgid="1826692909391168620">"सेटिंग लोड हो रही हैं…"</string>
-    <string name="sum_hide_caller_id" msgid="1071407020290873782">"आउटगोइंग कॉल में छुपे नंबर"</string>
-    <string name="sum_show_caller_id" msgid="6768534125447290401">"आउटगोइंग कॉल में प्रदर्शित किया गया नंबर"</string>
-    <string name="sum_default_caller_id" msgid="1954518825510901365">"आउटगोइंग कॉल में मेरा नंबर दिखाने के लिए सामान्य ऑपरेटर सेटिंग का उपयोग करें"</string>
-    <string name="labelCW" msgid="6120513814915920200">"कॉल प्रतीक्षा"</string>
-    <string name="sum_cw_enabled" msgid="8083061901633671397">"कॉल के दौरान, मुझे इनकमिंग कॉल की सूचना दें"</string>
-    <string name="sum_cw_disabled" msgid="3648693907300104575">"कॉल के दौरान, मुझे इनकमिंग कॉल की सूचना दें"</string>
-    <string name="call_forwarding_settings" msgid="3378927671091537173">"कॉल अग्रेषण सेटिंग"</string>
-    <string name="labelCF" msgid="2574386948026924737">"कॉल अग्रेषण"</string>
-    <string name="labelCFU" msgid="8147177368148660600">"हमेशा इसको भेजें"</string>
-    <string name="messageCFU" msgid="3560082430662923687">"हमेशा इस नंबर का उपयोग करें"</string>
-    <string name="sum_cfu_enabled_indicator" msgid="4014187342724130197">"सभी कॉल अग्रेषित कर रहा है"</string>
-    <string name="sum_cfu_enabled" msgid="2450052502198827927">"सभी कॉल <xliff:g id="PHONENUMBER">{0}</xliff:g> को अग्रेषित किए जा रहे हैं"</string>
-    <string name="sum_cfu_enabled_no_number" msgid="6591985777096823616">"नंबर अनुपलब्ध है"</string>
-    <string name="sum_cfu_disabled" msgid="3698472522160364904">"अक्षम की गई"</string>
-    <string name="labelCFB" msgid="218938523102207587">"व्यस्त होने पर इसको भेजें"</string>
-    <string name="messageCFB" msgid="3711089705936187129">"व्यस्त रहते समय नंबर"</string>
-    <string name="sum_cfb_enabled" msgid="5984198104833116690">"<xliff:g id="PHONENUMBER">{0}</xliff:g> को अग्रेषित कर रहा है"</string>
-    <string name="sum_cfb_disabled" msgid="227440009979537651">"अक्षम की गई"</string>
-    <string name="disable_cfb_forbidden" msgid="3506984333877998061">"जब आपका फ़ोन व्यस्त हो, तो आपका ऑपरेटर कॉल अग्रेषण अक्षम करने का समर्थन नहीं करता."</string>
-    <string name="labelCFNRy" msgid="3646316323834351390">"अनुत्तरित होने पर इसको भेजें"</string>
-    <string name="messageCFNRy" msgid="672317899884380374">"अनुत्तरित होने पर नंबर"</string>
-    <string name="sum_cfnry_enabled" msgid="6955775691317662910">"<xliff:g id="PHONENUMBER">{0}</xliff:g> को अग्रेषित कर रहा है"</string>
-    <string name="sum_cfnry_disabled" msgid="8422350929957344729">"अक्षम की गई"</string>
-    <string name="disable_cfnry_forbidden" msgid="4308233959150658058">"जब आपका फ़ोन उत्तर न दे, तो आपका ऑपरेटर कॉल अग्रेषण अक्षम करने का समर्थन नहीं करता."</string>
-    <string name="labelCFNRc" msgid="47183615370850000">"पहुंच योग्य न होने पर इसको भेजें"</string>
-    <string name="messageCFNRc" msgid="6380695421020295119">"पहुंच योग्य न होने पर नंबर"</string>
-    <string name="sum_cfnrc_enabled" msgid="7010898346095497421">"<xliff:g id="PHONENUMBER">{0}</xliff:g> को अग्रेषित कर रहा है"</string>
-    <string name="sum_cfnrc_disabled" msgid="7222141261321276464">"अक्षम की गई"</string>
-    <string name="disable_cfnrc_forbidden" msgid="5646361343094064333">"जब आपका फ़ोन पहुंच योग्य न हो, तो आपका कैरियर कॉल अग्रेषण अक्षम करने का समर्थन नहीं करता."</string>
-    <string name="updating_title" msgid="6146755386174019046">"कॉल सेटिंग"</string>
-    <string name="error_updating_title" msgid="7970259216988931777">"कॉल सेटिंग त्रुटि"</string>
-    <string name="reading_settings" msgid="1920291699287055284">"सेटिंग पढ़ रहा है..."</string>
-    <string name="updating_settings" msgid="8171225533884883252">"सेटिंग के लिए नई जानकारी मिल रही है..."</string>
-    <string name="reverting_settings" msgid="4752151682666912828">"सेटिंग वापस ला रहा है..."</string>
-    <string name="response_error" msgid="6674110501330139405">"नेटवर्क से अनपेक्षित प्रतिसाद."</string>
-    <string name="exception_error" msgid="7027667130619518211">"नेटवर्क या सिम कार्ड त्रुटि."</string>
-    <string name="fdn_check_failure" msgid="18200614306525434">"आपके फ़ोन एप्‍स की फ़िक्‍स्‍ड डायलिंग नंबर सेटिंग चालू है. इसके परिणामस्‍वरूप, कॉल से संबंधित कुछ सुविधाएं कार्य नहीं कर रही हैं."</string>
-    <string name="radio_off_error" msgid="2304459933248513376">"इन सेटिंग को देखने के पहले रेडियो चालू करें."</string>
-    <string name="close_dialog" msgid="2365884406356986917">"ठीक है"</string>
-    <string name="enable" msgid="1059008390636773574">"सक्षम करें"</string>
-    <string name="disable" msgid="7274240979164762320">"अक्षम करें"</string>
-    <string name="change_num" msgid="239476305819844391">"नई जानकारी पाएं"</string>
-  <string-array name="clir_display_values">
-    <item msgid="5560134294467334594">"नेटवर्क सामान्य"</item>
-    <item msgid="7876195870037833661">"नंबर छुपाएं"</item>
-    <item msgid="1108394741608734023">"नंबर दिखाएं"</item>
-  </string-array>
-    <string name="vm_changed" msgid="380744030726254139">"ध्वनिमेल नंबर बदला गया."</string>
-    <string name="vm_change_failed" msgid="3352934863246208918">"ध्वनिमेल नंबर बदला नहीं जा सका.\nयदि यह समस्या बनी रहती है, तो अपने कैरियर से संपर्क करें."</string>
-    <string name="fw_change_failed" msgid="5298103228470214665">"अग्रेषण नंबर बदला नहीं जा सका.\nयदि यह समस्या बनी रहती है, तो अपने कैरियर से संपर्क करें."</string>
-    <string name="fw_get_in_vm_failed" msgid="8862896836093833973">"वर्तमान अग्रेषण संख्‍या सेटिंग पुनर्प्राप्त नही की जा सकी और सहेजी नहीं जा सकी.\nकिसी भी तरह नए प्रदाता पर स्विच करें?"</string>
-    <string name="no_change" msgid="3186040086622435212">"कोई परिवर्तन नहीं किए गए."</string>
-    <string name="sum_voicemail_choose_provider" msgid="59911196126278922">"ध्वनिमेल सेवा चुनें"</string>
-    <string name="voicemail_default" msgid="5902099213882352338">"मेरा कैरियर"</string>
-    <string name="mobile_networks" msgid="5540397602919106177">"मोबाइल नेटवर्क सेटिंग"</string>
-    <string name="label_available" msgid="1181658289009300430">"उपलब्ध नेटवर्क"</string>
-    <string name="load_networks_progress" msgid="5230707536168902952">"खोज रहा है..."</string>
-    <string name="empty_networks_list" msgid="4249426905018815316">"कोई नेटवर्क नहीं मिला."</string>
-    <string name="search_networks" msgid="1601136049300882441">"नेटवर्क खोजें"</string>
-    <string name="network_query_error" msgid="6828516148953325006">"नेटवर्क खोज के दौरान त्रुटि."</string>
-    <string name="register_on_network" msgid="9055203954040805084">"<xliff:g id="NETWORK">%s</xliff:g> पर पंजीकरण कर रहा है…"</string>
-    <string name="not_allowed" msgid="5613353860205691579">"आपका सिम कार्ड इस नेटवर्क पर कनेक्शन की अनुमति नहीं देता है."</string>
-    <string name="connect_later" msgid="2308119155752343975">"अभी इस नेटवर्क से कनेक्ट नहीं कर सकते. बाद में पुन: प्रयास करें."</string>
-    <string name="registration_done" msgid="495135664535876612">"नेटवर्क पर पंजीकृत."</string>
-    <string name="sum_carrier_select" msgid="3494252551249882718">"कोई नेटवर्क ऑपरेटर चुनें"</string>
-    <string name="sum_search_networks" msgid="2921092249873272715">"सभी उपलब्ध नेटवर्क खोजें"</string>
-    <string name="select_automatically" msgid="5628402124471810174">"अपने आप चुनें"</string>
-    <string name="sum_select_automatically" msgid="5614890115123292400">"पसंदीदा नेटवर्क अपने आप चुनें"</string>
-    <string name="register_automatically" msgid="6017849844573519637">"स्वचालित पंजीकरण..."</string>
-    <string name="preferred_network_mode_title" msgid="8873246565334559308">"नेटवर्क मोड"</string>
-    <string name="preferred_network_mode_summary" msgid="1434820673166126609">"नेटवर्क संचालन मोड बदलें"</string>
-    <string name="preferred_network_mode_dialogtitle" msgid="8176355237105593793">"पसंदीदा नेटवर्क मोड"</string>
-    <string name="preferred_network_mode_wcdma_perf_summary" msgid="8521677230113533809">"पसंदीदा नेटवर्क मोड: WCDMA को प्राथमिकता"</string>
-    <string name="preferred_network_mode_gsm_only_summary" msgid="3352445413437453511">"पसंदीदा नेटवर्क मोड: केवल GSM"</string>
-    <string name="preferred_network_mode_wcdma_only_summary" msgid="2836897236221063413">"पसंदीदा नेटवर्क मोड: केवल WCDMA"</string>
-    <string name="preferred_network_mode_gsm_wcdma_summary" msgid="3161255745326408587">"पसंदीदा नेटवर्क मोड: CDMA / WCDMA"</string>
-    <string name="preferred_network_mode_cdma_summary" msgid="3175690187294334241">"पसंदीदा नेटवर्क मोड: CDMA"</string>
-    <string name="preferred_network_mode_cdma_evdo_summary" msgid="8332063064712726618">"पसंदीदा नेटवर्क मोड: CDMA / EvDo"</string>
-    <string name="preferred_network_mode_cdma_only_summary" msgid="1309770926198634150">"पसंदीदा नेटवर्क मोड: केवल CDMA"</string>
-    <string name="preferred_network_mode_evdo_only_summary" msgid="8472220691721269155">"पसंदीदा नेटवर्क मोड: केवल EvDo"</string>
-    <string name="preferred_network_mode_cdma_evdo_gsm_wcdma_summary" msgid="4726682079415227330">"पसंदीदा नेटवर्क मोड: CDMA/EvDo/GSM/WCDMA"</string>
-    <string name="preferred_network_mode_lte_summary" msgid="574752287596469136">"पसंदीदा नेटवर्क मोड: LTE"</string>
-    <string name="preferred_network_mode_lte_gsm_wcdma_summary" msgid="8455358514068283935">"पसंदीदा नेटवर्क मोड: GSM/WCDMA/LTE"</string>
-    <string name="preferred_network_mode_lte_cdma_evdo_summary" msgid="228702246343742853">"पसंदीदा नेटवर्क मोड: CDMA+LTE/EVDO"</string>
-    <string name="preferred_network_mode_global_summary" msgid="1633134285545730364">"पसंदीदा नेटवर्क मोड: वैश्विक"</string>
-    <string name="preferred_network_mode_lte_wcdma_summary" msgid="9180775701594742750">"पसंदीदा नेटवर्क मोड: LTE / WCDMA"</string>
-  <string-array name="preferred_network_mode_choices">
-    <item msgid="7886739962255042385">"LTE / WCDMA"</item>
-    <item msgid="577652050447385699">"LTE"</item>
-    <item msgid="6813597571293773656">"वैश्विक"</item>
-    <item msgid="127064712132619032">"GSM/WCDMA/LTE"</item>
-    <item msgid="1126767511633425977">"CDMA + LTE/EvDo"</item>
-    <item msgid="6389676313771670660">"CDMA/EvDo/GSM/WCDMA"</item>
-    <item msgid="545430093607698090">"केवल EvDo"</item>
-    <item msgid="1508557726283094448">"EvDo के बिना CDMA"</item>
-    <item msgid="4341433122263841224">"CDMA/EvDo स्वतः"</item>
-    <item msgid="5958053792390386668">"GSM/WCDMA स्वत:"</item>
-    <item msgid="7913148405605373434">"केवल WCDMA"</item>
-    <item msgid="1524224863879435516">"केवल GSM"</item>
-    <item msgid="3817924849415716259">"GSM/WCDMA पसंदीदा"</item>
-  </string-array>
-    <string name="data_enabled" msgid="5972538663568715366">"डेटा सक्षम किया गया"</string>
-    <string name="data_enable_summary" msgid="5022018967714633874">"मोबाइल नेटवर्क पर डेटा पहुंच सक्षम करें"</string>
-    <string name="roaming" msgid="8871412572928323707">"डेटा रोमिंग"</string>
-    <string name="roaming_enable" msgid="7331106985174381987">"रोमिंग के समय डेटा सेवाएं कनेक्ट करें"</string>
-    <string name="roaming_disable" msgid="1843417228755568110">"रोमिंग के समय डेटा सेवाएं कनेक्ट करें"</string>
-    <string name="roaming_reenable_message" msgid="8913735676127858115">"आपकी डेटा कनेक्टिविटी खो गई है क्योंकि आप डेटा रोमिंग बंद करके अपने होम नेटवर्क से बाहर आ गए हैं."</string>
-    <string name="roaming_warning" msgid="7820963598559553967">"डेटा रोमिंग की अनुमति दें? आपको रोमिंग शुल्‍क लग सकते हैं!"</string>
-    <string name="gsm_umts_options" msgid="6538311689850981686">"GSM/UMTS विकल्प"</string>
-    <string name="cdma_options" msgid="4016822858172249884">"CDMA विकल्प"</string>
-    <string name="throttle_data_usage" msgid="3715677828160555808">"डेटा उपयोग"</string>
-    <string name="throttle_current_usage" msgid="8762280193043815361">"वर्तमान अवधि में उपयोग किया गया डेटा"</string>
-    <string name="throttle_time_frame" msgid="1915198770363734685">"डेटा उपयोग अवधि"</string>
-    <string name="throttle_rate" msgid="4710388992676803508">"डेटा दर नीति"</string>
-    <string name="throttle_help" msgid="243651091785169900">"अधिक जानें"</string>
-    <string name="throttle_status_subtext" msgid="1657318943142085170">"<xliff:g id="USED_2">%3$s</xliff:g> में से <xliff:g id="USED_0">%1$s</xliff:g> (<xliff:g id="USED_1">%2$d</xliff:g>٪) अवधि अधिकतम\nअगली अवधि <xliff:g id="USED_3">%4$d</xliff:g> दिनों (<xliff:g id="USED_4">%5$s</xliff:g>) में प्रारंभ होगी"</string>
-    <string name="throttle_data_usage_subtext" msgid="6029276011123694701">"<xliff:g id="USED_2">%3$s</xliff:g> में से <xliff:g id="USED_0">%1$s</xliff:g> (<xliff:g id="USED_1">%2$d</xliff:g>٪) अवधि अधिकतम"</string>
-    <string name="throttle_data_rate_reduced_subtext" msgid="7492763592720107737">"<xliff:g id="USED_0">%1$s</xliff:g> अधिकतम सीमा पार हो गई\nडेटा दर <xliff:g id="USED_1">%2$d</xliff:g> Kb/s तक कम हो गई है"</string>
-    <string name="throttle_time_frame_subtext" msgid="7732763021560399960">"चक्र का <xliff:g id="USED_0">%1$d</xliff:g>٪ बीत चुका है\nअगली अवधि <xliff:g id="USED_1">%2$d</xliff:g> दिन में आरंभ होगी (<xliff:g id="USED_2">%3$s</xliff:g>)"</string>
-    <string name="throttle_rate_subtext" msgid="2149102656120726855">"यदि डेटा उपयोग की सीमा पार होती है, तो डेटा दर <xliff:g id="USED">%1$d</xliff:g> Kb/s तक कम हो जाती है."</string>
-    <string name="throttle_help_subtext" msgid="5217706521499010816">"आपके कैरियर की मोबाइल नेटवर्क डेटा उपयोग नीति के बारे में अधिक जानकारी"</string>
-    <string name="cell_broadcast_sms" msgid="5584192824053625842">"सेल प्रसारण SMS"</string>
-    <string name="enable_disable_cell_bc_sms" msgid="4851147873691392255">"सेल प्रसारण SMS"</string>
-    <string name="cell_bc_sms_enable" msgid="6441688565738921084">"सेल प्रसारण SMS सक्षम किया गया"</string>
-    <string name="cell_bc_sms_disable" msgid="3398365088309408749">"सेल प्रसारण SMS अक्षम किए गए"</string>
-    <string name="cb_sms_settings" msgid="651715019785107312">"सेल प्रसारण SMS सेटिंग"</string>
-    <string name="enable_disable_emergency_broadcast" msgid="2157014609041245335">"आपातकालीन प्रसारण"</string>
-    <string name="emergency_broadcast_enable" msgid="2645980025414010211">"आपातकालीन प्रसारण सक्षम किया गया"</string>
-    <string name="emergency_broadcast_disable" msgid="3665199821267569426">"आपातकालीन प्रसारण अक्षम किया गया"</string>
-    <string name="enable_disable_administrative" msgid="6501582322182059412">"व्यवस्थापकीय"</string>
-    <string name="administrative_enable" msgid="1750086122962032235">"व्यवस्थापकीय सक्षम किया गया"</string>
-    <string name="administrative_disable" msgid="8433273857248698539">"व्यवस्थापकीय अक्षम किया गया"</string>
-    <string name="enable_disable_maintenance" msgid="1819693083025106678">"रखरखाव"</string>
-    <string name="maintenance_enable" msgid="8566636458770971189">"रखरखाव सक्षम किया गया"</string>
-    <string name="maintenance_disable" msgid="7340189100885066077">"रखरखाव अक्षम किया गया"</string>
-    <string name="general_news_settings" msgid="4968779723948432978">"सामान्य समाचार"</string>
-    <string name="bf_news_settings" msgid="3935593091894685267">"व्यवसाय और वित्तीय समाचार"</string>
-    <string name="sports_news_settings" msgid="7649399631270052835">"खेल समाचार"</string>
-    <string name="entertainment_news_settings" msgid="5051153952959405035">"मनोरंजक समाचार"</string>
-    <string name="enable_disable_local" msgid="7890281063123416120">"स्थानीय"</string>
-    <string name="local_enable" msgid="6370463247609136359">"स्थानीय समाचार सक्षम किए गए"</string>
-    <string name="local_disable" msgid="4405691986943795798">"स्थानीय समाचार अक्षम किए गए"</string>
-    <string name="enable_disable_regional" msgid="4905652414535565872">"क्षेत्रीय"</string>
-    <string name="regional_enable" msgid="4434680415437834759">"क्षेत्रीय समाचार सक्षम किए गए"</string>
-    <string name="regional_disable" msgid="5359325527213850077">"क्षेत्रीय समाचार अक्षम किए गए"</string>
-    <string name="enable_disable_national" msgid="236278090206880734">"राष्ट्रीय"</string>
-    <string name="national_enable" msgid="1172443648912246952">"राष्ट्रीय समाचार सक्षम किए गए"</string>
-    <string name="national_disable" msgid="326018148178601166">"राष्ट्रीय समाचार अक्षम किए गए"</string>
-    <string name="enable_disable_international" msgid="7535348799604565592">"अंतर्राष्‍ट्रीय"</string>
-    <string name="international_enable" msgid="5855356769925044927">"अंतर्राष्ट्रीय समाचार सक्षम किए गए"</string>
-    <string name="international_disable" msgid="2850648591041088931">"अंतर्राष्ट्रीय समाचार अक्षम किए गए"</string>
-    <string name="list_language_title" msgid="2841683501919760043">"भाषा"</string>
-    <string name="list_language_summary" msgid="8109546531071241601">"समाचार भाषा को चुनें"</string>
-  <string-array name="list_language_entries">
-    <item msgid="6137851079727305485">"अंग्रेज़ी"</item>
-    <item msgid="1151988412809572526">"फ़्रांसीसी"</item>
-    <item msgid="577840534704312665">"स्पेनिश"</item>
-    <item msgid="8385712091143148180">"जापानी"</item>
-    <item msgid="1858401628368130638">"कोरियाई"</item>
-    <item msgid="1933212028684529632">"चीनी"</item>
-    <item msgid="1908428006803639064">"हिब्रू"</item>
-  </string-array>
-  <string-array name="list_language_values">
-    <item msgid="1804908636436467150">"1"</item>
-    <item msgid="289708030346890334">"2"</item>
-    <item msgid="1121469729692402684">"3"</item>
-    <item msgid="2614093115912897722">"4"</item>
-    <item msgid="2411164639857960614">"5"</item>
-    <item msgid="5884448729274543324">"6"</item>
-    <item msgid="5511864807618312598">"7"</item>
-  </string-array>
-    <string name="list_language_dtitle" msgid="5442908726538951934">"भाषाएं"</string>
-    <string name="enable_disable_local_weather" msgid="986967454867219114">"स्थानीय मौसम"</string>
-    <string name="local_weather_enable" msgid="6199315114382448922">"स्थानीय मौसम सक्षम किया गया"</string>
-    <string name="local_weather_disable" msgid="2510158089142626480">"स्थानीय मौसम अक्षम किया गया"</string>
-    <string name="enable_disable_atr" msgid="8339572391278872343">"क्षेत्र ट्रैफिक रिपोर्ट"</string>
-    <string name="atr_enable" msgid="5541757457789181799">"क्षेत्र ट्रैफिक रिपोर्ट सक्षम की गई"</string>
-    <string name="atr_disable" msgid="7085558154727596455">"क्षेत्र ट्रैफिक रिपोर्ट अक्षम की गई"</string>
-    <string name="enable_disable_lafs" msgid="668189073721277199">"स्थानीय हवाई अड्डा उड़ान शेड्यूल"</string>
-    <string name="lafs_enable" msgid="2791978667205137052">"स्थानीय हवाई अड्डा उड़ान शेड्यूल सक्षम"</string>
-    <string name="lafs_disable" msgid="2391212397725495350">"स्थानीय हवाई अड्डा उड़ान शेड्यूल अक्षम किया गया"</string>
-    <string name="enable_disable_restaurants" msgid="6240381945336814024">"रेस्तरां"</string>
-    <string name="restaurants_enable" msgid="5137657479469118847">"रेस्तरां सक्षम किए गए"</string>
-    <string name="restaurants_disable" msgid="3678480270938424092">"रेस्तरां अक्षम किए गए"</string>
-    <string name="enable_disable_lodgings" msgid="1822029172658551202">"लॉजिंग"</string>
-    <string name="lodgings_enable" msgid="3230042508992850322">"लॉजिंग सक्षम की गई"</string>
-    <string name="lodgings_disable" msgid="3387879742320682391">"लॉजिंग अक्षम की गई"</string>
-    <string name="enable_disable_retail_directory" msgid="1357809784475660303">"रिटेल निर्देशिका"</string>
-    <string name="retail_directory_enable" msgid="3280626290436111496">"रिटेल निर्देशिका सक्षम की गई"</string>
-    <string name="retail_directory_disable" msgid="6479739816662879027">"रिटेल निर्देशिका अक्षम की गई"</string>
-    <string name="enable_disable_advertisements" msgid="5999495926176182128">"विज्ञापन"</string>
-    <string name="advertisements_enable" msgid="2050305021264683786">"विज्ञापन सक्षम किए गए"</string>
-    <string name="advertisements_disable" msgid="8350985908788707935">"विज्ञापन अक्षम किए गए"</string>
-    <string name="enable_disable_stock_quotes" msgid="6397810445293533603">"शेयर भाव"</string>
-    <string name="stock_quotes_enable" msgid="4384802470887170543">"शेयर भाव सक्षम किए गए"</string>
-    <string name="stock_quotes_disable" msgid="4781450084565594998">"शेयर भाव अक्षम किए गए"</string>
-    <string name="enable_disable_eo" msgid="4863043263443942494">"रोज़गार के अवसर"</string>
-    <string name="eo_enable" msgid="8623559062015685813">"रोज़गार के अवसर सक्षम किए गए"</string>
-    <string name="eo_disable" msgid="3863812478090907609">"रोज़गार के अवसर अक्षम किए गए"</string>
-    <string name="enable_disable_mhh" msgid="908214593528968522">"चिकित्सा, स्वास्थ्य और अस्पताल"</string>
-    <string name="mhh_enable" msgid="5544500632306446815">"चिकित्सा, स्वास्थ्य और अस्पताल सक्षम"</string>
-    <string name="mhh_disable" msgid="8998210550117117437">"चिकित्सा, स्वास्थ्य और अस्पताल अक्षम"</string>
-    <string name="enable_disable_technology_news" msgid="3517184627114999149">"तकनीकी समाचार"</string>
-    <string name="technology_news_enable" msgid="7995209394210455181">"तकनीकी समाचार सक्षम किए गए"</string>
-    <string name="technology_news_disable" msgid="5483490380561851946">"तकनीकी समाचार अक्षम किए गए"</string>
-    <string name="enable_disable_multi_category" msgid="626771003122899280">"बहु-श्रेणी"</string>
-    <string name="multi_category_enable" msgid="1179299804641721768">"बहु-श्रेणी सक्षम की गई"</string>
-    <string name="multi_category_disable" msgid="880104702904139505">"बहु-श्रेणी अक्षम की गई"</string>
-    <string name="prefer_2g" msgid="8442550937280449639">"केवल 2G नेटवर्क का उपयोग करें"</string>
-    <string name="prefer_2g_summary" msgid="1976491403210690759">"बैटरी बचाता है"</string>
-    <string name="cdma_system_select_title" msgid="5757657769327732833">"सिस्टम चयन"</string>
-    <string name="cdma_system_select_summary" msgid="60460043745797517">"CDMA रोमिंग मोड बदलें"</string>
-    <string name="cdma_system_select_dialogtitle" msgid="6083355415165359075">"सिस्टम चयन"</string>
-  <string-array name="cdma_system_select_choices">
-    <item msgid="176474317493999285">"केवल होम"</item>
-    <item msgid="1205664026446156265">"स्वचालित"</item>
-  </string-array>
-    <string name="cdma_subscription_title" msgid="1162564010076763284">"CDMA सदस्यता"</string>
-    <string name="cdma_subscription_summary" msgid="2530890766115781140">"RUIM/सिम और NV के बीच बदलें"</string>
-    <string name="cdma_subscription_dialogtitle" msgid="2699527950523333110">"ग्राहकी"</string>
-  <string-array name="cdma_subscription_choices">
-    <item msgid="2258014151300708431">"RUIM/सिम"</item>
-    <item msgid="5127722015571873880">"NV"</item>
-  </string-array>
-  <string-array name="cdma_subscription_values">
-    <item msgid="7494167883478914080">"0"</item>
-    <item msgid="6043847456049107742">"1"</item>
-  </string-array>
-    <string name="cdma_activate_device" msgid="3793805892364814518">"उपकरण सक्रिय करें"</string>
-    <string name="cdma_lte_data_service" msgid="4255018217292548962">"डेटा सेवा सेट करें"</string>
-    <string name="fdn" msgid="7878832555095183202">"फ़िक्स्ड डायलिंग नंबर"</string>
-    <string name="manage_fdn_list" msgid="8777755791892122369">"FDN सूची"</string>
-    <string name="fdn_activation" msgid="2156479741307463576">"FDN सक्रियण"</string>
-    <string name="fdn_enabled" msgid="5238109009915521240">"फ़िक्स्ड डायलिंग नंबर सक्षम किए गए"</string>
-    <string name="fdn_disabled" msgid="4700049736675368279">"फ़िक्स्ड डायलिंग नंबर अक्षम किए गए हैं"</string>
-    <string name="enable_fdn" msgid="3740191529180493851">"FDN सक्षम करें"</string>
-    <string name="disable_fdn" msgid="7944020890722540616">"FDN अक्षम करें"</string>
-    <string name="change_pin2" msgid="2153563695382176676">"पिन2 बदलें"</string>
-    <string name="enable_fdn_ok" msgid="7215588870329688132">"FDN अक्षम करें"</string>
-    <string name="disable_fdn_ok" msgid="5727046928930740173">"FDN सक्षम करें"</string>
-    <string name="sum_fdn" msgid="1959399454900272878">"फ़िक्स्ड डायलिंग नंबर प्रबंधित करें"</string>
-    <string name="sum_fdn_change_pin" msgid="6666549734792827932">"FDN पहुंच के लिए पिन बदलें"</string>
-    <string name="sum_fdn_manage_list" msgid="8431088265332628316">"फ़ोन नंबर सूची प्रबंधित करें"</string>
-    <string name="voice_privacy" msgid="3776841382844614716">"ध्वनि गोपनीयता"</string>
-    <string name="voice_privacy_summary" msgid="3159383389833516214">"उन्नत गोपनीयता मोड सक्षम करें"</string>
-    <string name="tty_mode_option_title" msgid="9033098925144434669">"TTY मोड"</string>
-    <string name="tty_mode_option_summary" msgid="1073835131534808732">"TTY मोड सेट करें"</string>
-    <string name="auto_retry_mode_title" msgid="4073265511427813322">"स्वतः पुन: प्रयास"</string>
-    <string name="auto_retry_mode_summary" msgid="4973886004067532288">"स्वतः पुन: प्रयास मोड सक्षम करें"</string>
-    <string name="menu_add" msgid="1882023737425114762">"संपर्क जोड़ें"</string>
-    <string name="menu_edit" msgid="7143003705504672374">"संपर्क संपादित करें"</string>
-    <string name="menu_delete" msgid="3977150783449642851">"संपर्क हटाएं"</string>
-    <string name="get_pin2" msgid="8204677063922225311">"पिन2 लिखें"</string>
-    <string name="name" msgid="7329028332786872378">"नाम"</string>
-    <string name="number" msgid="7905950798349903858">"नंबर"</string>
-    <string name="save" msgid="4094274636321939086">"सहेजें"</string>
-    <string name="add_fdn_contact" msgid="2481915899633353976">"फ़िक्स्ड डायलिंग नंबर जोड़ें"</string>
-    <string name="adding_fdn_contact" msgid="7627379633721940991">"फ़िक्स्ड डायलिंग नंबर जोड़ रहा है..."</string>
-    <string name="fdn_contact_added" msgid="7458335758501736665">"फ़िक्स्ड डायलिंग नंबर जोड़ा गया."</string>
-    <string name="edit_fdn_contact" msgid="7976936035587081480">"फ़िक्स्ड डायलिंग नंबर संपादित करें"</string>
-    <string name="updating_fdn_contact" msgid="8370929876849803600">"फ़िक्स्ड डायलिंग नंबर के लिए नई जानकारी…"</string>
-    <string name="fdn_contact_updated" msgid="5497828782609005017">"फ़िक्स्ड डायलिंग नंबर के लिए नई जानकारी."</string>
-    <string name="delete_fdn_contact" msgid="6668958073074151717">"फ़िक्स्ड डायलिंग नंबर हटाएं"</string>
-    <string name="deleting_fdn_contact" msgid="5669163206349319969">"फ़िक्स्ड डायलिंग नंबर हटा रहा है..."</string>
-    <string name="fdn_contact_deleted" msgid="7154162327112259569">"फ़िक्स्ड डायलिंग नंबर हटाया गया."</string>
-    <string name="pin2_invalid" msgid="5470854099230755944">"FDN पे नई जानकारी नहीं है क्योंकि आपने गलत पिन लिखा है."</string>
-    <string name="fdn_invalid_number" msgid="1494755047900009147">"FDN पे नई जानकारी नहीं है क्योंकि नंबर में 20 से अधिक अंक नहीं हो सकते."</string>
-    <string name="pin2_or_fdn_invalid" msgid="6025144083384701197">"FDN पे नई जानकारी नहीं है. PIN2 गलत था, या फ़ोन नंबर अस्वीकृत था."</string>
-    <string name="simContacts_emptyLoading" msgid="2203331234764498011">"सिम कार्ड से पढ़ रहा है…"</string>
-    <string name="simContacts_empty" msgid="5270660846489561932">"आपके सिम कार्ड पर कोई संपर्क नहीं है."</string>
-    <string name="simContacts_title" msgid="1861472842524839921">"आयात करने के लिए संपर्कों को चुनें"</string>
-    <string name="simContacts_airplaneMode" msgid="1846161429087789936">"सिम कार्ड से संपर्क आयात करने के लिए, पहले हवाई जहाज़ मोड बंद करें."</string>
-    <string name="enable_pin" msgid="5422767284133234860">"सिम पिन सक्षम/अक्षम करें"</string>
-    <string name="change_pin" msgid="9174186126330785343">"सिम पिन बदलें"</string>
-    <string name="enter_pin_text" msgid="8532615714751931951">"सिम पिन:"</string>
-    <string name="oldPinLabel" msgid="5287773661246368314">"पुराना पिन"</string>
-    <string name="newPinLabel" msgid="207488227285336897">"नया पिन"</string>
-    <string name="confirmPinLabel" msgid="257597715098070206">"नए पिन की पुष्टि करें"</string>
-    <string name="badPin" msgid="8955102849303984935">"आपके द्वारा लिखा गया पुराना पिन सही नहीं है. पुनः प्रयास करें."</string>
-    <string name="mismatchPin" msgid="5923253370683071889">"आपके द्वारा लिखे गए पिन का मिलान नहीं होता. पुनः प्रयास करें."</string>
-    <string name="invalidPin" msgid="5981171102258684792">"कोई ऐसा पिन लिखें, जिसमें 4 से 8 अंक हों."</string>
-    <string name="disable_sim_pin" msgid="3992926931620188855">"सिम पिन अक्षम करें"</string>
-    <string name="enable_sim_pin" msgid="5803702443844458831">"सिम पिन सक्षम करें"</string>
-    <string name="enable_in_progress" msgid="3695303775100109650">"कृपया प्रतीक्षा करें..."</string>
-    <string name="enable_pin_ok" msgid="9166061915030865848">"सिम पिन सक्षम"</string>
-    <string name="disable_pin_ok" msgid="5596999379593924850">"सिम पिन अक्षम"</string>
-    <string name="pin_failed" msgid="2298841192582192277">"आपके द्वारा लिखा गया पिन गलत था."</string>
-    <string name="pin_changed" msgid="4365538014588501049">"सिम पिन सफलतापूर्वक बदला गया."</string>
-    <string name="puk_requested" msgid="3898394204193202803">"पासवर्ड गलत, सिम लॉक की गई है! PUK2 का अनुरोध किया गया है."</string>
-    <string name="enter_pin2_text" msgid="8339444124477720345">"पिन2"</string>
-    <string name="oldPin2Label" msgid="8559146795026261502">"पुराना पिन2"</string>
-    <string name="newPin2Label" msgid="4573956902204349054">"नया पिन2"</string>
-    <string name="confirmPin2Label" msgid="8100319484454787708">"नए पिन2 की पुष्टि करें"</string>
-    <string name="badPuk2" msgid="4851734468010000418">"आपके द्वारा लिखा गया PUK2 सही नहीं है. पुनः प्रयास करें."</string>
-    <string name="badPin2" msgid="1041576234483629991">"आपके द्वारा लिखा गया पुराना पिन2 सही नहीं है. पुनः प्रयास करें."</string>
-    <string name="mismatchPin2" msgid="523029155918113440">"आपके द्वारा लिखे गए पिन2 का मिलान नहीं होता. पुनः प्रयास करें."</string>
-    <string name="invalidPin2" msgid="8237110107480395938">"पिन2 टाइप करें जो 4 से 8 नंबर की हो."</string>
-    <string name="invalidPuk2" msgid="1290977391033057871">"वह PUK2 टाइप करें जिसमें 8 नंबर हों."</string>
-    <string name="pin2_changed" msgid="1639666438836544393">"पिन2 सफलतापूर्वक बदला गया"</string>
-    <string name="label_puk2_code" msgid="302845876240219560">"PUK2 कोड टाइप करें"</string>
-    <string name="fdn_enable_puk2_requested" msgid="4262894949634885773">"पासवर्ड गलत. पिन2 बदलें और पुनः प्रयास करें."</string>
-    <string name="puk2_requested" msgid="8909278021238716877">"पासवर्ड गलत है, सिम लॉक हो गया है. PUK2 का अनुरोध किया गया."</string>
-    <string name="doneButton" msgid="2859593360997984240">"पूर्ण"</string>
-=======
->>>>>>> 57e98dab
     <string name="caller_manage_header" msgid="3231519674734638786">"कॉन्फ़्रेंस कॉल <xliff:g id="CONF_CALL_TIME">%s</xliff:g>"</string>
     <string name="voicemail_settings_number_label" msgid="8524164258691887790">"ध्‍वनिमेल नबंर"</string>
     <string name="card_title_dialing" msgid="5769417478498348054">"डायल कर रहा है"</string>
@@ -444,67 +113,6 @@
     <string name="onscreenManageConferenceText" msgid="6485935856534311346">"कॉन्फ़्रेंस प्रबंधित करें"</string>
     <string name="onscreenAudioText" msgid="1710087112800041743">"ऑडियो"</string>
     <string name="onscreenVideoCallText" msgid="4800924186056115442">"वीडियो कॉल"</string>
-<<<<<<< HEAD
-    <string name="importSimEntry" msgid="6614358325359736031">"आयात करें"</string>
-    <string name="importAllSimEntries" msgid="1503181169636198673">"सभी आयात करें"</string>
-    <string name="importingSimContacts" msgid="7374056215462575769">"सिम संपर्क आयात कर रहा है"</string>
-    <string name="importToFDNfromContacts" msgid="2130620207013368580">"संपर्कों से आयात करें"</string>
-    <string name="hac_mode_title" msgid="8740268574688743289">"श्रवण सहायक साधन"</string>
-    <string name="hac_mode_summary" msgid="6833851160514929341">"श्रवण सहायक साधन संगतता चालू करें"</string>
-  <string-array name="tty_mode_entries">
-    <item msgid="512950011423868021">"TTY बंद"</item>
-    <item msgid="3971695875449640648">"TTY पूर्ण"</item>
-    <item msgid="1937509904407445684">"TTY HCO"</item>
-    <item msgid="5644925873488772224">"TTY VCO"</item>
-  </string-array>
-    <string name="dtmf_tones_title" msgid="5163153771291340803">"DTMF टोन"</string>
-    <string name="dtmf_tones_summary" msgid="3351820372864020331">"DTMF टोन की लंबाई सेट करें"</string>
-  <string-array name="dtmf_tone_entries">
-    <item msgid="899650777817315681">"सामान्य"</item>
-    <item msgid="2883365539347850535">"लंबा"</item>
-  </string-array>
-    <string name="network_message" msgid="4483886461245213802">"नेटवर्क संदेश"</string>
-    <string name="ota_title_activate" msgid="8616918561356194398">"अपना फ़ोन सक्रिय करें"</string>
-    <string name="ota_touch_activate" msgid="6553212803262586244">"आपकी फ़ोन सेवा को सक्रिय करने के लिए एक विशेष कॉल करने की आवश्यकता है. \n\n\"सक्रिय करें\" दबाने के बाद, अपने फ़ोन को सक्रिय करने के लिए दिए जाने वाले निर्देश सुनें."</string>
-    <string name="ota_skip_activation_dialog_title" msgid="2943366608272261306">"सक्रियण छोड़ें?"</string>
-    <string name="ota_skip_activation_dialog_message" msgid="2440770373498870550">"यदि आप सक्रियण छोड़ देते हैं, तो आप कॉल नहीं कर सकते या मोबाइल डेटा नेटवर्क से कनेक्ट (हालांकि आप Wi-Fi नेटवर्क से कनेक्ट हो सकते हैं) नहीं हो सकते हैं. जब तक आप अपने फ़ोन को सक्रिय नहीं करते, आपको प्रत्येक बार उसे चालू करने पर उसे सक्रिय करने के लिए कहा जाएगा."</string>
-    <string name="ota_skip_activation_dialog_skip_label" msgid="3458532775091563208">"छोड़ें"</string>
-    <string name="ota_activate" msgid="1368528132525626264">"सक्रिय करें"</string>
-    <string name="ota_title_activate_success" msgid="6570240212263372046">"फ़ोन सक्रिय हो गया."</string>
-    <string name="ota_title_problem_with_activation" msgid="7095824491970084367">"सक्रियण में समस्या"</string>
-    <string name="ota_listen" msgid="162923839877584937">"जब तक आप यह न सुनें कि सक्रियण पूर्ण हो गया है, कहे गए निर्देशों का पालन करें."</string>
-    <string name="ota_speaker" msgid="6904589278542719647">"स्‍पीकर"</string>
-    <string name="ota_progress" msgid="3420314892609254729">"जब तक आपका फ़ोन प्रोग्राम हो, प्रतीक्षा करें."</string>
-    <string name="ota_failure" msgid="4311299546379674378">"प्रोग्रामिंग विफल"</string>
-    <string name="ota_successful" msgid="1880780692887077407">"आपका फ़ोन अब सक्रिय कर दिया गया है. सेवा को आरंभ होने में 15 मिनट तक लग सकते हैं."</string>
-    <string name="ota_unsuccessful" msgid="8072141612635635357">"आपका फ़ोन सक्रिय नहीं हुआ. \nआपको बेहतर कवरेज वाले किसी क्षेत्र (खिड़की के पास या बाहर) में जाने की आवश्यकता हो सकती है. \n\nपुनः प्रयास करें या अधिक विकल्पों के लिए ग्राहक सेवा को कॉल करें."</string>
-    <string name="ota_spc_failure" msgid="3909983542575030796">"अतिरिक्त SPC विफलताएं"</string>
-    <string name="ota_call_end" msgid="4537279738134612388">"वापस जाएं"</string>
-    <string name="ota_try_again" msgid="7685477206465902290">"पुन: प्रयास करें"</string>
-    <string name="ota_next" msgid="3904945374358235910">"अगला"</string>
-    <string name="ecm_exit_dialog" msgid="4448531867763097533">"EcmExitDialog"</string>
-    <string name="phone_entered_ecm_text" msgid="6266424252578731203">"आपातकालीन कॉलबैक मोड में प्रविष्ट हुए"</string>
-    <string name="phone_in_ecm_notification_title" msgid="3226896828951687085">"आपातकालीन कॉलबैक मोड"</string>
-    <string name="phone_in_ecm_call_notification_text" msgid="4611608947314729773">"डेटा कनेक्शन अक्षम किया गया"</string>
-  <plurals name="phone_in_ecm_notification_time">
-    <item quantity="one" msgid="4866221796252472622">"<xliff:g id="COUNT">%s</xliff:g> मिनट के लिए कोई डेटा कनेक्शन नहीं"</item>
-    <item quantity="other" msgid="3122217344579273583">"<xliff:g id="COUNT">%s</xliff:g> मिनट के लिए कोई डेटा कनेक्शन नहीं"</item>
-  </plurals>
-  <plurals name="alert_dialog_exit_ecm">
-    <item quantity="one" msgid="8060210887681426682">"फ़ोन <xliff:g id="COUNT">%s</xliff:g> मिनट के लिए आपातकालीन कॉलबैक मोड में रहेगा. हालांकि, इस मोड में होने पर डेटा कनेक्शन का उपयोग करने वाले किसी एप्स का उपयोग नहीं किया जा सकता. क्या आप अभी बाहर निकलना चाहते हैं?"</item>
-    <item quantity="other" msgid="8617116564023933114">"फ़ोन <xliff:g id="COUNT">%s</xliff:g> मिनट के लिए आपातकालीन कॉलबैक मोड में रहेगा. हालांकि, इस मोड में होने पर डेटा कनेक्शन का उपयोग करने वाले किसी एप्स का उपयोग नहीं किया जा सकता. क्या आप अभी बाहर निकलना चाहते हैं?"</item>
-  </plurals>
-  <plurals name="alert_dialog_not_avaialble_in_ecm">
-    <item quantity="one" msgid="2585506997024726599">"आपातकालीन कॉलबैक मोड के समय चयनित क्रिया उपलब्ध नहीं है. फ़ोन <xliff:g id="COUNT">%s</xliff:g> मिनट तक इस मोड में रहेगा. क्या आप अभी बाहर निकलना चाहते हैं?"</item>
-    <item quantity="other" msgid="6115622137771382224">"आपातकालीन कॉलबैक मोड के समय चयनित क्रिया उपलब्ध नहीं है. फ़ोन <xliff:g id="COUNT">%s</xliff:g> मिनट तक इस मोड में रहेगा. क्या आप अभी बाहर निकलना चाहते हैं?"</item>
-  </plurals>
-    <string name="alert_dialog_in_ecm_call" msgid="1886723687211887104">"आपातकालीन कॉल के समय चयनित क्रिया उपलब्ध नहीं होती है."</string>
-    <string name="progress_dialog_exiting_ecm" msgid="4835734101617817074">"आपातकालीन कॉलबैक मोड से बाहर निकल रहा है"</string>
-    <string name="alert_dialog_yes" msgid="6674268047820703974">"हां"</string>
-    <string name="alert_dialog_no" msgid="1476091437797628703">"नहीं"</string>
-    <string name="alert_dialog_dismiss" msgid="2491494287075907171">"खारिज करें"</string>
-=======
->>>>>>> 57e98dab
     <string name="voicemail_provider" msgid="5135942703327136909">"सेवा"</string>
     <string name="voicemail_settings" msgid="72448049107749316">"सेटअप"</string>
     <string name="voicemail_number_not_set" msgid="6724904736891087856">"&lt;सेट नहीं है&gt;"</string>
@@ -513,82 +121,6 @@
     <string name="contactPhoto" msgid="4713193418046639466">"संपर्क का फ़ोटो"</string>
     <string name="goPrivate" msgid="865837794424530980">"निजी हो जाएं"</string>
     <string name="selectContact" msgid="781975788478987237">"संपर्क को चुनें"</string>
-<<<<<<< HEAD
-    <string name="sip_settings" msgid="6699045718560859691">"इंटरनेट कॉल सेटिंग"</string>
-    <string name="sip_accounts" msgid="2097054001288457163">"इंटरनेट कॉलिंग (SIP) खाते"</string>
-    <string name="sip_accounts_title" msgid="1212889069281054570">"खाते"</string>
-    <string name="sip_receive_calls" msgid="5635685570889971559">"इनकमिंग कॉल प्राप्त करें"</string>
-    <string name="sip_receive_calls_summary" msgid="8403613238633679184">"बैटरी का जीवनकाल कम करता है"</string>
-    <string name="sip_call_options_title" msgid="27433718808839672">"इंटरनेट कॉलिंग का उपयोग करें"</string>
-    <string name="sip_call_options_wifi_only_title" msgid="145572394529090811">"इंटरनेट कॉलिंग का उपयोग करें (केवल Wi-Fi)"</string>
-    <string name="sip_call_options_entry_1" msgid="6556668894178520760">"सभी कॉल के लिए जब डेटा नेटवर्क उपलब्ध हो"</string>
-    <string name="sip_call_options_entry_2" msgid="6789764029719494361">"केवल इंटरनेट कॉल के लिए"</string>
-    <string name="sip_call_options_entry_3" msgid="7474809001402649185">"प्रत्येक कॉल के लिए पूछें"</string>
-    <string name="sip_call_options_wifi_only_entry_1" msgid="7423523864471650069">"सभी कॉल के लिए"</string>
-    <string name="pick_outgoing_call_phone_type" msgid="5622916534828338675">"कॉल करें"</string>
-    <string name="pick_outgoing_sip_phone" msgid="7012322118236208875">"इंटरनेट कॉलिंग खाते का उपयोग करें:"</string>
-    <string name="remember_my_choice" msgid="7058059586169290705">"हमेशा इंटरनेट कॉल करने के लिए उपयोग करें"</string>
-    <string name="reset_my_choice_hint" msgid="5523030209803567922">"आप परिवर्तित कर सकते हैं कि फ़ोन &gt; सेटिंग &gt; इंटरनेट कॉल सेटिंग &gt; खाता स्क्रीन से डिफ़ॉल्ट रूप से किस इंटरनेट कॉलिंग खाते का उपयोग करना है."</string>
-    <string name="pstn_phone" msgid="8782554491484326429">"सेल फ़ोन कॉल"</string>
-    <string name="internet_phone" msgid="1147922660195095810">"इंटरनेट कॉल"</string>
-    <string name="no_sip_account_found_title" msgid="6266249392379373628">"कोई इंटरनेट कॉलिंग खाता नहीं"</string>
-    <string name="no_sip_account_found" msgid="724325811961769997">"इस फ़ोन पर कोई इंटरनेट कॉलिंग खाता नहीं है. क्या आप अभी एक जोड़ना चाहते हैं?"</string>
-    <string name="sip_menu_add" msgid="8757508498518881500">"जोड़ें"</string>
-    <string name="add_sip_account" msgid="5904858426290097611">"खाता जोड़ें"</string>
-    <string name="remove_sip_account" msgid="7645900420385682570">"खाता निकालें"</string>
-    <string name="sip_account_list" msgid="5480058210652194306">"SIP खाते"</string>
-    <string name="saving_account" msgid="52903398217017954">"खाता सहेज रहा है..."</string>
-    <string name="removing_account" msgid="7183999896088628100">"खाता निकाल रहा है..."</string>
-    <string name="sip_menu_save" msgid="5842531129356014943">"सहेजें"</string>
-    <string name="sip_menu_discard" msgid="524075892158789701">"छोड़ें"</string>
-    <string name="alert_dialog_close" msgid="7759635137627626235">"प्रोफ़ाइल बंद करें"</string>
-    <string name="alert_dialog_ok" msgid="3580379406983564080">"ठीक है"</string>
-    <string name="close_profile" msgid="6886968271423155284">"बंद करें"</string>
-    <string name="primary_account_summary_with" msgid="1633960536212343187">"प्राथमिक खाता. <xliff:g id="REGISTRATION_STATUS">%s</xliff:g>"</string>
-    <string name="registration_status_checking_status" msgid="3381868307694056727">"स्थिति की जांच कर रहा है..."</string>
-    <string name="registration_status_registering" msgid="4288401139400232968">"पंजीकरण जारी है..."</string>
-    <string name="registration_status_still_trying" msgid="3185581992666091911">"अब भी प्रयास कर रहा है..."</string>
-    <string name="registration_status_not_receiving" msgid="4185572774980557758">"कॉल प्राप्त नहीं हो रहे."</string>
-    <string name="registration_status_no_data" msgid="4901476962360656611">"खाता पंजीकरण रुक गया क्योंकि कोई इंटरनेट कनेक्शन उपलब्ध नहीं है."</string>
-    <string name="registration_status_no_wifi_data" msgid="4038976374713018067">"कोई Wi-Fi कनेक्शन न होने के कारण खाता पंजीकरण रोका गया."</string>
-    <string name="registration_status_not_running" msgid="4824867184446232131">"खाता पंजीकरण विफल."</string>
-    <string name="registration_status_done" msgid="884630717456439280">"कॉल प्राप्त हो रहे हैं"</string>
-    <string name="registration_status_failed_try_later" msgid="5214474354451220581">"खाता पंजीकरण विफल: (<xliff:g id="REGISTRATION_ERROR_MESSAGE">%s</xliff:g>); बाद में पुन: प्रयास किया जाएगा"</string>
-    <string name="registration_status_invalid_credentials" msgid="4908446367559341757">"खाता पंजीकरण विफल: गलत उपयोगकर्ता नाम या पासवर्ड."</string>
-    <string name="registration_status_server_unreachable" msgid="5733421582468991276">"खाता पंजीकरण विफल: सर्वर नाम जांचें."</string>
-    <string name="third_party_account_summary" msgid="2532526738862533028">"वर्तमान में इस खाते का उपयोग <xliff:g id="ACCOUNT_OWNER">%s</xliff:g> एप्स द्वारा किया जा रहा है."</string>
-    <string name="sip_edit_title" msgid="489288416435014385">"SIP खाता विवरण"</string>
-    <string name="sip_edit_new_title" msgid="3659149255856520385">"SIP खाता विवरण"</string>
-    <string name="domain_address_title" msgid="9071787581316160480">"सर्वर"</string>
-    <string name="username_title" msgid="2479375923477682328">"उपयोगकर्ता नाम"</string>
-    <string name="password_title" msgid="3323555249068171531">"पासवर्ड"</string>
-    <string name="display_name_title" msgid="2459768196312249937">"प्रदर्शन नाम"</string>
-    <string name="proxy_address_title" msgid="4828301345351614273">"जावक प्रॉक्सी पता"</string>
-    <string name="port_title" msgid="5952939408078626657">"पोर्ट नंबर"</string>
-    <string name="transport_title" msgid="8253139511847746640">"परिवहन प्रकार"</string>
-    <string name="send_keepalive_title" msgid="7533342573918645113">"जीवित-रखें भेजें"</string>
-    <string name="set_primary_title" msgid="5351892327447571451">"प्राथमिक खाते के रूप में सेट करें"</string>
-    <string name="set_primary_summary" msgid="2219064654523258577">"जावक कॉल के लिए उपयोग किया जाता है"</string>
-    <string name="advanced_settings" msgid="8350631795335495338">"वैकल्पिक सेटिंग"</string>
-    <string name="auth_username_title" msgid="851473016307947120">"प्रमाणीकरण उपयोगकर्ता नाम"</string>
-    <string name="auth_username_summary" msgid="6782012405225938629">"प्रमाणीकरण के लिए उपयोग होने वाला उपयोगकर्ता नाम"</string>
-    <string name="default_preference_summary" msgid="868766740121667450">"&lt;सेट नहीं है&gt;"</string>
-    <string name="display_name_summary" msgid="8636377460518225523">"&lt;उपयोगकर्ता नाम के समान&gt;"</string>
-    <string name="optional_summary" msgid="1464058793789832411">"&lt;वैकल्पिक&gt;"</string>
-    <string name="advanced_settings_show" msgid="4668880308290857597">"▷ सभी दिखाने के लिए स्पर्श करें"</string>
-    <string name="advanced_settings_hide" msgid="217398292824758079">"▽ सभी छुपाने के लिए स्पर्श करें"</string>
-    <string name="empty_alert" msgid="6839103946505432390">"<xliff:g id="INPUT_FIELD_NAME">%s</xliff:g> आवश्यक है और रिक्त नहीं छोड़ा जा सकता."</string>
-    <string name="not_a_valid_port" msgid="4796149266434630292">"पोर्ट नंबर 1000 और 65534 के बीच होना चाहिए."</string>
-    <string name="no_internet_available_title" msgid="3327109242858406165">"कोई इंटरनेट कनेक्शन नहीं है"</string>
-    <string name="no_wifi_available_title" msgid="747881033089378758">"कोई Wi-Fi कनेक्शन नहीं"</string>
-    <string name="no_internet_available" msgid="7877142631803238549">"इंटरनेट कॉल करने के लिए, पहले अपने इंटरनेट कनेक्शन की जांच करें."</string>
-    <string name="no_wifi_available" msgid="1225073547318465713">"इंटरनेट कॉल के लिए आपको Wi-Fi नेटवर्क से कनेक्ट होना आवश्यक है (वायरलेस और नेटवर्क सेटिंग का उपयोग करें)."</string>
-    <string name="no_voip" msgid="8901474054537199865">"इंटरनेट कॉलिंग समर्थित नहीं है"</string>
-    <string name="sip_system_decide" msgid="368030746310423471">"स्वचालित"</string>
-    <string name="sip_always_send_keepalive" msgid="8192080724632877132">"हमेशा भेजें"</string>
-    <string name="not_voice_capable" msgid="2739898841461577811">"ध्वनि कॉल करना समर्थित नहीं है"</string>
-=======
->>>>>>> 57e98dab
     <string name="respond_via_sms_canned_response_1" msgid="2461606462788380215">"अभी बात नहीं हो सकती. क्‍या चल रहा है?"</string>
     <string name="respond_via_sms_canned_response_2" msgid="4074450431532859214">"मैं आपको वापस कॉल करूंगा/करूंगी."</string>
     <string name="respond_via_sms_canned_response_3" msgid="3496079065723960450">"मैं आपको बाद में कॉल करूंगा/करूंगी."</string>
