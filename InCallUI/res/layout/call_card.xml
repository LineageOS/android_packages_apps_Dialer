--- conflicted
+++ resolved
@@ -100,7 +100,6 @@
                 android:layout_height="wrap_content"
                 android:layout_gravity="bottom|center">
 
-<<<<<<< HEAD
                 <ImageButton android:id="@+id/endButton"
                     android:layout_width="@dimen/floating_action_button_width"
                     android:layout_height="@dimen/floating_action_button_height"
@@ -108,38 +107,24 @@
                     android:background="@drawable/end_call_background"
                     android:src="@drawable/fab_ic_end_call"
                     android:contentDescription="@string/onscreenEndCallText" />
-=======
-        <FrameLayout
-                android:layout_width="wrap_content"
-                android:layout_height="wrap_content"
-                android:layout_gravity="bottom|center">
 
-            <ImageButton android:id="@+id/endButton"
-		 android:layout_width="@dimen/floating_action_button_width"
-		 android:layout_height="@dimen/floating_action_button_height"
-		 android:layout_marginBottom="@dimen/end_call_button_margin_bottom"
-		 android:background="@drawable/end_call_background"
-		 android:src="@drawable/ic_in_call_phone_hangup"
-		 android:contentDescription="@string/onscreenEndCallText" />
+            </FrameLayout>
 
-        </FrameLayout>
-
-        <!-- Insert a CallService indicator (which controls handoff, too) -->
-        <FrameLayout
+            <!-- Insert a CallService indicator (which controls handoff, too) -->
+            <FrameLayout
                 android:layout_width="wrap_content"
                 android:layout_height="wrap_content"
                 android:layout_gravity="bottom|right">
 
-            <ImageButton android:id="@+id/handoffButton"
-		 android:enabled="false"
-		 android:layout_width="@dimen/floating_action_button_width"
-		 android:layout_height="@dimen/floating_action_button_height"
-		 android:layout_marginBottom="@dimen/end_call_button_margin_bottom"
-		 android:background="@drawable/floating_handoff_button_compound_background"
-		 android:src="@drawable/ic_in_call_pstn" />
->>>>>>> c8caa6b8
+                <ImageButton android:id="@+id/handoffButton"
+                    android:enabled="false"
+		            android:layout_width="@dimen/floating_action_button_width"
+		            android:layout_height="@dimen/floating_action_button_height"
+                    android:layout_marginBottom="@dimen/end_call_button_margin_bottom"
+                    android:background="@drawable/floating_handoff_button_compound_background"
+                    android:src="@drawable/ic_in_call_pstn" />
+            </FrameLayout>
 
-            </FrameLayout>
         </FrameLayout>
 
         <!-- Secondary "Call info" block, for the background ("on hold") call. -->
