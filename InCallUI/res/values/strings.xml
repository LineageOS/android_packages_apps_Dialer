<?xml version="1.0" encoding="utf-8"?>
<!--
  ~ Copyright (C) 2013 The Android Open Source Project
  ~
  ~ Licensed under the Apache License, Version 2.0 (the "License");
  ~ you may not use this file except in compliance with the License.
  ~ You may obtain a copy of the License at
  ~
  ~      http://www.apache.org/licenses/LICENSE-2.0
  ~
  ~ Unless required by applicable law or agreed to in writing, software
  ~ distributed under the License is distributed on an "AS IS" BASIS,
  ~ WITHOUT WARRANTIES OR CONDITIONS OF ANY KIND, either express or implied.
  ~ See the License for the specific language governing permissions and
  ~ limitations under the License
  -->

<resources xmlns:xliff="urn:oasis:names:tc:xliff:document:1.2">

    <!-- Official label of the phone app, as seen in "Manage Applications"
         and other settings UIs. -->
    <string name="phoneAppLabel" product="default">Phone</string>

    <!-- Official label for the in-call UI. DO NOT TRANSLATE. -->
    <string name="inCallLabel" translate="false">InCallUI</string>

    <!-- Call status -->

    <!-- In-call screen: status label for a call that's on hold -->
    <string name="onHold">On hold</string>

    <!-- Incoming call screen, name of "unknown" caller -->
    <string name="unknown">Unknown</string>
    <!-- Incoming call screen, string when number hidden -->
    <string name="private_num">Private number</string>
    <!-- Incoming call screen, string when called from a pay phone -->
    <string name="payphone">Pay phone</string>

    <!-- In-call screen: call failure reason (busy) -->
    <string name="callFailed_userBusy">Line busy</string>
    <!-- In-call screen: call failure reason (network congestion) -->
    <string name="callFailed_congestion">Network busy</string>
    <!-- In-call screen: call failure reason (client timed out) -->
    <string name="callFailed_timedOut">No response, timed out</string>
    <!-- In-call screen: call failure reason (server unreachable) -->
    <string name="callFailed_server_unreachable">Server unreachable</string>
    <!-- In-call screen: call failure reason (peer unreachable) -->
    <string name="callFailed_number_unreachable">Number unreachable</string>
    <!-- In-call screen: call failure reason (incorrect username or password) -->
    <string name="callFailed_invalid_credentials">Incorrect username or password</string>
    <!-- In-call screen: call failure reason (calling from out of network is not allowed) -->
    <string name="callFailed_out_of_network">Called from out-of-network</string>
    <!-- In-call screen: call failure reason (server error) -->
    <string name="callFailed_server_error">Server error. Try again later.</string>
    <!-- In-call screen: call failure reason (no signal) -->
    <string name="callFailed_noSignal">No signal</string>
    <!-- In-call screen: call failure reason (GSM ACM limit exceeded) -->
    <string name="callFailed_limitExceeded">ACM limit exceeded</string>
    <!-- In-call screen: call failure reason (radio is off) -->
    <string name="callFailed_powerOff">Radio off</string>
    <!-- In-call screen: call failure reason (SIM error) -->
    <string name="callFailed_simError">No SIM or SIM error</string>
    <!-- In-call screen: call failure reason (out of service) -->
    <string name="callFailed_outOfService">Out of service area</string>
    <!-- In-call screen: call failure reason (call denied because of current FDN setting) -->
    <string name="callFailed_fdn_only">Outgoing calls are restricted by FDN.</string>
    <!-- In-call screen: call failure reason (call denied because call barring is on) -->
    <string name="callFailed_cb_enabled">You can\'t make outgoing calls while call barring is on.</string>
    <!-- In-call screen: call failure reason (call denied because domain specific access control is on) -->
    <string name="callFailed_dsac_restricted">All calls are restricted by access control.</string>
    <!-- In-call screen: call failure reason (Emergency call denied because domain specific access control is on)-->
    <string name="callFailed_dsac_restricted_emergency">Emergency calls are restricted by access control.</string>
    <!-- In-call screen: call failure reason (Normal call denied because domain specific access control is on)-->
    <string name="callFailed_dsac_restricted_normal">Normal calls are restricted by access control.</string>
    <!-- In-call screen: call failure reason (Dialed number doesn't exist) -->
    <string name="callFailed_unobtainable_number">Invalid number</string>
    <!-- In-call screen: status label for a conference call -->
    <string name="confCall">Conference call</string>
    <!-- In-call screen: call lost dialog text -->
    <string name="call_lost">Call has been lost.</string>

    <!-- Positive button label ("OK") used in several dialogs in the phone UI [CHAR LIMIT=10] -->
    <string name="ok">OK</string>

    <!-- MMI dialog strings -->
    <!-- Dialog label when an MMI code starts running -->

    <!-- "Audio mode" popup menu: Item label to select the speakerphone [CHAR LIMIT=25] -->
    <string name="audio_mode_speaker">Speaker</string>
    <!-- "Audio mode" popup menu: Item label to select the handset earpiece [CHAR LIMIT=25] -->
    <string name="audio_mode_earpiece">Handset earpiece</string>
    <!-- "Audio mode" popup menu: Item label to select the wired headset [CHAR LIMIT=25] -->
    <string name="audio_mode_wired_headset">Wired headset</string>
    <!-- "Audio mode" popup menu: Item label to select the bluetooth headset [CHAR LIMIT=25] -->
    <string name="audio_mode_bluetooth">Bluetooth</string>

    <!-- post dial -->
    <!-- In-call screen: body text of the dialog that appears when we encounter
         the "wait" character in a phone number to be dialed; this dialog asks the
         user if it's OK to send the numbers following the "wait". -->
    <string name="wait_prompt_str">Send the following tones?\n</string>
    <!-- In-call screen: body text of the dialog that appears when we encounter
         the "PAUSE" character in a phone number to be dialed; this dialog gives
         informative message to the user to show the sending numbers following the "Pause". -->
    <string name="pause_prompt_str">Sending tones\n</string>
    <!-- In-call screen: button label on the "wait" prompt dialog -->
    <string name="send_button">Send</string>
    <!-- In-call screen: button label on the "wait" prompt dialog in CDMA Mode-->
    <string name="pause_prompt_yes">Yes</string>
    <!-- In-call screen: button label on the "wait" prompt dialog in CDMA Mode-->
    <string name="pause_prompt_no">No</string>
    <!-- In-call screen: on the "wild" character dialog, this is the label
         for a text widget that lets the user enter the digits that should
         replace the "wild" character. -->
    <string name="wild_prompt_str">Replace wild character with</string>

    <!-- In-call screen: status label for a conference call -->
    <string name="caller_manage_header">Conference call <xliff:g id="conf_call_time">%s</xliff:g></string>

    <!-- Used in FakePhoneActivity test code.  DO NOT TRANSLATE. -->
    <string name="fake_phone_activity_phoneNumber_text" translatable="false">(650) 555-1234</string>
    <!-- Used in FakePhoneActivity test code.  DO NOT TRANSLATE. -->
    <string name="fake_phone_activity_infoText_text" translatable="false">Incoming phone number</string>
    <!-- Used in FakePhoneActivity test code.  DO NOT TRANSLATE. -->
    <string name="fake_phone_activity_placeCall_text" translatable="false">Fake Incoming Call</string>

    <!-- Call settings screen, Set voicemail dialog title -->
    <string name="voicemail_settings_number_label">Voicemail number</string>

    <!-- Card titles -->
    <!-- In-call screen: status label for a call in the "dialing" state -->
    <string name="card_title_dialing">Dialing</string>
    <!-- In-call screen: status label for a re-dialing call -->
    <string name="card_title_redialing">Retrying</string>
    <!-- In-call screen: status label for a conference call -->
    <string name="card_title_conf_call">Conference call</string>
    <!-- In-call screen: status label for an incoming call -->
    <string name="card_title_incoming_call">Incoming call</string>
    <!-- In-call screen: status label displayed briefly after a call ends -->
    <string name="card_title_call_ended">Call ended</string>
    <!-- In-call screen: status label for call that's on hold -->
    <string name="card_title_on_hold">On hold</string>
    <!-- In-call screen: status label for a call that's in the process of hanging up -->
    <string name="card_title_hanging_up">Hanging up</string>
    <!-- In-call screen: status label for a call that's in CDMA flash mode -->
    <string name="card_title_in_call">In call</string>
    <!-- In-call screen: special status label that shows your own phone
         number during emergency callback mode (ECM) [CHAR LIMIT=30] -->
    <string name="card_title_my_phone_number">My number is <xliff:g id="my_phone_number">%s</xliff:g></string>

    <!-- Notification strings -->
    <!-- The "label" of the in-call Notification for a dialing call, used
         as the format string for a Chronometer widget. [CHAR LIMIT=60] -->
    <string name="notification_dialing">Dialing</string>
    <!-- Missed call notification label, used when there's exactly one missed call -->
    <string name="notification_missedCallTitle">Missed call</string>
    <!-- Missed call notification label, used when there are two or more missed calls -->
    <string name="notification_missedCallsTitle">Missed calls</string>
    <!-- Missed call notification message used when there are multiple missed calls -->
    <string name="notification_missedCallsMsg"><xliff:g id="num_missed_calls">%s</xliff:g> missed calls</string>
    <!-- Missed call notification message used for a single missed call, including
         the caller-id info from the missed call -->
    <string name="notification_missedCallTicker">Missed call from <xliff:g id="missed_call_from">%s</xliff:g></string>
    <!-- The "label" of the in-call Notification for an ongoing call, used
         as the format string for a Chronometer widget. [CHAR LIMIT=60] -->
    <string name="notification_ongoing_call">Ongoing call</string>
    <!-- The "label" of the in-call Notification for a call that's on hold -->
    <string name="notification_on_hold">On hold</string>
    <!-- The "label" of the in-call Notification for an incoming ringing call -->
    <string name="notification_incoming_call">Incoming call</string>
    <!-- Label for the "Voicemail" notification item, when expanded. -->
    <string name="notification_voicemail_title">New voicemail</string>
    <!-- Label for the expanded "Voicemail" notification item,
         including a count of messages. -->
    <string name="notification_voicemail_title_count">New voicemail (<xliff:g id="count">%d</xliff:g>)</string>
    <!-- Message displayed in the "Voicemail" notification item, allowing the user
         to dial the indicated number. -->
    <string name="notification_voicemail_text_format">Dial <xliff:g id="voicemail_number">%s</xliff:g></string>
    <!-- Message displayed in the "Voicemail" notification item,
         indicating that there's no voicemail number available -->
    <string name="notification_voicemail_no_vm_number">Voicemail number unknown</string>
    <!-- Label for the "No service" notification item, when expanded. -->
    <string name="notification_network_selection_title">No service</string>
    <!-- Label for the expanded "No service" notification item, including the
         operator name set by user -->
    <string name="notification_network_selection_text">Selected network (<xliff:g id="operator_name">%s</xliff:g>) unavailable</string>
    <!-- Message for "end call" Action.
         It is displayed in the "Ongoing call" notification, which is shown
         when the user is outside the in-call screen while the phone call is still
         active. [CHAR LIMIT=40] -->
    <string name="notification_action_end_call">Hang up</string>
    <!-- Message for "call back" Action, which is displayed in the missed call notificaiton.
         The user will be able to call back to the person or the phone number.
         [CHAR LIMIT=60] -->
    <string name="notification_missedCall_call_back">Call back</string>
    <!-- Message for "reply via sms" action, which is displayed in the missed call notification.
         The user will be able to send text messages using the phone number.
         [CHAR LIMIT=60] -->
    <string name="notification_missedCall_message">Message</string>

    <!-- In-call screen: call failure message displayed in an error dialog -->
    <string name="incall_error_power_off">To place a call, first turn off Airplane mode.</string>
    <!-- In-call screen: call failure message displayed in an error dialog.
         This string is currently unused (see comments in InCallActivity.java.) -->
    <string name="incall_error_emergency_only">Not registered on network.</string>
    <!-- In-call screen: call failure message displayed in an error dialog -->
    <string name="incall_error_out_of_service">Mobile network not available.</string>
    <!-- In-call screen: call failure message displayed in an error dialog -->
    <string name="incall_error_no_phone_number_supplied">Call not sent, no valid number entered.</string>
    <!-- In-call screen: call failure message displayed in an error dialog -->
    <string name="incall_error_call_failed">Call not sent.</string>
    <!-- In-call screen: status message displayed in a dialog when starting an MMI -->
    <string name="incall_status_dialed_mmi">Starting MMI sequence\u2026</string>
    <!-- In-call screen: message displayed in an error dialog -->
    <string name="incall_error_supp_service_unknown">Unsupported service.</string>
    <!-- In-call screen: message displayed in an error dialog -->
    <string name="incall_error_supp_service_switch">Unable to switch calls.</string>
    <!-- In-call screen: message displayed in an error dialog -->
    <string name="incall_error_supp_service_separate">Unable to separate call.</string>
    <!-- In-call screen: message displayed in an error dialog -->
    <string name="incall_error_supp_service_transfer">Unable to transfer call.</string>
    <!-- In-call screen: message displayed in an error dialog -->
    <string name="incall_error_supp_service_conference">Unable to conference calls.</string>
    <!-- In-call screen: message displayed in an error dialog -->
    <string name="incall_error_supp_service_reject">Unable to reject call.</string>
    <!-- In-call screen: message displayed in an error dialog -->
    <string name="incall_error_supp_service_hangup">Unable to release call(s).</string>

    <!-- In-call screen: "call type" indication for a SIP call [CHAR LIMIT=30]  -->
    <string name="incall_call_type_label_sip">Internet call</string>

    <!-- Dialog title for the "radio enable" UI for emergency calls -->
    <string name="emergency_enable_radio_dialog_title">Emergency call</string>
    <!-- Status message for the "radio enable" UI for emergency calls -->
    <string name="emergency_enable_radio_dialog_message">Turning on radio\u2026</string>
    <!-- Status message for the "radio enable" UI for emergency calls -->
    <string name="emergency_enable_radio_dialog_retry">Out of service area, retrying\u2026</string>

    <!-- Dialer text on Emergency Dialer -->
    <!-- Emergency dialer: message displayed in an error dialog -->
    <string name="dial_emergency_error">Call not sent. <xliff:g id="non_emergency_number">%s</xliff:g> is not an emergency number!</string>
    <!-- Emergency dialer: message displayed in an error dialog -->
    <string name="dial_emergency_empty_error">Call not sent. Dial an emergency number!</string>

    <!-- Displayed in the text entry box in the dialer when in landscape mode to guide the user
         to dial using the physical keyboard -->
    <string name="dialerKeyboardHintText">Use keyboard to dial</string>

    <!-- Text for the onscreen "Hold" button -->
    <string name="onscreenHoldText">Hold</string>
    <!-- Text for the onscreen "End call" button -->
    <string name="onscreenEndCallText">End</string>
    <!-- Text for the onscreen "Show Dialpad" button -->
    <string name="onscreenShowDialpadText">Dialpad</string>
    <!-- Text for the onscreen "Mute" button -->
    <string name="onscreenMuteText">Mute</string>
    <!-- Text for the onscreen "Add call" button -->
    <string name="onscreenAddCallText">Add call</string>
    <!-- Text for the onscreen "Merge calls" button -->
    <string name="onscreenMergeCallsText">Merge calls</string>
    <!-- Text for the onscreen "Swap calls" button -->
    <string name="onscreenSwapCallsText">Swap</string>
    <!-- Text for the onscreen "Manage calls" button -->
    <string name="onscreenManageCallsText">Manage calls</string>
    <!-- Text for the onscreen "Manage conference" button [CHAR LIMIT=20] -->
    <string name="onscreenManageConferenceText">Manage conference</string>
    <!-- Text for the onscreen "Audio" button that lets you switch
         between speaker / bluetooth / earpiece [CHAR LIMIT=10] -->
    <string name="onscreenAudioText">Audio</string>
    <!-- Text for the onscreen "Video call" button used to change a voice call
         to a video call. [CHAR LIMIT=10] -->
    <string name="onscreenVideoCallText">Video call</string>

    <!-- For incoming calls, this is a string we can get from a CDMA network instead of
         the actual phone number, to indicate there's no number present.  DO NOT TRANSLATE. -->
    <string-array name="absent_num" translatable="false">
        <item>ABSENT NUMBER</item>
        <item>ABSENTNUMBER</item>
    </string-array>

    <!-- Preference for Voicemail service provider under "Voicemail" settings.
         [CHAR LIMIT=40] -->
    <string name="voicemail_provider">Service</string>

    <!-- Preference for Voicemail setting of each provider.
         [CHAR LIMIT=40] -->
    <string name="voicemail_settings">Setup</string>

    <!-- String to display in voicemail number summary when no voicemail num is set -->
    <string name="voicemail_number_not_set">&lt;Not set&gt;</string>

    <!-- Title displayed above settings coming after voicemail in the call features screen -->
    <string name="other_settings">Other call settings</string>

    <!-- Title displayed in the overlay when a call is placed using a 3rd party provider.
         [CHAR LIMIT=40] -->
    <string name="calling_via_template">Calling via <xliff:g id="provider_name">%s</xliff:g></string>

    <!-- Use this as a default to describe the contact photo; currently for screen readers through accessibility. -->
    <string name="contactPhoto">contact photo</string>
    <!-- Use this to describe the separate conference call button; currently for screen readers through accessibility. -->
    <string name="goPrivate">go private</string>
    <!--  Use this to describe the select contact button in EditPhoneNumberPreference; currently for screen readers through accessibility. -->
    <string name="selectContact">select contact</string>

    <!-- Canned response for the "Respond via SMS" feature for incoming calls. [CHAR LIMIT=35] -->
    <string name="respond_via_sms_canned_response_1">Can\'t talk now. What\'s up?</string>
    <!-- Canned response for the "Respond via SMS" feature for incoming calls. [CHAR LIMIT=35] -->
    <string name="respond_via_sms_canned_response_2">I\'ll call you right back.</string>
    <!-- Canned response for the "Respond via SMS" feature for incoming calls. [CHAR LIMIT=35] -->
    <string name="respond_via_sms_canned_response_3">I\'ll call you later.</string>
    <!-- Canned response for the "Respond via SMS" feature for incoming calls. [CHAR LIMIT=35] -->
    <string name="respond_via_sms_canned_response_4">Can\'t talk now. Call me later?</string>
    <!-- "Respond via SMS" option that lets you compose a custom response. [CHAR LIMIT=30] -->
    <string name="respond_via_sms_custom_message">Write your own...</string>
    <!-- "Custom Message" Cancel alert dialog button -->
    <string name="custom_message_cancel">Cancel</string>
    <!-- "Custom Message" Send alert dialog button -->
    <string name="custom_message_send">Send</string>

    <!-- Title of settings screen for managing the "Respond via SMS" feature. [CHAR LIMIT=30] -->
    <string name="respond_via_sms_setting_title">Quick responses</string>
    <!-- Slightly more verbose title of settings screen for managing the
         "Respond via SMS" feature. [CHAR LIMIT=30] -->
    <string name="respond_via_sms_setting_title_2">Edit quick responses</string>
    <!-- Settings summary string for the "Respond via SMS" feature. [CHAR LIMIT=40] -->
    <string name="respond_via_sms_setting_summary"></string>
    <!-- Dialog title when changing a string for the "Respond via SMS" feature. [CHAR LIMIT=30] -->
    <string name="respond_via_sms_edittext_dialog_title">Quick response</string>
    <!-- Menu option in  "Respond via SMS" that allows user to reset the default
         activity used to handle "Respond via SMS" [CHAR LIMIT=30] -->
    <string name="respond_via_sms_menu_reset_default_activity">Reset default app</string>

    <!-- "Respond via SMS": Confirmation message shown after sending
         a text response. [CHAR LIMIT=40] -->
    <string name="respond_via_sms_confirmation_format">Message sent to <xliff:g id="phone_number">%s</xliff:g>.</string>

    <!-- String describing the image on ImageButton one

         Note: AccessibilityServices use this attribute to announce what the view represents.
               This is especially valuable for views without textual representation like ImageView.
         [CHAR LIMIT=NONE]
    -->
    <string name="description_image_button_one">one</string>

    <!-- String describing the image on ImageButton two

         Note: AccessibilityServices use this attribute to announce what the view represents.
               This is especially valuable for views without textual representation like ImageView.
         [CHAR LIMIT=NONE]
    -->
    <string name="description_image_button_two">two</string>

    <!-- String describing the image on ImageButton three

         Note: AccessibilityServices use this attribute to announce what the view represents.
               This is especially valuable for views without textual representation like ImageView.
         [CHAR LIMIT=NONE]
    -->
    <string name="description_image_button_three">three</string>

    <!-- String describing the image on ImageButton four

         Note: AccessibilityServices use this attribute to announce what the view represents.
               This is especially valuable for views without textual representation like ImageView.
         [CHAR LIMIT=NONE]
    -->
    <string name="description_image_button_four">four</string>

    <!-- String describing the image on ImageButton five

         Note: AccessibilityServices use this attribute to announce what the view represents.
               This is especially valuable for views without textual representation like ImageView.
         [CHAR LIMIT=NONE]
    -->
    <string name="description_image_button_five">five</string>

    <!-- String describing the image on ImageButton six

         Note: AccessibilityServices use this attribute to announce what the view represents.
               This is especially valuable for views without textual representation like ImageView.
         [CHAR LIMIT=NONE]
    -->
    <string name="description_image_button_six">six</string>

    <!-- String describing the image on ImageButton seven

         Note: AccessibilityServices use this attribute to announce what the view represents.
               This is especially valuable for views without textual representation like ImageView.
         [CHAR LIMIT=NONE]
    -->
    <string name="description_image_button_seven">seven</string>

    <!-- String describing the image on ImageButton eight

         Note: AccessibilityServices use this attribute to announce what the view represents.
               This is especially valuable for views without textual representation like ImageView.
         [CHAR LIMIT=NONE]
    -->
    <string name="description_image_button_eight">eight</string>

    <!-- String describing the image on ImageButton nine

         Note: AccessibilityServices use this attribute to announce what the view represents.
               This is especially valuable for views without textual representation like ImageView.
         [CHAR LIMIT=NONE]
    -->
    <string name="description_image_button_nine">nine</string>

    <!-- String describing the image on ImageButton star

         Note: AccessibilityServices use this attribute to announce what the view represents.
               This is especially valuable for views without textual representation like ImageView.
         [CHAR LIMIT=NONE]
    -->
    <string name="description_image_button_star">star</string>

    <!-- String describing the image on ImageButton zero

         Note: AccessibilityServices use this attribute to announce what the view represents.
               This is especially valuable for views without textual representation like ImageView.
         [CHAR LIMIT=NONE]
    -->
    <string name="description_image_button_zero">zero</string>

    <!-- String describing the image on ImageButton pound

         Note: AccessibilityServices use this attribute to announce what the view represents.
               This is especially valuable for views without textual representation like ImageView.
         [CHAR LIMIT=NONE]
    -->
    <string name="description_image_button_pound">pound</string>

    <!-- String describing the Dial ImageButton

         Used by AccessibilityService to announce the purpose of the button.
         [CHAR LIMIT=NONE]
    -->
    <string name="description_dial_button">dial</string>

    <!-- String describing the Delete/Backspace ImageButton

         Used by AccessibilityService to announce the purpose of the button.
         [CHAR LIMIT=NONE]
    -->
    <string name="description_delete_button">backspace</string>

    <!-- Content description of the speakerphone enabled notification icon for accessibility (not shown on the screen). [CHAR LIMIT=NONE] -->
    <string name="accessibility_speakerphone_enabled">Speakerphone enabled.</string>

    <!-- Content description of the call muted notification icon for accessibility (not shown on the screen). [CHAR LIMIT=NONE] -->
    <string name="accessibility_call_muted">Call muted.</string>

    <!-- Description of the answer target in the Slide unlock screen of Phone. [CHAR LIMIT=NONE] -->
    <string name="description_target_answer">Answer</string>
    <!-- Description of the send_sms target in the Slide unlock screen of Phone. [CHAR LIMIT=NONE] -->
    <string name="description_target_send_sms">Send SMS</string>
    <!-- Description of the decline on target in the Slide unlock screen. [CHAR LIMIT=NONE] -->
    <string name="description_target_decline">Decline</string>

    <!-- Description of the up direction in which one can to slide the handle in the phone answer screen. [CHAR LIMIT=NONE] -->
    <string name="description_direction_up">Slide up for <xliff:g id="target_description" example="Unlock">%s</xliff:g>.</string>
    <!-- Description of the left direction in which one can to slide the handle in the phone answer screen. [CHAR LIMIT=NONE] -->
    <string name="description_direction_left">"Slide left for <xliff:g id="target_description" example="Unlock">%s</xliff:g>.</string>
    <!-- Description of the right direction in which one can to slide the handle in the phone answer screen. [CHAR LIMIT=NONE] -->
    <string name="description_direction_right">Slide right for <xliff:g id="target_description" example="Unlock">%s</xliff:g>.</string>

    <!-- Dialog title for the vibration settings for voicemail notifications [CHAR LIMIT=40] -->
    <string name="voicemail_notification_vibrate_when_title" msgid="8731372580674292759">Vibrate</string>
    <!-- Dialog title for the vibration settings for voice mail notifications [CHAR LIMIT=40]-->
    <string name="voicemail_notification_vibarte_when_dialog_title" msgid="8995274609647451109">Vibrate</string>

    <!-- Voicemail ringtone title. The user clicks on this preference to select
         which sound to play when a voicemail notification is received.
         [CHAR LIMIT=30] -->
    <string name="voicemail_notification_ringtone_title">Sound</string>

    <!--  The string used to describe a notification if it is the default one in the system. For
          example, if the user selects the default notification, it will appear as something like
          Default sound(Capella) in the notification summary.
          [CHAR LIMIT=40] -->
    <string name="default_notification_description">Default sound (<xliff:g id="default_sound_title">%1$s</xliff:g>)</string>

    <!-- The default value value for voicemail notification. -->
    <string name="voicemail_notification_vibrate_when_default" translatable="false">never</string>

    <!-- Actual values used in our code for voicemail notifications. DO NOT TRANSLATE -->
    <string-array name="voicemail_notification_vibrate_when_values" translatable="false">
        <item>always</item>
        <item>silent</item>
        <item>never</item>
    </string-array>

    <!-- Setting option name to pick ringtone (a list dialog comes up). [CHAR LIMIT=30] -->
    <string name="ringtone_title" msgid="5379026328015343686">Phone ringtone</string>

    <!-- Setting option name to enable or disable vibration when ringing
         the phone.
         [CHAR LIMIT=30] -->
    <string name="vibrate_on_ring_title">Vibrate when ringing</string>

    <!-- Setting option name to enable or disable DTMF tone sound
         [CHAR LIMIT=30] -->
    <string name="dtmf_tone_enable_title">Dial pad touch tones</string>

    <!--  Setting option name to enable or disable dialpad autocomplete functionality
         [CHAR LIMIT=30] -->
    <string name="dial_pad_autocomplete">Dial pad autocomplete</string>

    <!-- Title for the category "ringtone", which is shown above ringtone and vibration
         related settings.
         [CHAR LIMIT=30] -->
    <string name="preference_category_ringtone">Ringtone &amp; Vibrate</string>

    <!-- Label for "Manage conference call" panel [CHAR LIMIT=40] -->
    <string name="manageConferenceLabel">Manage conference call</string>

    <!-- This can be used in any application wanting to disable the text "Emergency number" -->
    <string name="emergency_call_dialog_number_for_display">Emergency number</string>

<<<<<<< HEAD
    <string name="in_call_wifi_connected">Connected via <xliff:g id="wifi_ssid">%s</xliff:g></string>
=======
    <!-- The digit to be displayed on the 0 key of the dialpad [CHAR LIMIT=1]-->
    <string name="dialpad_0_number">0</string>
    <!-- The digit to be displayed on the 1 key of the dialpad [CHAR LIMIT=1]-->
    <string name="dialpad_1_number">1</string>
    <!-- The digit to be displayed on the 2 key of the dialpad [CHAR LIMIT=1]-->
    <string name="dialpad_2_number">2</string>
    <!-- The digit to be displayed on the 3 key of the dialpad [CHAR LIMIT=1]-->
    <string name="dialpad_3_number">3</string>
    <!-- The digit to be displayed on the 4 key of the dialpad [CHAR LIMIT=1]-->
    <string name="dialpad_4_number">4</string>
    <!-- The digit to be displayed on the 5 key of the dialpad [CHAR LIMIT=1]-->
    <string name="dialpad_5_number">5</string>
    <!-- The digit to be displayed on the 6 key of the dialpad [CHAR LIMIT=1]-->
    <string name="dialpad_6_number">6</string>
    <!-- The digit to be displayed on the 7 key of the dialpad [CHAR LIMIT=1]-->
    <string name="dialpad_7_number">7</string>
    <!-- The digit to be displayed on the 8 key of the dialpad [CHAR LIMIT=1]-->
    <string name="dialpad_8_number">8</string>
    <!-- The digit to be displayed on the 9 key of the dialpad [CHAR LIMIT=1]-->
    <string name="dialpad_9_number">9</string>
    <!--  Do not translate. -->
    <string name="dialpad_star_number">*</string>
    <!--  Do not translate. -->
    <string name="dialpad_pound_number">#</string>

    <!--  Do not translate. -->
    <string name="dialpad_0_letters">+</string>
    <!--  Do not translate. -->
    <string name="dialpad_1_letters"></string>
    <!--  Do not translate. -->
    <string name="dialpad_2_letters">ABC</string>
    <!--  Do not translate. -->
    <string name="dialpad_3_letters">DEF</string>
    <!--  Do not translate. -->
    <string name="dialpad_4_letters">GHI</string>
    <!--  Do not translate. -->
    <string name="dialpad_5_letters">JKL</string>
    <!--  Do not translate. -->
    <string name="dialpad_6_letters">MNO</string>
    <!--  Do not translate. -->
    <string name="dialpad_7_letters">PQRS</string>
    <!--  Do not translate. -->
    <string name="dialpad_8_letters">TUV</string>
    <!--  Do not translate. -->
    <string name="dialpad_9_letters">WXYZ</string>
    <!--  Do not translate. -->
    <string name="dialpad_star_letters"></string>
    <!--  Do not translate. -->
    <string name="dialpad_pound_letters"></string>
>>>>>>> 5510dea8
</resources><|MERGE_RESOLUTION|>--- conflicted
+++ resolved
@@ -518,9 +518,8 @@
     <!-- This can be used in any application wanting to disable the text "Emergency number" -->
     <string name="emergency_call_dialog_number_for_display">Emergency number</string>
 
-<<<<<<< HEAD
     <string name="in_call_wifi_connected">Connected via <xliff:g id="wifi_ssid">%s</xliff:g></string>
-=======
+
     <!-- The digit to be displayed on the 0 key of the dialpad [CHAR LIMIT=1]-->
     <string name="dialpad_0_number">0</string>
     <!-- The digit to be displayed on the 1 key of the dialpad [CHAR LIMIT=1]-->
@@ -570,5 +569,4 @@
     <string name="dialpad_star_letters"></string>
     <!--  Do not translate. -->
     <string name="dialpad_pound_letters"></string>
->>>>>>> 5510dea8
 </resources>